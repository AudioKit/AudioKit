//
//  AKMidiEvent.swift
//  AudioKit
//
//  Created by Jeff Cooper on 11/10/15.
//  Copyright © 2015 AudioKit. All rights reserved.
//

import Foundation
import CoreMIDI

/*
You add observers like this:
defaultCenter.addObserverForName(AKMidiStatus.NoteOn.name(), object: nil, queue: mainQueue, usingBlock: YourNotifFunction)

YourNotifFunction takes an NSNotifcation as an argument, 
and then all the good stuff is contained in the userInfo part of the notification

func myNotifFunction(notif:NSNotification) {
    print(notif.userInfo)
}
*/

/// A container for teh values that define a MIDI event
public struct AKMidiEvent {
    /// Internal data (Why the _?)
    var _data = [UInt8](count: 3, repeatedValue: 0)
    /// The length in bytes for this MIDI message (1 to 3 bytes)
    var length: UInt8?
    
    /// Status
    var status: AKMidiStatus {
        let status = _data[0] >> 4
        return AKMidiStatus(rawValue: Int(status))!
    }
    
    /// System Command
    var command: AKMidiSystemCommand {
        let status = (_data[0] >> 4)
        if(status < 15) {
            return .None
        }
        return AKMidiSystemCommand(rawValue:_data[0])!
    }
    
    /// MIDI Channel
    var channel: UInt8 {
        let status = (_data[0] >> 4)
        if (status < 15) {
            return (_data[0] & 0xF);
        }
        return 0
    }
    private var data1: UInt8 {
        return _data[1]
    }
    private var data2: UInt8 {
        return _data[2]
    }
    private var data: UInt16 {
        let x = UInt16(_data[1])
        let y = UInt16(_data[2] << 7)
        return y + x
    }
    
    private var bytes: NSData {
        return NSData(bytes: [_data[0], _data[1], _data[2]] as [UInt8], length: 3)
    }
    
    /// Initialize the MIDI Event from a MIDI Packet
    init(packet: MIDIPacket) {
        if (packet.data.0 < 0xF0) {
            let status = AKMidiStatus(rawValue: Int(packet.data.0) >> 4)
            let channel = UInt8(packet.data.0 & 0xF)
            fillWithStatus(status!, channel: channel, d1: packet.data.1, d2: packet.data.2)
        } else {
            fillWithCommand(AKMidiSystemCommand(rawValue: packet.data.0)!, d1: packet.data.1, d2: packet.data.2)
        }
    }
    
    /// Initialize the MIDI Event from a status message
    init(status: AKMidiStatus, channel: UInt8, d1: UInt8, d2: UInt8) {
        fillWithStatus(status, channel: channel, d1: d1, d2: d2)
    }
<<<<<<< HEAD
    mutating func fillWithStatus(status: AKMidiStatus, channel: UInt8, d1: UInt8, d2: UInt8) {
        _data[0] = UInt8(status.rawValue << 4) | UInt8(channel & 0xf);
=======
    private mutating func fillWithStatus(status: AKMidiStatus, channel: UInt8, d1: UInt8, d2: UInt8) {
        _data[0] = UInt8(status.rawValue << 4) | UInt8((channel-1) & 0xf);
>>>>>>> 4704136f
        _data[1] = d1 & 0x7F;
        _data[2] = d2 & 0x7F;
        
        switch status {
        case .ControllerChange:
            if (d1 < AKMidiControl.DataEntryPlus.rawValue
                || d1 == AKMidiControl.LocalControlOnOff.rawValue) {
                    length = 3
            }
            else {
                length = 2
            }
        case .ChannelAftertouch: break
        case .ProgramChange:
            length = 2
        default:
            length = 3
        }
    }

    /// Initialize the MIDI Event from a system command message
    init(command: AKMidiSystemCommand, d1: UInt8, d2: UInt8) {
        fillWithCommand(command, d1: d1, d2: d2)
    }
    private mutating func fillWithCommand(command: AKMidiSystemCommand, d1: UInt8, d2: UInt8) {
        _data[0] = command.rawValue
        switch command {
        case .Sysex: break
        case .SongPosition:
            _data[1] = d1 & 0x7F;
            _data[2] = d2 & 0x7F;
            length = 3;
        case .SongSelect:
            _data[1] = d1 & 0x7F;
            length = 2;
        default:
            length = 1
        }
    }
    
    /// Broadcast a notification center message
    func postNotification() -> Bool {
        var ret = NSDictionary()
        let d1 = NSInteger(data1)
        let d2 = NSInteger(data2)
        let c  = NSInteger(channel)
        
        switch status {
            
        case .NoteOn, .NoteOff:
            ret = ["note":d1, "velocity":d2, "channel":c]
            
        case .PolyphonicAftertouch:
            ret = ["note":d1, "pressure":d2, "channel":c]
            
        case .ControllerChange:
            ret = ["control":d1, "value":d2, "channel":c]

        case .ChannelAftertouch:
            ret = ["pressure":d1, "channel":c]
            
        case .ProgramChange:
            ret = ["program":d1, "channel":c]
            
        case .PitchWheel:
            ret = ["pitchWheel":NSInteger(data), "channel":c]

        case .SystemCommand:
            switch (self.command) {
                case .Clock:
                    print("MIDI Clock")
                case .Sysex:
                    print("SysEx Command")
                case .SysexEnd:
                    print("SysEx EOX")
                case .SysReset:
                    print("MIDI System Reset")
                default:
                    print("Some other MIDI Status System Command")
            }

        }
        if (ret.count != 0) {
            NSNotificationCenter.defaultCenter().postNotificationName(status.name(),
                object: nil,
                userInfo: ret as [NSObject : AnyObject])
            return true;
        }
        return false;

    }//end postNotification
    
    // MARK: - Utility constructors for common MIDI events
    
    /// Create note on event
    static public func eventWithNoteOn(note: UInt8, velocity: UInt8, channel: UInt8 ) -> AKMidiEvent {
        return AKMidiEvent(status:.NoteOn, channel: channel, d1: note, d2: velocity)
    }
    /// Create note off event
    static public func eventWithNoteOff(note: UInt8, velocity: UInt8, channel: UInt8) -> AKMidiEvent {
        return AKMidiEvent(status:.NoteOff, channel: channel, d1: note, d2: velocity)
    }
    /// Create program change event
    static public func eventWithProgramChange(program: UInt8, channel: UInt8) -> AKMidiEvent {
        return AKMidiEvent(status:.ProgramChange, channel: channel, d1: program, d2: 0)
    }
    /// Create controller event
    static public func eventWithController(control: UInt8, val: UInt8, channel: UInt8) -> AKMidiEvent {
        return AKMidiEvent(status:.ControllerChange, channel: channel, d1: control, d2: val)
    }

}<|MERGE_RESOLUTION|>--- conflicted
+++ resolved
@@ -21,7 +21,7 @@
 }
 */
 
-/// A container for teh values that define a MIDI event
+/// A container for the values that define a MIDI event
 public struct AKMidiEvent {
     /// Internal data (Why the _?)
     var _data = [UInt8](count: 3, repeatedValue: 0)
@@ -46,7 +46,7 @@
     /// MIDI Channel
     var channel: UInt8 {
         let status = (_data[0] >> 4)
-        if (status < 15) {
+        if (status < 16) {
             return (_data[0] & 0xF);
         }
         return 0
@@ -82,13 +82,8 @@
     init(status: AKMidiStatus, channel: UInt8, d1: UInt8, d2: UInt8) {
         fillWithStatus(status, channel: channel, d1: d1, d2: d2)
     }
-<<<<<<< HEAD
-    mutating func fillWithStatus(status: AKMidiStatus, channel: UInt8, d1: UInt8, d2: UInt8) {
-        _data[0] = UInt8(status.rawValue << 4) | UInt8(channel & 0xf);
-=======
     private mutating func fillWithStatus(status: AKMidiStatus, channel: UInt8, d1: UInt8, d2: UInt8) {
-        _data[0] = UInt8(status.rawValue << 4) | UInt8((channel-1) & 0xf);
->>>>>>> 4704136f
+        _data[0] = UInt8(status.rawValue << 4) | UInt8((channel) & 0xf);
         _data[1] = d1 & 0x7F;
         _data[2] = d2 & 0x7F;
         
