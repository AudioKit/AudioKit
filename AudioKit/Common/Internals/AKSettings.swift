//
//  AKSettings.swift
//  AudioKit
//
//  Created by Stéphane Peter, revision history on Github.
//  Copyright © 2018 AudioKit. All rights reserved.
//
import AVFoundation
import Foundation

/// Global settings for AudioKit
open class AKSettings: NSObject {
    /// Enum of available buffer lengths
    /// from Shortest: 2 power 5 samples (32 samples = 0.7 ms @ 44100 kz)
    /// to Longest: 2 power 12 samples (4096 samples = 92.9 ms @ 44100 Hz)
    @objc public enum BufferLength: Int {
        /// Shortest: 32 samples = 0.7 ms @ 44100 kz
        case shortest = 5

        /// Very Short: 64 samples
        case veryShort = 6

        /// Short: 128 samples
        case short = 7

        /// Medium: 256 samples
        case medium = 8

        /// Long: 512 samples
        case long = 9

        /// Very Long: 1024 samples
        case veryLong = 10

        /// Huge: 2048 samples
        case huge = 11

        /// Longest: 4096 samples = 92.9 ms @ 44100 Hz
        case longest = 12

        /// The buffer Length expressed as number of samples
        public var samplesCount: AVAudioFrameCount {
            return AVAudioFrameCount(pow(2.0, Double(rawValue)))
        }

        /// The buffer Length expressed as a duration in seconds
        public var duration: Double {
            return Double(samplesCount) / AKSettings.sampleRate
        }
    }

    /// Constants for ramps used in AKParameterRamp.hpp, AKBooster, and others
    @objc public enum RampType: Int {
        case linear = 0
        case exponential = 1
        case logarithmic = 2
        case sCurve = 3
    }

    @objc public static let defaultAudioFormat = AVAudioFormat(standardFormatWithSampleRate: 44_100,
                                                               channels: 2) ?? AVAudioFormat()

    /// The sample rate in Hertz, default is 44100 kHz. Set a new audioFormat if you want to change this value.
    /// See audioFormat. This is the format that is used for node connections.
    @objc public static var sampleRate: Double {
        get {
            return audioFormat.sampleRate
        }
        set {
            audioFormat = AVAudioFormat(standardFormatWithSampleRate: newValue,
                                        channels: audioFormat.channelCount) ?? AVAudioFormat()
        }
    }

    /// Number of audio channels: 2 for stereo, 1 for mono
    @objc public static var channelCount: UInt32 {
        get {
            return audioFormat.channelCount
        }
        set {
            audioFormat = AVAudioFormat(standardFormatWithSampleRate: audioFormat.sampleRate,
                                        channels: newValue) ?? AVAudioFormat()
        }
    }

    /// Whether we should be listening to audio input (microphone)
    @objc public static var audioInputEnabled: Bool = false

    /// Global default rampDuration value
    @objc public static var rampDuration: Double = 0.0002

    /// Allows AudioKit to send Notifications
    @objc public static var notificationsEnabled: Bool = false

    /// AudioKit buffer length is set using AKSettings.bufferLength
    /// default is .VeryLong for a buffer set to 2 power 10 = 1024 samples (232 ms)
    @objc public static var bufferLength: BufferLength = .veryLong

<<<<<<< HEAD
    #if os(macOS)
    /// The hardware ioBufferDuration. Setting this will request the new value, getting
    /// will query the hardware.
    @objc public static var ioBufferDuration: Double {
        set {
            let node = AKManager.engine.outputNode
            guard let audioUnit = node.audioUnit else { return }
            let samplerate = node.outputFormat(forBus: 0).sampleRate
            var frames = UInt32(round(newValue * samplerate))

            let status = AudioUnitSetProperty(audioUnit,
                                              kAudioDevicePropertyBufferFrameSize,
                                              kAudioUnitScope_Global,
                                              0,
                                              &frames,
                                              UInt32(MemoryLayout<UInt32>.size))
            if status != 0 {
                AKLog("error in set ioBufferDuration status \(status)", log: OSLog.settings, type: .error)
            }
        }
        get {
            let node = AKManager.engine.outputNode
            guard let audioUnit = node.audioUnit else { return 0 }
            let sampleRate = node.outputFormat(forBus: 0).sampleRate
            var frames = UInt32()
            var propSize = UInt32(MemoryLayout<UInt32>.size)
            let status = AudioUnitGetProperty(audioUnit,
                                              kAudioDevicePropertyBufferFrameSize,
                                              kAudioUnitScope_Global,
                                              0,
                                              &frames,
                                              &propSize)
            if status != 0 {
                AKLog("error in get ioBufferDuration status \(status)", log: OSLog.settings, type: .error)
            }
            return Double(frames) / sampleRate
        }
    }
    #else

    /// The hardware ioBufferDuration. Setting this will request the new value, getting
    /// will query the hardware.
    @objc public static var ioBufferDuration: Double {
        set {
            do {
                try AVAudioSession.sharedInstance().setPreferredIOBufferDuration(newValue)

            } catch {
                AKLog("Could not set the preferred IO buffer duration to \(newValue): \(error)", log: OSLog.settings, type: .error)
            }
        }
        get {
            return AVAudioSession.sharedInstance().ioBufferDuration
        }
    }
    #endif

=======
>>>>>>> 0302b6c1
    /// AudioKit recording buffer length is set using AKSettings.BufferLength
    /// default is .VeryLong for a buffer set to 2 power 10 = 1024 samples (232 ms)
    /// in Apple's doc : "The requested size of the incoming buffers. The implementation may choose another size."
    /// So setting this value may have no effect (depending on the hardware device ?)
    @objc public static var recordingBufferLength: BufferLength = .veryLong

    /// If set to true, Recording will stop after some delay to compensate
    /// latency between time recording is stopped and time it is written to file
    /// If set to false (the default value) , stopping record will be immediate,
    /// even if the last audio frames haven't been recorded to file yet.
    @objc public static var fixTruncatedRecordings = false

    /// Turn off AudioKit logging
    // TODO: With new AKLog, we have the ability to do a lot better than just a boolean here
    @objc public static var enableLogging: Bool = true
}

// MARK: - macOS

#if os(macOS)
    extension AKSettings {
        /// Global audio format AudioKit will default to for new objects and connections
        @objc public static var audioFormat = defaultAudioFormat

        /// The hardware ioBufferDuration. Setting this will request the new value, getting
        /// will query the hardware.
        @objc public static var ioBufferDuration: Double {
            set {
                let node = AudioKit.engine.outputNode
                guard let audioUnit = node.audioUnit else { return }
                let samplerate = node.outputFormat(forBus: 0).sampleRate
                var frames = UInt32(round(newValue * samplerate))

                let status = AudioUnitSetProperty(audioUnit,
                                                  kAudioDevicePropertyBufferFrameSize,
                                                  kAudioUnitScope_Global,
                                                  0,
                                                  &frames,
                                                  UInt32(MemoryLayout<UInt32>.size))
                if status != 0 {
                    AKLog("error in set ioBufferDuration status \(status)", log: OSLog.settings, type: .error)
                }
            }
            get {
                let node = AudioKit.engine.outputNode
                guard let audioUnit = node.audioUnit else { return 0 }
                let sampleRate = node.outputFormat(forBus: 0).sampleRate
                var frames = UInt32()
                var propSize = UInt32(MemoryLayout<UInt32>.size)
                let status = AudioUnitGetProperty(audioUnit,
                                                  kAudioDevicePropertyBufferFrameSize,
                                                  kAudioUnitScope_Global,
                                                  0,
                                                  &frames,
                                                  &propSize)
                if status != 0 {
                    AKLog("error in get ioBufferDuration status \(status)", log: OSLog.settings, type: .error)
                }
                return Double(frames) / sampleRate
            }
        }
    }

#endif

// MARK: - iOS and tvOS

#if !os(macOS)
    extension AKSettings {
        /// Global audio format AudioKit will default to for new objects and connections
        @objc public private(set) static var audioFormat = defaultAudioFormat {
            didSet {
                do {
                    try AVAudioSession.sharedInstance().setPreferredSampleRate(audioFormat.sampleRate)
                } catch {
                    AKLog("Could not set preferred sample rate to \(sampleRate) " + error.localizedDescription, log: OSLog.settings, type: .error)
                }
            }
        }

        /// Whether haptics and system sounds are muted while a microhpone is setup or recording is active
        @objc public static var allowHapticsAndSystemSoundsDuringRecording: Bool = false {
            didSet {
                if #available(iOS 13.0, tvOS 13.0, *) {
                    do {
                        try AVAudioSession.sharedInstance().setAllowHapticsAndSystemSoundsDuringRecording(allowHapticsAndSystemSoundsDuringRecording)
                    } catch {
                        AKLog("Could not set allow haptics to \(allowHapticsAndSystemSoundsDuringRecording)" +
                            error.localizedDescription, log: OSLog.settings, type: .error)
                    }
                }
            }
        }

        /// Enable AudioKit AVAudioSession Category Management
        @objc public static var disableAVAudioSessionCategoryManagement: Bool = false

        /// If set to true, AudioKit will not deactivate the AVAudioSession when stopping
        @objc public static var disableAudioSessionDeactivationOnStop: Bool = false

        /// If set to false, AudioKit will not handle the AVAudioSession route change
        /// notification (AVAudioSessionRouteChange) and will not restart the AVAudioEngine
        /// instance when such notifications are posted. The developer can instead subscribe
        /// to these notifications and restart AudioKit after rebuilding their audio chain.
        @objc public static var enableRouteChangeHandling: Bool = true

        /// If set to false, AudioKit will not handle the AVAudioSession category change
        /// notification (AVAudioEngineConfigurationChange) and will not restart the AVAudioEngine
        /// instance when such notifications are posted. The developer can instead subscribe
        /// to these notifications and restart AudioKit after rebuiling their audio chain.
        @objc public static var enableCategoryChangeHandling: Bool = true

        /// Whether to allow audio playback to override the mute setting
        @objc public static var playbackWhileMuted: Bool = false

        /// Whether we will allow our audio to mix with other applications
        @objc public static var mixWithOthers: Bool = true

        /// Whether to output to the speaker (rather than receiver) when audio input is enabled
        @objc public static var defaultToSpeaker: Bool = false

        /// Whether to use bluetooth when audio input is enabled
        @objc public static var useBluetooth: Bool = false

        /// Whether AirPlay is enabled when audio input is enabled
        @objc public static var allowAirPlay: Bool = false

        /// Additional control over the options to use for bluetooth
        @objc public static var bluetoothOptions: AVAudioSession.CategoryOptions = []

        /// Enable / disable voice processing (echo canellation)
        @objc public static var enableEchoCancellation: Bool = false

        /// The hardware ioBufferDuration. Setting this will request the new value, getting
        /// will query the hardware.
        @objc public static var ioBufferDuration: Double {
            set {
                do {
                    try AVAudioSession.sharedInstance().setPreferredIOBufferDuration(newValue)

                } catch {
                    AKLog("Could not set the preferred IO buffer duration to \(newValue): \(error)", log: OSLog.settings, type: .error)
                }
            }
            get {
                return AVAudioSession.sharedInstance().ioBufferDuration
            }
        }

        /// Checks the application's info.plist to see if UIBackgroundModes includes "audio".
        /// If background audio is supported then the system will allow the AVAudioEngine to start even if the app is in,
        /// or entering, a background state. This can help prevent a potential crash
        /// (AVAudioSessionErrorCodeCannotStartPlaying aka error code 561015905) when a route/category change causes
        /// AudioEngine to attempt to start while the app is not active and background audio is not supported.
        @objc public static let appSupportsBackgroundAudio = (Bundle.main.infoDictionary?["UIBackgroundModes"] as? [String])?.contains("audio") ?? false

        /// Shortcut for AVAudioSession.sharedInstance()
        @objc public static let session = AVAudioSession.sharedInstance()

        /// Convenience method accessible from Objective-C
        @objc public static func setSession(category: SessionCategory, options: UInt) throws {
            try setSession(category: category, with: AVAudioSession.CategoryOptions(rawValue: options))
        }

        /// Set the audio session type
        @objc public static func setSession(category: SessionCategory,
                                            with options: AVAudioSession.CategoryOptions = []) throws {
            guard AKSettings.disableAVAudioSessionCategoryManagement == false else { return }

            do {
                try AKTry {
                    if #available(iOS 10.0, *) {
                        try session.setCategory(category.avCategory, mode: .default, options: options)
                    } else {
                        session.perform(NSSelectorFromString("setCategory:error:"), with: category.avCategory)
                    }
                }
            } catch let error as NSError {
                AKLog("Cannot set AVAudioSession Category to \(category) with options: \(options) " + error.localizedDescription,
                      log: OSLog.settings, type: .error)
                throw error
            }

            // Core Haptics
            do {
                if #available(iOS 13.0, tvOS 13.0, *) {
                    try session.setAllowHapticsAndSystemSoundsDuringRecording(allowHapticsAndSystemSoundsDuringRecording)
                }
            } catch {
                AKLog("Could not allow haptics: \(error)", log: OSLog.settings, type: .error)
            }

            // Preferred IO Buffer Duration
            do {
                try AKTry {
                    try session.setPreferredIOBufferDuration(bufferLength.duration)
                }
            } catch let error as NSError {
                AKLog("Cannot set Preferred IO Buffer Duration to " +
                    "\(bufferLength.duration) ( = \(bufferLength.samplesCount) samples) due to " +
                    error.localizedDescription, log: OSLog.settings, type: .error)
                throw error
            }

            // Activate session
            do {
                try AKTry {
                    try session.setActive(true)
                }
            } catch let error as NSError {
                AKLog("Cannot set AVAudioSession.setActive to true \(error)", log: OSLog.settings, type: .error)
                throw error
            }
        }

        @objc public static func computedSessionCategory() -> SessionCategory {
            if AKSettings.audioInputEnabled {
                return .playAndRecord
            } else if AKSettings.playbackWhileMuted {
                return .playback
            } else {
                return .ambient
            }
        }

        @objc public static func computedSessionOptions() -> AVAudioSession.CategoryOptions {
            var options: AVAudioSession.CategoryOptions = []

            if AKSettings.mixWithOthers {
                options = options.union(.mixWithOthers)
            }

            if AKSettings.audioInputEnabled {
                #if !os(tvOS)
                    if #available(iOS 10.0, *) {
                        // Blueooth Options
                        // .allowBluetooth can only be set with the categories .playAndRecord and .record
                        // .allowBluetoothA2DP comes for free if the category is .ambient, .soloAmbient, or
                        // .playback. This option is cleared if the category is .record, or .multiRoute. If this
                        // option and .allowBluetooth are set and a device supports Hands-Free Profile (HFP) and the
                        // Advanced Audio Distribution Profile (A2DP), the Hands-Free ports will be given a higher
                        // priority for routing.
                        if !AKSettings.bluetoothOptions.isEmpty {
                            options = options.union(AKSettings.bluetoothOptions)
                        } else if AKSettings.useBluetooth {
                            // If bluetoothOptions aren't specified
                            // but useBluetooth is then we will use these defaults
                            options = options.union([.allowBluetooth,
                                                     .allowBluetoothA2DP])
                        }

                        // AirPlay
                        if AKSettings.allowAirPlay {
                            options = options.union(.allowAirPlay)
                        }
                    } else if !AKSettings.bluetoothOptions.isEmpty ||
                        AKSettings.useBluetooth ||
                        AKSettings.allowAirPlay {
                        AKLog("Some of the specified AKSettings are not supported by iOS 9 and were ignored.")
                    }

                    // Default to Speaker
                    if AKSettings.defaultToSpeaker {
                        options = options.union(.defaultToSpeaker)
                    }

                #endif
            }

            return options
        }

        /// Checks if headphones are connected
        /// Returns true if headPhones are connected, otherwise return false
        @objc public static var headPhonesPlugged: Bool {
            let headphonePortTypes: [AVAudioSession.Port] =
                [.headphones, .bluetoothHFP, .bluetoothA2DP]
            return session.currentRoute.outputs.contains {
                headphonePortTypes.contains($0.portType)
            }
        }

        /// Enum of available AVAudioSession Categories
        @objc public enum SessionCategory: Int, CustomStringConvertible {
            /// Audio silenced by silent switch and screen lock - audio is mixable
            case ambient
            /// Audio is silenced by silent switch and screen lock - audio is non mixable
            case soloAmbient
            /// Audio is not silenced by silent switch and screen lock - audio is non mixable
            case playback
            /// Silences playback audio
            case record
            /// Audio is not silenced by silent switch and screen lock - audio is non mixable.
            /// To allow mixing see AVAudioSessionCategoryOptionMixWithOthers.
            case playAndRecord
            #if !os(tvOS)
                /// Disables playback and recording; deprecated in iOS 10, unavailable on tvOS
                case audioProcessing
            #endif
            /// Use to multi-route audio. May be used on input, output, or both.
            case multiRoute

            public var description: String {
                switch self {
                case .ambient:
                    return AVAudioSession.Category.ambient.rawValue
                case .soloAmbient:
                    return AVAudioSession.Category.soloAmbient.rawValue
                case .playback:
                    return AVAudioSession.Category.playback.rawValue
                case .record:
                    return AVAudioSession.Category.record.rawValue
                case .playAndRecord:
                    return AVAudioSession.Category.playAndRecord.rawValue
                case .multiRoute:
                    return AVAudioSession.Category.multiRoute.rawValue
                default:
                    return AVAudioSession.Category.soloAmbient.rawValue
                }
            }

            public var avCategory: AVAudioSession.Category {
                switch self {
                case .ambient:
                    return .ambient
                case .soloAmbient:
                    return .soloAmbient
                case .playback:
                    return .playback
                case .record:
                    return .record
                case .playAndRecord:
                    return .playAndRecord
                case .multiRoute:
                    return .multiRoute
                default:
                    return .soloAmbient
                }
            }
        }
    }

#endif<|MERGE_RESOLUTION|>--- conflicted
+++ resolved
@@ -96,66 +96,6 @@
     /// default is .VeryLong for a buffer set to 2 power 10 = 1024 samples (232 ms)
     @objc public static var bufferLength: BufferLength = .veryLong
 
-<<<<<<< HEAD
-    #if os(macOS)
-    /// The hardware ioBufferDuration. Setting this will request the new value, getting
-    /// will query the hardware.
-    @objc public static var ioBufferDuration: Double {
-        set {
-            let node = AKManager.engine.outputNode
-            guard let audioUnit = node.audioUnit else { return }
-            let samplerate = node.outputFormat(forBus: 0).sampleRate
-            var frames = UInt32(round(newValue * samplerate))
-
-            let status = AudioUnitSetProperty(audioUnit,
-                                              kAudioDevicePropertyBufferFrameSize,
-                                              kAudioUnitScope_Global,
-                                              0,
-                                              &frames,
-                                              UInt32(MemoryLayout<UInt32>.size))
-            if status != 0 {
-                AKLog("error in set ioBufferDuration status \(status)", log: OSLog.settings, type: .error)
-            }
-        }
-        get {
-            let node = AKManager.engine.outputNode
-            guard let audioUnit = node.audioUnit else { return 0 }
-            let sampleRate = node.outputFormat(forBus: 0).sampleRate
-            var frames = UInt32()
-            var propSize = UInt32(MemoryLayout<UInt32>.size)
-            let status = AudioUnitGetProperty(audioUnit,
-                                              kAudioDevicePropertyBufferFrameSize,
-                                              kAudioUnitScope_Global,
-                                              0,
-                                              &frames,
-                                              &propSize)
-            if status != 0 {
-                AKLog("error in get ioBufferDuration status \(status)", log: OSLog.settings, type: .error)
-            }
-            return Double(frames) / sampleRate
-        }
-    }
-    #else
-
-    /// The hardware ioBufferDuration. Setting this will request the new value, getting
-    /// will query the hardware.
-    @objc public static var ioBufferDuration: Double {
-        set {
-            do {
-                try AVAudioSession.sharedInstance().setPreferredIOBufferDuration(newValue)
-
-            } catch {
-                AKLog("Could not set the preferred IO buffer duration to \(newValue): \(error)", log: OSLog.settings, type: .error)
-            }
-        }
-        get {
-            return AVAudioSession.sharedInstance().ioBufferDuration
-        }
-    }
-    #endif
-
-=======
->>>>>>> 0302b6c1
     /// AudioKit recording buffer length is set using AKSettings.BufferLength
     /// default is .VeryLong for a buffer set to 2 power 10 = 1024 samples (232 ms)
     /// in Apple's doc : "The requested size of the incoming buffers. The implementation may choose another size."
