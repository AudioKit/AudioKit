//
//  AudioKitHelpers.swift
//  AudioKit
//
//  Created by Aurelius Prochazka, revision history on Github.
//  Copyright © 2016 AudioKit. All rights reserved.
//

import Foundation
import CoreAudio
import AudioToolbox

public typealias MIDINoteNumber = Int
public typealias MIDIVelocity = Int
public typealias MIDIChannel = Int

extension Collection where Index == Int {
    /// Return a random element from the array
    public func randomElement() -> Iterator.Element {
        let offset = Int(arc4random_uniform(UInt32(count.toIntMax())))
        return self[startIndex.advanced(by: offset)]
    }
}

/// Helper function to convert codes for Audio Units
/// - parameter string: Four character string to convert
public func fourCC(_ string: String) -> UInt32 {
    let utf8 = string.utf8
    precondition(utf8.count == 4, "Must be a 4 char string")
    var out: UInt32 = 0
    for char in utf8 {
        out <<= 8
        out |= UInt32(char)
    }
    return out
}

/// Random double between bounds
///
/// - Parameters:
///   - minimum: Lower bound of randomization
///   - maximum: Upper bound of randomization
///
public func random(_ minimum: Double, _ maximum: Double) -> Double {
    let precision = 1000000
    let width = maximum - minimum

    return Double(arc4random_uniform(UInt32(precision))) / Double(precision) * width + minimum
}

// MARK: - Normalization Helpers

/// Extension to calculate scaling factors, useful for UI controls
extension Double {

    /// Return a value on [minimum, maximum] to a [0, 1] range, according to a taper
    ///
    /// - Parameters:
    ///   - minimum: Minimum of the source range (cannot be zero if taper is not positive)
    ///   - maximum: Maximum of the source range
    ///   - taper: For taper > 0, there is an algebraic curve, taper = 1 is linear, and taper < 0 is exponential
    ///
    public func normalized(
        minimum: Double,
                maximum: Double,
                taper: Double) -> Double {

        if taper > 0 {
            // algebraic taper
            return pow(((self - minimum) / (maximum - minimum)), (1.0 / taper))
        } else {
            // exponential taper
            return minimum * exp(log(maximum / minimum) * self)
        }
    }

    /// Convert a value on [minimum, maximum] to a [0, 1] range, according to a taper
    ///
    /// - Parameters:
    ///   - minimum: Minimum of the source range (cannot be zero if taper is not positive)
    ///   - maximum: Maximum of the source range
    ///   - taper: For taper > 0, there is an algebraic curve, taper = 1 is linear, and taper < 0 is exponential
    ///
    public mutating func normalize(_ minimum: Double, maximum: Double, taper: Double) {
        self = self.normalized(minimum: minimum, maximum: maximum, taper: taper)
    }

    /// Return a value on [0, 1] to a [minimum, maximum] range, according to a taper
    ///
    /// - Parameters:
    ///   - minimum: Minimum of the target range (cannot be zero if taper is not positive)
    ///   - maximum: Maximum of the target range
    ///   - taper: For taper > 0, there is an algebraic curve, taper = 1 is linear, and taper < 0 is exponential
    ///
    public func denormalized(minimum: Double,
                             maximum: Double,
                             taper: Double) -> Double {
        
        // Avoiding division by zero in this trivial case
        if maximum - minimum < 0.00001 {
            return minimum
        }
        
        if taper > 0 {
            // algebraic taper
            return minimum + (maximum - minimum) * pow(self, taper)
        } else {
            // exponential taper
            var adjustedMinimum: Double = 0.0
            var adjustedMaximum: Double = 0.0
            if minimum == 0 { adjustedMinimum = 0.00000000001 }
            if maximum == 0 { adjustedMaximum = 0.00000000001 }

            return log(self / adjustedMinimum) / log(adjustedMaximum / adjustedMinimum)
        }
    }

    /// Convert a value on [0, 1] to a [min, max] range, according to a taper
    ///
    /// - Parameters:
    ///   - minimum: Minimum of the target range (cannot be zero if taper is not positive)
    ///   - maximum: Maximum of the target range
    ///   - taper: For taper > 0, there is an algebraic curve, taper = 1 is linear, and taper < 0 is exponential
    ///
    public mutating func denormalize(minimum: Double, maximum: Double, taper: Double) {
        self = self.denormalized(minimum: minimum, maximum: maximum, taper: taper)
    }
}

/// Extension to Int to calculate frequency from a MIDI Note Number
extension Int {

    /// Calculate frequency from a MIDI Note Number
    ///
    /// - parameter aRef: Reference frequency of A Note (Default: 440Hz)
    ///
    public func midiNoteToFrequency(_ aRef: Double = 440.0) -> Double {
        return pow(2.0, (Double(self) - 69.0) / 12.0) * aRef
    }
}

/// Extension to Double to get the frequency from a MIDI Note Number
extension Double {

    /// Calculate frequency from a floating point MIDI Note Number
    ///
    /// - parameter aRef: Reference frequency of A Note (Default: 440Hz)
    ///
    public func midiNoteToFrequency(_ aRef: Double = 440.0) -> Double {
        return pow(2.0, (self - 69.0) / 12.0) * aRef
    }

}

extension Int {

    /// Calculate MIDI Note Number from a frequency in Hz
    ///
    /// - parameter aRef: Reference frequency of A Note (Default: 440Hz)
    ///
    public func frequencyToMIDINote(_ aRef: Double = 440.0) -> Double {
        return 69 + 12*log2(Double(self)/aRef)
    }
}

/// Extension to Double to get the frequency from a MIDI Note Number
extension Double {

    /// Calculate MIDI Note Number from a frequency in Hz
    ///
    /// - parameter aRef: Reference frequency of A Note (Default: 440Hz)
    ///
    public func frequencyToMIDINote(_ aRef: Double = 440.0) -> Double {
        return 69 + 12*log2(self/aRef)
    }
}

extension RangeReplaceableCollection where Iterator.Element: ExpressibleByIntegerLiteral {
	/// Initialize array with zeroes, ~10x faster than append for array of size 4096
	///
	/// - parameter count: Number of elements in the array
	///

    public init(zeroes count: Int) {
        self.init(repeating: 0, count: count)
    }
}

extension ClosedRange {
    /// Clamp value to the range
    ///
    /// - parameter value: Value to clamp
    ///
    public func clamp(_ value: Bound) -> Bound {
        return min(max(value, lowerBound), upperBound)
    }
}

extension Sequence where Iterator.Element: Hashable {
    internal var unique: [Iterator.Element] {
        var s: Set<Iterator.Element> = []
        return filter {
            s.insert($0).inserted
        }
    }
<<<<<<< HEAD
}

protocol AKComponent: class {
    associatedtype _Self = Self
    static var ComponentDescription: AudioComponentDescription { get }
}

extension AKComponent {
    static func register() {
        AUAudioUnit.registerSubclass(Self.self,
                                     as: Self.ComponentDescription,
                                     name: "Local \(Self.self)",
                                     version: UInt32.max)
    }
=======
>>>>>>> 33f2da50
}<|MERGE_RESOLUTION|>--- conflicted
+++ resolved
@@ -203,21 +203,4 @@
             s.insert($0).inserted
         }
     }
-<<<<<<< HEAD
-}
-
-protocol AKComponent: class {
-    associatedtype _Self = Self
-    static var ComponentDescription: AudioComponentDescription { get }
-}
-
-extension AKComponent {
-    static func register() {
-        AUAudioUnit.registerSubclass(Self.self,
-                                     as: Self.ComponentDescription,
-                                     name: "Local \(Self.self)",
-                                     version: UInt32.max)
-    }
-=======
->>>>>>> 33f2da50
-}+}
