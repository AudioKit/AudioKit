--- conflicted
+++ resolved
@@ -99,13 +99,10 @@
             return "System Reset"
         }
     }
-<<<<<<< HEAD
-=======
 
     var byte: MIDIByte {
         return rawValue
     }
->>>>>>> baa097b1
 }
 
 public enum AKMIDISystemCommandType {
