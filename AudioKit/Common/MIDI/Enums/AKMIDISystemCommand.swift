--- conflicted
+++ resolved
@@ -99,13 +99,10 @@
             return "System Reset"
         }
     }
-<<<<<<< HEAD
-=======
 
     var byte: MIDIByte {
         return rawValue
     }
->>>>>>> 7e38fa79
 }
 
 public enum AKMIDISystemCommandType {
