--- conflicted
+++ resolved
@@ -33,11 +33,7 @@
     /// Output connection points of outputNode.
     public var connectionPoints: [AVAudioConnectionPoint] {
         get { return outputNode.engine?.outputConnectionPoints(for: outputNode, outputBus: 0) ?? [] }
-<<<<<<< HEAD
-        set { AKManager.connect(outputNode, to: newValue, fromBus: 0, format: AKManager.format) }
-=======
-        set { AudioKit.connect(outputNode, to: newValue, fromBus: 0, format: AKSettings.audioFormat) }
->>>>>>> 55e94f24
+        set { AKManager.connect(outputNode, to: newValue, fromBus: 0, format: AKSettings.audioFormat) }
     }
 
     /// Disconnects all outputNode's output connections.
@@ -91,11 +87,7 @@
     /// Sets output connection, removes existing output connections.
     ///   - Parameter node: Input that output will be connected to.
     @discardableResult public func setOutput(to node: AKInput) -> AKInput {
-<<<<<<< HEAD
-        return setOutput(to: node, bus: node.nextInput.bus, format: AKManager.format)
-=======
         return setOutput(to: node, bus: node.nextInput.bus, format: AKSettings.audioFormat)
->>>>>>> 55e94f24
     }
 
     /// Sets output connection, removes previously existing output connections.
@@ -118,11 +110,7 @@
     /// Sets output connections to an array of inputConnectios, removes previously existing output connections.
     ///   - Parameter toInputs: Inputs that output will be connected to.
     @discardableResult public func setOutput(toInputs: [AKInputConnection]) -> [AKInput] {
-<<<<<<< HEAD
-        return setOutput(toInputs: toInputs, format: AKManager.format)
-=======
         return setOutput(toInputs: toInputs, format: AKSettings.audioFormat)
->>>>>>> 55e94f24
     }
 
     /// Sets output connections to an array of inputConnectios, removes previously existing output connections.
@@ -137,11 +125,7 @@
     /// Sets output connections to a single connectionPoint, removes previously existing output connections.
     ///   - Parameter connectionPoint: Input that output will be connected to.
     public func setOutput(to connectionPoint: AVAudioConnectionPoint) {
-<<<<<<< HEAD
-        setOutput(to: connectionPoint, format: AKManager.format)
-=======
         setOutput(to: connectionPoint, format: AKSettings.audioFormat)
->>>>>>> 55e94f24
     }
 
     /// Sets output connections to a single connectionPoint, removes previously existing output connections.
