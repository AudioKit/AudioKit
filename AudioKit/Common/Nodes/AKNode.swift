//
//  AKNode.swift
//  AudioKit
//
//  Created by Aurelius Prochazka, revision history on Github.
//  Copyright © 2018 AudioKit. All rights reserved.
//

extension AVAudioConnectionPoint {
    convenience init(_ node: AKNode, to bus: Int) {
        self.init(node: node.avAudioUnitOrNode, bus: bus)
    }
}

/// Parent class for all nodes in AudioKit
@objc open class AKNode: NSObject {
    /// The internal AVAudioEngine AVAudioNode
    @objc open var avAudioNode: AVAudioNode

    /// The internal AVAudioUnit, which is a subclass of AVAudioNode with more capabilities
    @objc open var avAudioUnit: AVAudioUnit?

    /// Returns either the avAudioUnit or avAudioNode (prefers the avAudioUnit if it exists)
    @objc open var avAudioUnitOrNode: AVAudioNode {
        return self.avAudioUnit ?? self.avAudioNode
    }

    /// Create the node
    public override init() {
        self.avAudioNode = AVAudioNode()
    }

    /// Initialize the node from an AVAudioUnit
    @objc public init(avAudioUnit: AVAudioUnit, attach: Bool = false) {
        self.avAudioUnit = avAudioUnit
        self.avAudioNode = avAudioUnit
        if attach {
            AKManager.engine.attach(avAudioUnit)
        }
    }

    /// Initialize the node from an AVAudioNode
    @objc public init(avAudioNode: AVAudioNode, attach: Bool = false) {
        self.avAudioNode = avAudioNode
        if attach {
            AKManager.engine.attach(avAudioNode)
        }
    }

    // Subclasses should override to detach all internal nodes
    open func detach() {
<<<<<<< HEAD
        AKManager.detach(nodes: [avAudioUnitOrNode])
=======
        AudioKit.detach(nodes: [self.avAudioUnitOrNode])
>>>>>>> a30bb553
    }
}

extension AKNode: AKOutput {
    public var outputNode: AVAudioNode {
        return self.avAudioUnitOrNode
    }

    @available(*, deprecated, renamed: "connect(to:bus:)")
    open func addConnectionPoint(_ node: AKNode, bus: Int = 0) {
        connectionPoints.append(AVAudioConnectionPoint(node, to: bus))
    }
}

// Deprecated
extension AKNode {
    @objc @available(*, deprecated, renamed: "detach")
    open func disconnect() {
        self.detach()
    }

    @available(*, deprecated, message: "Use AudioKit.detach(nodes:) instead")
    open func disconnect(nodes: [AVAudioNode]) {
        AKManager.detach(nodes: nodes)
    }
}

/// Protocol for responding to play and stop of MIDI notes
public protocol AKPolyphonic {
    /// Play a sound corresponding to a MIDI note
    ///
    /// - Parameters:
    ///   - noteNumber: MIDI Note Number
    ///   - velocity:   MIDI Velocity
    ///   - frequency:  Play this frequency
    func play(noteNumber: MIDINoteNumber, velocity: MIDIVelocity, frequency: Double, channel: MIDIChannel)

    /// Play a sound corresponding to a MIDI note
    ///
    /// - Parameters:
    ///   - noteNumber: MIDI Note Number
    ///   - velocity:   MIDI Velocity
    ///
    func play(noteNumber: MIDINoteNumber, velocity: MIDIVelocity, channel: MIDIChannel)

    /// Stop a sound corresponding to a MIDI note
    ///
    /// - parameter noteNumber: MIDI Note Number
    ///
    func stop(noteNumber: MIDINoteNumber)
}

/// Bare bones implementation of AKPolyphonic protocol
@objc open class AKPolyphonicNode: AKNode, AKPolyphonic {
    /// Global tuning table used by AKPolyphonicNode (AKNode classes adopting AKPolyphonic protocol)
    @objc public static var tuningTable = AKTuningTable()
    open var midiInstrument: AVAudioUnitMIDIInstrument?

    /// Play a sound corresponding to a MIDI note with frequency
    ///
    /// - Parameters:
    ///   - noteNumber: MIDI Note Number
    ///   - velocity:   MIDI Velocity
    ///   - frequency:  Play this frequency
    ///
    @objc open func play(noteNumber: MIDINoteNumber,
                         velocity: MIDIVelocity,
                         frequency: Double,
                         channel: MIDIChannel = 0) {
        AKLog("Playing note: \(noteNumber), velocity: \(velocity), frequency: \(frequency), channel: \(channel), " +
            "override in subclass")
    }

    /// Play a sound corresponding to a MIDI note
    ///
    /// - Parameters:
    ///   - noteNumber: MIDI Note Number
    ///   - velocity:   MIDI Velocity
    ///
    @objc open func play(noteNumber: MIDINoteNumber, velocity: MIDIVelocity, channel: MIDIChannel = 0) {
        // MARK: Microtonal pitch lookup

        // default implementation is 12 ET
        let frequency = AKPolyphonicNode.tuningTable.frequency(forNoteNumber: noteNumber)
        //        AKLog("Playing note: \(noteNumber), velocity: \(velocity), using tuning table frequency: \(frequency)")
        self.play(noteNumber: noteNumber, velocity: velocity, frequency: frequency, channel: channel)
    }

    /// Stop a sound corresponding to a MIDI note
    ///
    /// - parameter noteNumber: MIDI Note Number
    ///
    @objc open func stop(noteNumber: MIDINoteNumber) {
        AKLog("Stopping note \(noteNumber), override in subclass")
    }

    deinit {
        detach()
    }
}

/// Protocol for dictating that a node can be in a started or stopped state
@objc public protocol AKToggleable {
    /// Tells whether the node is processing (ie. started, playing, or active)
    var isStarted: Bool { get }

    /// Function to start, play, or activate the node, all do the same thing
    func start()

    /// Function to stop or bypass the node, both are equivalent
    func stop()
}

/// Default functions for nodes that conform to AKToggleable
public extension AKToggleable {
    /// Synonym for isStarted that may make more sense with musical instruments
    var isPlaying: Bool {
        return isStarted
    }

    /// Antonym for isStarted
    var isStopped: Bool {
        return !isStarted
    }

    /// Antonym for isStarted that may make more sense with effects
    var isBypassed: Bool {
        return !isStarted
    }

    /// Synonym to start that may more more sense with musical instruments
    func play() {
        start()
    }

    /// Synonym for stop that may make more sense with effects
    func bypass() {
        stop()
    }
}<|MERGE_RESOLUTION|>--- conflicted
+++ resolved
@@ -49,11 +49,7 @@
 
     // Subclasses should override to detach all internal nodes
     open func detach() {
-<<<<<<< HEAD
         AKManager.detach(nodes: [avAudioUnitOrNode])
-=======
-        AudioKit.detach(nodes: [self.avAudioUnitOrNode])
->>>>>>> a30bb553
     }
 }
 
