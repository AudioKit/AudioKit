--- conflicted
+++ resolved
@@ -13,12 +13,7 @@
     public static let ComponentDescription = AudioComponentDescription(appleEffect: kAudioUnitSubType_DynamicsProcessor)
 
     private var au: AUWrapper
-<<<<<<< HEAD
-
     fileprivate var mixer = AKMixer()
-=======
-    private var mixer: AKMixer
->>>>>>> dc5d8eec
 
     /// Threshold (dB) ranges from -40 to 20 (Default: -20)
     @objc open dynamic var threshold: Double = -20 {
@@ -79,7 +74,6 @@
     @objc open dynamic var dryWetMix: Double = 1 {
         didSet {
             dryWetMix = (0...1).clamp(dryWetMix)
-<<<<<<< HEAD
             inputGain.volume = 1 - dryWetMix
             effectGain.volume = dryWetMix
         }
@@ -89,17 +83,6 @@
     fileprivate var inputMixer = AKMixer()
     fileprivate var inputGain = AKMixer()
     fileprivate var effectGain = AKMixer()
-=======
-            inputGain?.volume = 1 - dryWetMix
-            effectGain?.volume = dryWetMix
-        }
-    }
-
-    private var lastKnownMix: Double = 1
-    private var inputGain: AKMixer?
-    private var effectGain: AKMixer?
-    private var inputMixer = AKMixer()
->>>>>>> dc5d8eec
 
     // Store the internal effect
     fileprivate var internalEffect: AVAudioUnitEffect
@@ -131,17 +114,8 @@
         self.releaseTime = releaseTime
         self.masterGain = masterGain
 
-<<<<<<< HEAD
         inputGain.volume = 0
         effectGain.volume = 1
-=======
-        inputGain = AKMixer()
-        inputGain?.volume = 0
-        mixer = AKMixer(inputGain)
-
-        effectGain = AKMixer()
-        effectGain?.volume = 1
->>>>>>> dc5d8eec
 
         input?.connect(to: inputMixer)
         inputMixer.connect(to: [inputGain!, effectGain!])
@@ -151,16 +125,9 @@
         AudioKit.engine.attach(effect)
         au = AUWrapper(effect)
 
-<<<<<<< HEAD
         input?.connect(to: inputMixer)
         inputMixer >>> inputGain >>> mixer
         inputMixer >>> effectGain >>> effect >>> mixer
-=======
-        if let node = effectGain?.avAudioNode {
-            AudioKit.engine.connect(node, to: effect)
-        }
-        AudioKit.engine.connect(effect, to: mixer.avAudioNode)
->>>>>>> dc5d8eec
 
         super.init(avAudioNode: mixer.avAudioNode)
 
@@ -195,15 +162,7 @@
     /// Disconnect the node
     override open func disconnect() {
         stop()
-
-<<<<<<< HEAD
         AudioKit.detach(nodes: [inputGain.avAudioNode, effectGain.avAudioNode, mixer.avAudioNode])
-=======
-        AudioKit.detach(nodes: [inputMixer.avAudioNode,
-                                inputGain!.avAudioNode,
-                                effectGain!.avAudioNode,
-                                mixer.avAudioNode])
->>>>>>> dc5d8eec
         AudioKit.engine.detach(self.internalEffect)
     }
 }