//
//  AKAutoWahDSP.hpp
//  AudioKit
//
//  Created by Aurelius Prochazka, revision history on Github.
//  Copyright © 2018 AudioKit. All rights reserved.
//

#pragma once

#import <AVFoundation/AVFoundation.h>

typedef NS_ENUM(AUParameterAddress, AKAutoWahParameter) {
<<<<<<< HEAD
    wah, mix, amplitude, rampTime
=======
    AKAutoWahParameterWah,
    AKAutoWahParameterMix,
    AKAutoWahParameterAmplitude,
    AKAutoWahParameterRampTime
>>>>>>> 659f7d6c
};

#import "AKLinearParameterRamp.hpp"  // have to put this here to get it included in umbrella header

#ifndef __cplusplus

void* createAutoWahDSP(int nChannels, double sampleRate);

#else

#import "AKSoundpipeDSPBase.hpp"

class AKAutoWahDSP : public AKSoundpipeDSPBase {

    sp_autowah *_autowah0;
    sp_autowah *_autowah1;

private:
    AKLinearParameterRamp wahRamp;
    AKLinearParameterRamp mixRamp;
    AKLinearParameterRamp amplitudeRamp;
   
public:
    AKAutoWahDSP() {
        wahRamp.setTarget(0.0, true);
        wahRamp.setDurationInSamples(10000);
        mixRamp.setTarget(1.0, true);
        mixRamp.setDurationInSamples(10000);
        amplitudeRamp.setTarget(0.1, true);
        amplitudeRamp.setDurationInSamples(10000);
    }

    /** Uses the ParameterAddress as a key */
    void setParameter(AUParameterAddress address, float value, bool immediate) override {
        switch (address) {
            case wah:
                wahRamp.setTarget(value, immediate);
                break;
            case mix:
                mixRamp.setTarget(value, immediate);
                break;
            case amplitude:
                amplitudeRamp.setTarget(value, immediate);
                break;
            case rampTime:
                wahRamp.setRampTime(value, _sampleRate);
                mixRamp.setRampTime(value, _sampleRate);
                amplitudeRamp.setRampTime(value, _sampleRate);
                break;
        }
    }

    /** Uses the ParameterAddress as a key */
    float getParameter(AUParameterAddress address) override {
        switch (address) {
            case wah:
                return wahRamp.getTarget();
            case mix:
                return mixRamp.getTarget();
            case amplitude:
                return amplitudeRamp.getTarget();
            case rampTime:
                return wahRamp.getRampTime(_sampleRate);
        }
        return 0;
    }

    void init(int _channels, double _sampleRate) override {
        AKSoundpipeDSPBase::init(_channels, _sampleRate);
        sp_autowah_create(&_autowah0);
        sp_autowah_create(&_autowah1);
        sp_autowah_init(_sp, _autowah0);
        sp_autowah_init(_sp, _autowah1);
        *_autowah0->wah = 0.0;
        *_autowah1->wah = 0.0;
        *_autowah0->mix = 1.0;
        *_autowah1->mix = 1.0;
        *_autowah0->level = 0.1;
        *_autowah1->level = 0.1;
    }

    void destroy() {
        sp_autowah_destroy(&_autowah0);
        sp_autowah_destroy(&_autowah1);
        AKSoundpipeDSPBase::destroy();
    }

    void process(AUAudioFrameCount frameCount, AUAudioFrameCount bufferOffset) override {

        for (int frameIndex = 0; frameIndex < frameCount; ++frameIndex) {
            int frameOffset = int(frameIndex + bufferOffset);

            // do gain ramping every 8 samples
            if ((frameOffset & 0x7) == 0) {
                wahRamp.advanceTo(_now + frameOffset);
                mixRamp.advanceTo(_now + frameOffset);
                amplitudeRamp.advanceTo(_now + frameOffset);
            }
            *_autowah0->wah = wahRamp.getValue();
            *_autowah1->wah = wahRamp.getValue();
            *_autowah0->mix = mixRamp.getValue() * 100.0;
            *_autowah1->mix = mixRamp.getValue() * 100.0;
            *_autowah0->level = amplitudeRamp.getValue();
            *_autowah1->level = amplitudeRamp.getValue();            

            float *tmpin[2];
            float *tmpout[2];
            for (int channel = 0; channel < _nChannels; ++channel) {
                float* in  = (float*)_inBufferListPtr->mBuffers[channel].mData  + frameOffset;
                float* out = (float*)_outBufferListPtr->mBuffers[channel].mData + frameOffset;

                if (channel < 2) {
                    tmpin[channel] = in;
                    tmpout[channel] = out;
                }
                if (!_playing) {
                    *out = *in;
                }
                if (channel == 0) {
                    sp_autowah_compute(_sp, _autowah0, in, out);
                } else {
                    sp_autowah_compute(_sp, _autowah1, in, out);
                }
            }
            if (_playing) {
            }
        }
    }
};

#endif<|MERGE_RESOLUTION|>--- conflicted
+++ resolved
@@ -11,14 +11,10 @@
 #import <AVFoundation/AVFoundation.h>
 
 typedef NS_ENUM(AUParameterAddress, AKAutoWahParameter) {
-<<<<<<< HEAD
-    wah, mix, amplitude, rampTime
-=======
     AKAutoWahParameterWah,
     AKAutoWahParameterMix,
     AKAutoWahParameterAmplitude,
     AKAutoWahParameterRampTime
->>>>>>> 659f7d6c
 };
 
 #import "AKLinearParameterRamp.hpp"  // have to put this here to get it included in umbrella header
@@ -54,16 +50,16 @@
     /** Uses the ParameterAddress as a key */
     void setParameter(AUParameterAddress address, float value, bool immediate) override {
         switch (address) {
-            case wah:
+            case AKAutoWahParameterWah:
                 wahRamp.setTarget(value, immediate);
                 break;
-            case mix:
+            case AKAutoWahParameterMix:
                 mixRamp.setTarget(value, immediate);
                 break;
-            case amplitude:
+            case AKAutoWahParameterAmplitude:
                 amplitudeRamp.setTarget(value, immediate);
                 break;
-            case rampTime:
+            case AKAutoWahParameterRampTime:
                 wahRamp.setRampTime(value, _sampleRate);
                 mixRamp.setRampTime(value, _sampleRate);
                 amplitudeRamp.setRampTime(value, _sampleRate);
@@ -74,13 +70,13 @@
     /** Uses the ParameterAddress as a key */
     float getParameter(AUParameterAddress address) override {
         switch (address) {
-            case wah:
+            case AKAutoWahParameterWah:
                 return wahRamp.getTarget();
-            case mix:
+            case AKAutoWahParameterMix:
                 return mixRamp.getTarget();
-            case amplitude:
+            case AKAutoWahParameterAmplitude:
                 return amplitudeRamp.getTarget();
-            case rampTime:
+            case AKAutoWahParameterRampTime:
                 return wahRamp.getRampTime(_sampleRate);
         }
         return 0;
