//
//  AKChowningReverb.swift
//  AudioKit
//
//  Created by Aurelius Prochazka, revision history on Github.
//  Copyright © 2018 AudioKit. All rights reserved.
//

/// This is was built using the JC reverb implentation found in FAUST. According
/// to the source code, the specifications for this implementation were found on
/// an old SAIL DART backup tape.
/// This class is derived from the CLM JCRev function, which is based on the use
/// of networks of simple allpass and comb delay filters.  This class implements
/// three series allpass units, followed by four parallel comb filters, and two
/// decorrelation delay lines in parallel at the output.
///
open class AKChowningReverb: AKNode, AKToggleable, AKComponent, AKInput {
    public typealias AKAudioUnitType = AKChowningReverbAudioUnit
    /// Four letter unique description of the node
    public static let ComponentDescription = AudioComponentDescription(effect: "jcrv")

    // MARK: - Properties
    private var internalAU: AKAudioUnitType?

    /// Ramp Duration represents the speed at which parameters are allowed to change
    @objc open dynamic var rampDuration: Double = AKSettings.rampDuration {
        willSet {
            internalAU?.rampDuration = newValue
        }
    }

    /// Tells whether the node is processing (ie. started, playing, or active)
    @objc open dynamic var isStarted: Bool {
        return internalAU?.isPlaying ?? false
    }

    // MARK: - Initialization

    /// Initialize this reverb node
    ///
    /// - Parameters:
    ///   - input: Input node to process
    ///
    @objc public init(_ input: AKNode? = nil) {

        _Self.register()

        super.init()
        AVAudioUnit._instantiate(with: _Self.ComponentDescription) { [weak self] avAudioUnit in
            guard let strongSelf = self else {
                AKLog("Error: self is nil")
                return
            }
            strongSelf.avAudioUnit = avAudioUnit
            strongSelf.avAudioNode = avAudioUnit
            strongSelf.internalAU = avAudioUnit.auAudioUnit as? AKAudioUnitType
            input?.connect(to: strongSelf)
        }

<<<<<<< HEAD
        guard let tree = internalAU?.parameterTree else {
            AKLog("Parameter Tree Failed")
            return
        }

=======
>>>>>>> 9c4f9f6f
    }

    // MARK: - Control

    /// Function to start, play, or activate the node, all do the same thing
    @objc open func start() {
        internalAU?.start()
    }

    /// Function to stop or bypass the node, both are equivalent
    @objc open func stop() {
        internalAU?.stop()
    }
}<|MERGE_RESOLUTION|>--- conflicted
+++ resolved
@@ -57,14 +57,6 @@
             input?.connect(to: strongSelf)
         }
 
-<<<<<<< HEAD
-        guard let tree = internalAU?.parameterTree else {
-            AKLog("Parameter Tree Failed")
-            return
-        }
-
-=======
->>>>>>> 9c4f9f6f
     }
 
     // MARK: - Control
