--- conflicted
+++ resolved
@@ -6,16 +6,10 @@
 //  Copyright © 2017 Aurelius Prochazka. All rights reserved.
 //
 
-<<<<<<< HEAD
-/// AudioKit version of Apple's Mixer Node. Mixes a varaiadic list of AKNodes.
-open class AKMixer: AKNode, AKToggleable {
-    fileprivate let mixerAU = AVAudioMixerNode()
-=======
 /// AudioKit version of Apple's Mixer Node
 open class AKMixer: AKNode, AKToggleable, AKInput {
     /// The internal mixer node
     fileprivate var mixerAU = AVAudioMixerNode()
->>>>>>> 0bc80be1
 
     /// Output Volume (Default 1)
     @objc open dynamic var volume: Double = 1.0 {
