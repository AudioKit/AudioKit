--- conflicted
+++ resolved
@@ -238,22 +238,16 @@
 
         var inTime = fade.inTime
         if inTime > 0 {
-            let fadeToValue = fade.maximumGain
-            var fadeFromValue = Fade.minimumGain
-
-            // store the requested taper
-            var inTaper = fade.inTaper
+            let value = fade.maximumGain
+            var fadeFrom = Fade.minimumGain
 
             // starting in the middle of a fade in
             if fade.inTimeOffset > 0, fade.inTimeOffset < inTime {
                 let ratio = fade.inTimeOffset / inTime
-                fadeFromValue = fadeToValue * ratio
+                fadeFrom = value * ratio
                 inTime -= fade.inTimeOffset
 
-                // force linear in this case for now
-                inTaper = 1
-
-                // AKLog("In middle of a fade in... adjusted inTime to \(inTime)")
+                AKLog("In middle of a fade in... adjusted inTime to \(inTime)")
             } else {
                 // set immediately to 0
                 faderNode.gain = Fade.minimumGain
@@ -261,35 +255,25 @@
 
             let rampSamples = AUAudioFrameCount(inTime * sampleRate)
 
-            // AKLog("Scheduling fade IN to value: \(fadeToValue) at inTimeInSamples \(inTimeInSamples) rampDuration \(rampSamples) fadeFrom \(fadeFromValue) fade.inTimeOffset \(fade.inTimeOffset) taper \(fade.inTaper)")
-
-            // start point
-            faderNode.addAutomationPoint(value: fadeFromValue,
+            AKLog("Scheduling fade IN to value: \(value) at inTimeInSamples \(inTimeInSamples) rampDuration \(rampSamples) fadeFrom \(fadeFrom) fade.inTimeOffset \(fade.inTimeOffset) taper \(fade.inTaper)")
+
+            // inTimeInSamples
+            faderNode.addAutomationPoint(value: fadeFrom,
                                          at: AUEventSampleTimeImmediate,
                                          anchorTime: audioTime.sampleTime,
                                          rampDuration: AUAudioFrameCount(0),
-<<<<<<< HEAD
-                                         taperValue: 1,
-                                         skewValue: fade.inSkew)
-=======
                                          taper: fade.inTaper,
                                          skew: fade.inSkew,
-                                         offset: fade.inTimeOffset)
->>>>>>> f8573e92
-
-            // end point
-            faderNode.addAutomationPoint(value: fadeToValue,
+                                         offset: 0)
+
+            // then fade it in
+            faderNode.addAutomationPoint(value: value,
                                          at: inTimeInSamples,
                                          anchorTime: audioTime.sampleTime,
                                          rampDuration: rampSamples,
-<<<<<<< HEAD
-                                         taperValue: inTaper,
-                                         skewValue: fade.inSkew)
-=======
                                          taper: fade.inTaper,
                                          skew: fade.inSkew,
-                                         offset: fade.inTimeOffset)
->>>>>>> f8573e92
+                                         offset: AUAudioFrameCount(fade.inTimeOffset * sampleRate))
         }
 
         var outTime = fade.outTime
@@ -303,9 +287,6 @@
             }
             var outTimeInSamples = inTimeInSamples + AUEventSampleTime(timeTillFadeOut * sampleRate)
             var outOffset: AUEventSampleTime = 0
-
-            // store the requested skew
-            var outTaper = fade.outTaper
 
             // starting in the middle of a fade out
             if fade.outTimeOffset > 0, fade.outTimeOffset > duration - outTime {
@@ -315,47 +296,36 @@
                     newOutTime -= (duration - endTime)
                 }
 
-                // AKLog("In middle of a fade out... adjusted outTime to \(newOutTime)")
-
-                // in this case we will force a linear slope for simplicity
-                outTaper = 1
+                AKLog("In middle of a fade out... adjusted outTime to \(newOutTime)")
+
                 outTimeInSamples = 0
 
                 let ratio = newOutTime / outTime
-                let fadeFromValue = fade.maximumGain * ratio
-                faderNode.addAutomationPoint(value: fadeFromValue,
+                let fadeFrom = fade.maximumGain * ratio
+                faderNode.addAutomationPoint(value: fadeFrom,
                                              at: outTimeInSamples,
                                              anchorTime: audioTime.sampleTime,
                                              rampDuration: AUAudioFrameCount(0),
-<<<<<<< HEAD
-                                             taperValue: 1,
-                                             skewValue: fade.outSkew)
-=======
                                              taper: fade.outTaper,
                                              skew: fade.outSkew,
-                                             offset: fade.outTimeOffset)
->>>>>>> f8573e92
+                                             offset: 0)
 
                 outTime = newOutTime
                 outOffset = frameOffset
 
             } else if inTime == 0 {
-                // AKLog("reset to \(fade.maximumGain) if there is no fade in or are past it")
+                AKLog("reset to \(fade.maximumGain) if there is no fade in or are past it")
+                // inTimeInSamples
                 faderNode.addAutomationPoint(value: fade.maximumGain,
                                              at: AUEventSampleTimeImmediate,
                                              anchorTime: audioTime.sampleTime,
                                              rampDuration: AUAudioFrameCount(0),
-<<<<<<< HEAD
-                                             taperValue: 1,
-                                             skewValue: fade.inSkew)
-=======
                                              taper: fade.inTaper,
                                              skew: fade.inSkew,
-                                             offset: fade.inTimeOffset)
->>>>>>> f8573e92
-            }
-
-            // must adjust for variable _rate
+                                             offset: 0)
+            }
+
+            // must adjust for _rate
             let fadeLengthInSamples = AUAudioFrameCount((outTime / _rate) * sampleRate)
 
             let value = Fade.minimumGain
@@ -365,14 +335,9 @@
                                          at: outTimeInSamples + outOffset,
                                          anchorTime: audioTime.sampleTime,
                                          rampDuration: fadeLengthInSamples,
-<<<<<<< HEAD
-                                         taperValue: outTaper,
-                                         skewValue: fade.outSkew)
-=======
                                          taper: fade.outTaper,
                                          skew: fade.outSkew,
-                                         offset: fade.outTimeOffset)
->>>>>>> f8573e92
+                                         offset: AUAudioFrameCount(fade.outTimeOffset * sampleRate))
         }
     }
 
