//
//  AKLazyTap.m
//  AudioKit
//
//  Created by David O'Neill on 8/16/17.
//  Copyright © AudioKit. All rights reserved.
//

#import "AKLazyTap.h"
#import "TPCircularBuffer+AudioBufferList.h"
#import <pthread/pthread.h>


@implementation AKLazyTap{
    AVAudioFormat *format;
    int headRoom;
    TPCircularBuffer circularBuffer;
    pthread_mutex_t consumerLock;
    AKRenderTap *tap;
}

-(instancetype _Nullable)initWithAudioUnit:(AudioUnit)audioUnit queueTime:(double)seconds {
    self = [super init];
    if (self) {

        seconds = seconds <= 0 ?: 0.25;

        UInt32 propSize = sizeof(AudioStreamBasicDescription);
        AudioStreamBasicDescription asbd;
        OSStatus status = AudioUnitGetProperty(audioUnit, kAudioUnitProperty_StreamFormat, kAudioUnitScope_Output, 0, &asbd, &propSize);
        if (status) {
            printf("%s OSStatus %d %d\n",__FILE__,(int)status,__LINE__);
            return nil;
        }
        format = [[AVAudioFormat alloc]initWithStreamDescription:&asbd];

        //Need to use a lock as the Producer thread will also try to consume if buffer is too full.
        pthread_mutex_init(&consumerLock, nil);

        //Minimum of samples buffer should hold at any given time.
        int capacity = asbd.mSampleRate * seconds;

        //When there is less room than headroom, buffer will purge samples to make room.
        headRoom = capacity * 0.2;

        int32_t frameSize = asbd.mBytesPerFrame * asbd.mChannelsPerFrame;
        TPCircularBufferInit(&circularBuffer, (capacity + headRoom) * frameSize);

<<<<<<< HEAD
        status = AudioUnitAddRenderNotify(audioUnit, renderCallback, (__bridge void *)self);
        if (status) {
            printf("%s OSStatus %d %d\n",__FILE__,(int)status,__LINE__);
            return nil;
        }
=======
//        [self start:nil];
        tap = [[AKRenderTap alloc]initWithAudioUnit:audioUnit renderNotify:[self renderNotifyBlock]];
>>>>>>> d2a4cc03
    }
    return self;
}
-(instancetype)initWithAudioUnit:(AudioUnit)audioUnit {
    return [self initWithAudioUnit:audioUnit queueTime:0];
}
-(instancetype)initWithNode:(AVAudioNode *)node{
    return [self initWithNode:node queueTime:0];
}
-(instancetype)initWithNode:(AVAudioNode *)node queueTime:(double)seconds{
    AVAudioUnit *avAudioUnit = (AVAudioUnit *)node;
    if (![avAudioUnit respondsToSelector:@selector(audioUnit)]) {
        NSLog(@"%@ doesn't have an accessible audioUnit",NSStringFromClass(node.class));
        return nil;
    }
    return [self initWithAudioUnit:avAudioUnit.audioUnit queueTime:seconds];
}
-(void)clear {
    pthread_mutex_lock(&consumerLock);
    TPCircularBufferClear(&circularBuffer);
    pthread_mutex_unlock(&consumerLock);
}
- (void)dealloc {
<<<<<<< HEAD

    OSStatus status = AudioUnitRemoveRenderNotify(_audioUnit, renderCallback, (__bridge void *)self);
    if (status) printf("%s OSStatus %d %d\n",__FILE__,(int)status,__LINE__);

=======
>>>>>>> d2a4cc03
    //Cleanup should happen after at least two render cycles so that nothing is deallocated mid-render
    double timeFromNow = 0.2;

    __block pthread_mutex_t lock = consumerLock;
    __block TPCircularBuffer dBuffer = circularBuffer;

    dispatch_after(dispatch_time(DISPATCH_TIME_NOW, (int64_t)(timeFromNow * NSEC_PER_SEC)), dispatch_get_main_queue(), ^{
        TPCircularBufferCleanup(&dBuffer);
        pthread_mutex_destroy(&lock);
    });
}


-(BOOL)copyNextBufferList:(AudioBufferList *)bufferlistOut timeStamp:(AudioTimeStamp *)timeStamp{
    pthread_mutex_lock(&consumerLock);
    AudioBufferList *nextBuffer = TPCircularBufferNextBufferList(&circularBuffer, timeStamp);
    if (nextBuffer){
        for (int i = 0; i < nextBuffer->mNumberBuffers; i++) {
            bufferlistOut->mNumberBuffers = 1;
            bufferlistOut->mBuffers[i].mDataByteSize = nextBuffer->mBuffers[i].mDataByteSize;
            memcpy(bufferlistOut->mBuffers[i].mData, nextBuffer->mBuffers[i].mData, nextBuffer->mBuffers[i].mDataByteSize);
        }
        TPCircularBufferConsumeNextBufferList(&circularBuffer);
    }
    pthread_mutex_unlock(&consumerLock);
    return nextBuffer != nil;
}

-(BOOL)fillNextBuffer:(AVAudioPCMBuffer * _Nonnull)buffer timeStamp:(AudioTimeStamp *)timeStamp{

    NSAssert([format isEqual:buffer.format],@"Lazy tap format doesn't match buffer in fillNextBuffer");

    pthread_mutex_lock(&consumerLock);
    buffer.frameLength = 0;

    AudioBufferList *bufferlist = TPCircularBufferNextBufferList(&circularBuffer, timeStamp);
    AudioStreamBasicDescription asbd = *format.streamDescription;

    while (bufferlist && buffer.frameLength < buffer.frameCapacity) {

        AudioBufferList *dst = buffer.mutableAudioBufferList;
        int framesInBuffer = bufferlist->mBuffers[0].mDataByteSize / asbd.mBytesPerFrame;
        int frames = MIN(buffer.frameCapacity - buffer.frameLength, framesInBuffer);
        int bytesPerFrame = asbd.mBytesPerFrame;
        int bytes = frames * bytesPerFrame;
        for (int i = 0; i < bufferlist->mNumberBuffers; i++){
            memcpy((char *)dst->mBuffers[i].mData + (buffer.frameLength * bytesPerFrame), bufferlist->mBuffers[i].mData, bytes);
        }
        buffer.frameLength += frames;
        TPCircularBufferConsumeNextBufferListPartial(&circularBuffer, frames, &asbd);
        bufferlist = TPCircularBufferNextBufferList(&circularBuffer, NULL);
    }
    pthread_mutex_unlock(&consumerLock);
    return buffer.frameLength != 0;
}
-(AKRenderNotifyBlock)renderNotifyBlock {

    TPCircularBuffer *buffer = &self->circularBuffer;
    pthread_mutex_t *lock = &consumerLock;
    AudioStreamBasicDescription asbd = *format.streamDescription;
    int headroom = headRoom;

    return ^(AudioUnitRenderActionFlags *ioActionFlags,
             const AudioTimeStamp       *inTimeStamp,
             UInt32                     inBusNumber,
             UInt32                     inNumberFrames,
             AudioBufferList            *ioData) {

        if (!(*ioActionFlags & kAudioUnitRenderAction_PostRender)) {
            return;
        }

        UInt32 space = TPCircularBufferGetAvailableSpace(buffer, &asbd);
        if (space < headroom) {
            if (pthread_mutex_trylock(lock) == 0){
                while (space < headroom) {
                    TPCircularBufferConsumeNextBufferList(buffer);
                    space = TPCircularBufferGetAvailableSpace(buffer, &asbd);
                }
                pthread_mutex_unlock(lock);
            }
        }
        if (space >= inNumberFrames) {
            TPCircularBufferCopyAudioBufferList(buffer, ioData, inTimeStamp, inNumberFrames, &asbd);
        } else {
            printf("AVLazy tap error in render callback - No Room!\n");
        }
    };
}

@end<|MERGE_RESOLUTION|>--- conflicted
+++ resolved
@@ -46,16 +46,8 @@
         int32_t frameSize = asbd.mBytesPerFrame * asbd.mChannelsPerFrame;
         TPCircularBufferInit(&circularBuffer, (capacity + headRoom) * frameSize);
 
-<<<<<<< HEAD
-        status = AudioUnitAddRenderNotify(audioUnit, renderCallback, (__bridge void *)self);
-        if (status) {
-            printf("%s OSStatus %d %d\n",__FILE__,(int)status,__LINE__);
-            return nil;
-        }
-=======
 //        [self start:nil];
         tap = [[AKRenderTap alloc]initWithAudioUnit:audioUnit renderNotify:[self renderNotifyBlock]];
->>>>>>> d2a4cc03
     }
     return self;
 }
@@ -79,13 +71,6 @@
     pthread_mutex_unlock(&consumerLock);
 }
 - (void)dealloc {
-<<<<<<< HEAD
-
-    OSStatus status = AudioUnitRemoveRenderNotify(_audioUnit, renderCallback, (__bridge void *)self);
-    if (status) printf("%s OSStatus %d %d\n",__FILE__,(int)status,__LINE__);
-
-=======
->>>>>>> d2a4cc03
     //Cleanup should happen after at least two render cycles so that nothing is deallocated mid-render
     double timeFromNow = 0.2;
 
