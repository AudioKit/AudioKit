--- conflicted
+++ resolved
@@ -28,13 +28,6 @@
 
 player.play()
 
-<<<<<<< HEAD
-//: Toggle processing on every loop
-AKPlaygroundLoop(every: 3.428) { () -> () in
-    let time = random(0.03, 0.1)
-    let mix = random(0.3, 1.0)
-    fatten.parameters = [time, mix]
-=======
 fatten.parameters = [0.1, 0.5]
 
 //: User Interface Set up
@@ -75,14 +68,10 @@
         mixLabel!.text = "Mix: \(String(format: "%0.3f", fatten.parameters[1]))"
     }
 
->>>>>>> 068d2b3e
 }
 
 let view = PlaygroundView(frame: CGRect(x: 0, y: 0, width: 500, height: 350))
 XCPlaygroundPage.currentPage.needsIndefiniteExecution = true
-<<<<<<< HEAD
-=======
 XCPlaygroundPage.currentPage.liveView = view
 
->>>>>>> 068d2b3e
 //: [TOC](Table%20Of%20Contents) | [Previous](@previous) | [Next](@next)