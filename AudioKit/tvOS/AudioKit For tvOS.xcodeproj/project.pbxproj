// !$*UTF8*$!
{
	archiveVersion = 1;
	classes = {
	};
	objectVersion = 46;
	objects = {

/* Begin PBXBuildFile section */
		524B77BA1CC4B060001D82D1 /* AKNotifications.swift in Sources */ = {isa = PBXBuildFile; fileRef = 524B77B91CC4B060001D82D1 /* AKNotifications.swift */; };
		555857E41F62187600C73F59 /* AVAudioBufferConvenience.swift in Sources */ = {isa = PBXBuildFile; fileRef = 555857E21F62187500C73F59 /* AVAudioBufferConvenience.swift */; };
		555857E51F62187600C73F59 /* AVAudioTimeShim.swift in Sources */ = {isa = PBXBuildFile; fileRef = 555857E31F62187500C73F59 /* AVAudioTimeShim.swift */; };
		555857EB1F62189B00C73F59 /* AKClip.swift in Sources */ = {isa = PBXBuildFile; fileRef = 555857E71F62189700C73F59 /* AKClip.swift */; };
		555857EC1F62189E00C73F59 /* AKClipMerger.swift in Sources */ = {isa = PBXBuildFile; fileRef = 555857E81F62189700C73F59 /* AKClipMerger.swift */; };
		555857ED1F6218A000C73F59 /* AKClipPlayer.swift in Sources */ = {isa = PBXBuildFile; fileRef = 555857E91F62189700C73F59 /* AKClipPlayer.swift */; };
		555857EE1F6218A400C73F59 /* AKClipRecorder.swift in Sources */ = {isa = PBXBuildFile; fileRef = 555857EA1F62189700C73F59 /* AKClipRecorder.swift */; };
		555857F11F6218C000C73F59 /* AKTiming.swift in Sources */ = {isa = PBXBuildFile; fileRef = 555857F01F6218BB00C73F59 /* AKTiming.swift */; };
		55B95B351FEDC37600C76AF5 /* AKInterop.h in Headers */ = {isa = PBXBuildFile; fileRef = 55B95B341FEDC37100C76AF5 /* AKInterop.h */; settings = {ATTRIBUTES = (Public, ); }; };
		55E4F5121F578BF30088018A /* AKPresetManager.h in Headers */ = {isa = PBXBuildFile; fileRef = 55E4F5101F578BF30088018A /* AKPresetManager.h */; settings = {ATTRIBUTES = (Public, ); }; };
		55E4F5131F578BF30088018A /* AKPresetManager.m in Sources */ = {isa = PBXBuildFile; fileRef = 55E4F5111F578BF30088018A /* AKPresetManager.m */; };
		55E4F5321F57DB2D0088018A /* AKSamplerMetronome.h in Headers */ = {isa = PBXBuildFile; fileRef = 55E4F5301F57DB2D0088018A /* AKSamplerMetronome.h */; settings = {ATTRIBUTES = (Public, ); }; };
		55E4F5331F57DB2D0088018A /* AKSamplerMetronome.m in Sources */ = {isa = PBXBuildFile; fileRef = 55E4F5311F57DB2D0088018A /* AKSamplerMetronome.m */; };
		A8E996F61EB921D100116ADA /* AKTuningTable+Brun.swift in Sources */ = {isa = PBXBuildFile; fileRef = A8E996F51EB921D100116ADA /* AKTuningTable+Brun.swift */; };
		B12B88A9201C1B65008F196D /* AKExponentialParameterRamp.hpp in Headers */ = {isa = PBXBuildFile; fileRef = B12B88A8201C1B65008F196D /* AKExponentialParameterRamp.hpp */; settings = {ATTRIBUTES = (Public, ); }; };
		B184847C1FD9ADD100F65DA6 /* AKPlayer.swift in Sources */ = {isa = PBXBuildFile; fileRef = B184847B1FD9ADD100F65DA6 /* AKPlayer.swift */; };
		B1DAFDE01FCE0D8E00511A43 /* AKConverter.swift in Sources */ = {isa = PBXBuildFile; fileRef = B1DAFDDF1FCE0D8E00511A43 /* AKConverter.swift */; };
		B1F47ABF1DC54E0F00706A2F /* EZAudioFileMarker.h in Headers */ = {isa = PBXBuildFile; fileRef = B1F47ABD1DC54E0F00706A2F /* EZAudioFileMarker.h */; settings = {ATTRIBUTES = (Public, ); }; };
		B1F47AC01DC54E0F00706A2F /* EZAudioFileMarker.m in Sources */ = {isa = PBXBuildFile; fileRef = B1F47ABE1DC54E0F00706A2F /* EZAudioFileMarker.m */; };
		C40101D81DED741E000C5765 /* AKAudioUnit.h in Headers */ = {isa = PBXBuildFile; fileRef = C40101D61DED741E000C5765 /* AKAudioUnit.h */; settings = {ATTRIBUTES = (Public, ); }; };
		C40101D91DED741E000C5765 /* AKAudioUnit.mm in Sources */ = {isa = PBXBuildFile; fileRef = C40101D71DED741E000C5765 /* AKAudioUnit.mm */; };
		C40718281D211AB400665C02 /* ADSR.h in Headers */ = {isa = PBXBuildFile; fileRef = C407181B1D211AB400665C02 /* ADSR.h */; };
		C40718291D211AB400665C02 /* DelayA.h in Headers */ = {isa = PBXBuildFile; fileRef = C407181C1D211AB400665C02 /* DelayA.h */; };
		C407182A1D211AB400665C02 /* DelayL.h in Headers */ = {isa = PBXBuildFile; fileRef = C407181D1D211AB400665C02 /* DelayL.h */; };
		C407182B1D211AB400665C02 /* FileRead.h in Headers */ = {isa = PBXBuildFile; fileRef = C407181E1D211AB400665C02 /* FileRead.h */; };
		C407182C1D211AB400665C02 /* FileWvIn.h in Headers */ = {isa = PBXBuildFile; fileRef = C407181F1D211AB400665C02 /* FileWvIn.h */; };
		C407182D1D211AB400665C02 /* Fir.h in Headers */ = {isa = PBXBuildFile; fileRef = C40718201D211AB400665C02 /* Fir.h */; };
		C407182E1D211AB400665C02 /* Noise.h in Headers */ = {isa = PBXBuildFile; fileRef = C40718211D211AB400665C02 /* Noise.h */; };
		C407182F1D211AB400665C02 /* OnePole.h in Headers */ = {isa = PBXBuildFile; fileRef = C40718221D211AB400665C02 /* OnePole.h */; };
		C40718301D211AB400665C02 /* PoleZero.h in Headers */ = {isa = PBXBuildFile; fileRef = C40718231D211AB400665C02 /* PoleZero.h */; };
		C40718311D211AB400665C02 /* SineWave.h in Headers */ = {isa = PBXBuildFile; fileRef = C40718241D211AB400665C02 /* SineWave.h */; };
		C40718321D211AB400665C02 /* SKINImsg.h in Headers */ = {isa = PBXBuildFile; fileRef = C40718251D211AB400665C02 /* SKINImsg.h */; };
		C40718331D211AB400665C02 /* Stk.h in Headers */ = {isa = PBXBuildFile; fileRef = C40718261D211AB400665C02 /* Stk.h */; };
		C40718341D211AB400665C02 /* Twang.h in Headers */ = {isa = PBXBuildFile; fileRef = C40718271D211AB400665C02 /* Twang.h */; };
		C40BB0921C4717C2004C138D /* AKCombFilterReverb.swift in Sources */ = {isa = PBXBuildFile; fileRef = C40BB08E1C4717C2004C138D /* AKCombFilterReverb.swift */; };
		C40C12951F08B0B500F4C7F1 /* AKSoundpipeKernel.hpp in Headers */ = {isa = PBXBuildFile; fileRef = C40C12941F08B0B500F4C7F1 /* AKSoundpipeKernel.hpp */; settings = {ATTRIBUTES = (Public, ); }; };
		C40C12991F08B0C300F4C7F1 /* AKDSPKernel.hpp in Headers */ = {isa = PBXBuildFile; fileRef = C40C12971F08B0C300F4C7F1 /* AKDSPKernel.hpp */; settings = {ATTRIBUTES = (Public, ); }; };
		C40C129B1F08B0CE00F4C7F1 /* AudioUnit+Helpers.swift in Sources */ = {isa = PBXBuildFile; fileRef = C40C129A1F08B0CE00F4C7F1 /* AudioUnit+Helpers.swift */; };
		C40C42121C40E5C2009D870B /* AudioKitHelpers.swift in Sources */ = {isa = PBXBuildFile; fileRef = C40C41E31C40E5C2009D870B /* AudioKitHelpers.swift */; };
		C40C42181C40E5C2009D870B /* EZAudio.h in Headers */ = {isa = PBXBuildFile; fileRef = C40C41EB1C40E5C2009D870B /* EZAudio.h */; settings = {ATTRIBUTES = (Public, ); }; };
		C40C42191C40E5C2009D870B /* EZAudio.m in Sources */ = {isa = PBXBuildFile; fileRef = C40C41EC1C40E5C2009D870B /* EZAudio.m */; };
		C40C421A1C40E5C2009D870B /* EZAudioDevice.h in Headers */ = {isa = PBXBuildFile; fileRef = C40C41ED1C40E5C2009D870B /* EZAudioDevice.h */; settings = {ATTRIBUTES = (Public, ); }; };
		C40C421B1C40E5C2009D870B /* EZAudioDevice.m in Sources */ = {isa = PBXBuildFile; fileRef = C40C41EE1C40E5C2009D870B /* EZAudioDevice.m */; };
		C40C421E1C40E5C2009D870B /* EZAudioFFT.h in Headers */ = {isa = PBXBuildFile; fileRef = C40C41F11C40E5C2009D870B /* EZAudioFFT.h */; settings = {ATTRIBUTES = (Public, ); }; };
		C40C421F1C40E5C2009D870B /* EZAudioFFT.m in Sources */ = {isa = PBXBuildFile; fileRef = C40C41F21C40E5C2009D870B /* EZAudioFFT.m */; };
		C40C42201C40E5C2009D870B /* EZAudioFile.h in Headers */ = {isa = PBXBuildFile; fileRef = C40C41F31C40E5C2009D870B /* EZAudioFile.h */; settings = {ATTRIBUTES = (Public, ); }; };
		C40C42211C40E5C2009D870B /* EZAudioFile.m in Sources */ = {isa = PBXBuildFile; fileRef = C40C41F41C40E5C2009D870B /* EZAudioFile.m */; };
		C40C42221C40E5C2009D870B /* EZAudioFloatConverter.h in Headers */ = {isa = PBXBuildFile; fileRef = C40C41F51C40E5C2009D870B /* EZAudioFloatConverter.h */; settings = {ATTRIBUTES = (Public, ); }; };
		C40C42231C40E5C2009D870B /* EZAudioFloatConverter.m in Sources */ = {isa = PBXBuildFile; fileRef = C40C41F61C40E5C2009D870B /* EZAudioFloatConverter.m */; };
		C40C42241C40E5C2009D870B /* EZAudioFloatData.h in Headers */ = {isa = PBXBuildFile; fileRef = C40C41F71C40E5C2009D870B /* EZAudioFloatData.h */; settings = {ATTRIBUTES = (Public, ); }; };
		C40C42251C40E5C2009D870B /* EZAudioFloatData.m in Sources */ = {isa = PBXBuildFile; fileRef = C40C41F81C40E5C2009D870B /* EZAudioFloatData.m */; };
		C40C42261C40E5C2009D870B /* EZAudioPlayer.h in Headers */ = {isa = PBXBuildFile; fileRef = C40C41F91C40E5C2009D870B /* EZAudioPlayer.h */; settings = {ATTRIBUTES = (Public, ); }; };
		C40C42271C40E5C2009D870B /* EZAudioPlayer.m in Sources */ = {isa = PBXBuildFile; fileRef = C40C41FA1C40E5C2009D870B /* EZAudioPlayer.m */; };
		C40C422C1C40E5C2009D870B /* EZAudioUtilities.h in Headers */ = {isa = PBXBuildFile; fileRef = C40C41FF1C40E5C2009D870B /* EZAudioUtilities.h */; settings = {ATTRIBUTES = (Public, ); }; };
		C40C422D1C40E5C2009D870B /* EZAudioUtilities.m in Sources */ = {isa = PBXBuildFile; fileRef = C40C42001C40E5C2009D870B /* EZAudioUtilities.m */; };
		C40C422E1C40E5C2009D870B /* EZMicrophone.h in Headers */ = {isa = PBXBuildFile; fileRef = C40C42011C40E5C2009D870B /* EZMicrophone.h */; settings = {ATTRIBUTES = (Public, ); }; };
		C40C422F1C40E5C2009D870B /* EZMicrophone.m in Sources */ = {isa = PBXBuildFile; fileRef = C40C42021C40E5C2009D870B /* EZMicrophone.m */; };
		C40C42301C40E5C2009D870B /* EZOutput.h in Headers */ = {isa = PBXBuildFile; fileRef = C40C42031C40E5C2009D870B /* EZOutput.h */; settings = {ATTRIBUTES = (Public, ); }; };
		C40C42311C40E5C2009D870B /* EZOutput.m in Sources */ = {isa = PBXBuildFile; fileRef = C40C42041C40E5C2009D870B /* EZOutput.m */; };
		C40C42341C40E5C2009D870B /* EZRecorder.h in Headers */ = {isa = PBXBuildFile; fileRef = C40C42071C40E5C2009D870B /* EZRecorder.h */; settings = {ATTRIBUTES = (Public, ); }; };
		C40C42351C40E5C2009D870B /* EZRecorder.m in Sources */ = {isa = PBXBuildFile; fileRef = C40C42081C40E5C2009D870B /* EZRecorder.m */; };
		C40C42381C40E5C2009D870B /* AKTester.swift in Sources */ = {isa = PBXBuildFile; fileRef = C40C420C1C40E5C2009D870B /* AKTester.swift */; };
		C40C42391C40E5C2009D870B /* AKTesterAudioUnit.h in Headers */ = {isa = PBXBuildFile; fileRef = C40C420D1C40E5C2009D870B /* AKTesterAudioUnit.h */; settings = {ATTRIBUTES = (Public, ); }; };
		C40C423A1C40E5C2009D870B /* AKTesterAudioUnit.mm in Sources */ = {isa = PBXBuildFile; fileRef = C40C420E1C40E5C2009D870B /* AKTesterAudioUnit.mm */; };
		C40C423B1C40E5C2009D870B /* AKTesterDSPKernel.hpp in Headers */ = {isa = PBXBuildFile; fileRef = C40C420F1C40E5C2009D870B /* AKTesterDSPKernel.hpp */; };
		C40C42831C41BF00009D870B /* AKPluckedString.swift in Sources */ = {isa = PBXBuildFile; fileRef = C40C427F1C41BF00009D870B /* AKPluckedString.swift */; };
		C40C429F1C41CB7D009D870B /* AKDrip.swift in Sources */ = {isa = PBXBuildFile; fileRef = C40C429B1C41CB7D009D870B /* AKDrip.swift */; };
		C40C42A01C41CB7D009D870B /* AKDripAudioUnit.h in Headers */ = {isa = PBXBuildFile; fileRef = C40C429C1C41CB7D009D870B /* AKDripAudioUnit.h */; settings = {ATTRIBUTES = (Public, ); }; };
		C40C42A11C41CB7D009D870B /* AKDripAudioUnit.mm in Sources */ = {isa = PBXBuildFile; fileRef = C40C429D1C41CB7D009D870B /* AKDripAudioUnit.mm */; };
		C40C42A21C41CB7D009D870B /* AKDripDSPKernel.hpp in Headers */ = {isa = PBXBuildFile; fileRef = C40C429E1C41CB7D009D870B /* AKDripDSPKernel.hpp */; };
		C4146D531F3E47B8001AAE11 /* AKRhinoGuitarProcessorAudioUnit.h in Headers */ = {isa = PBXBuildFile; fileRef = C4146D501F3E47AA001AAE11 /* AKRhinoGuitarProcessorAudioUnit.h */; settings = {ATTRIBUTES = (Public, ); }; };
		C4146D541F3E47BF001AAE11 /* AKRhinoGuitarProcessor.swift in Sources */ = {isa = PBXBuildFile; fileRef = C4146D4F1F3E47AA001AAE11 /* AKRhinoGuitarProcessor.swift */; };
		C4146D551F3E47C2001AAE11 /* AKRhinoGuitarProcessorAudioUnit.mm in Sources */ = {isa = PBXBuildFile; fileRef = C4146D511F3E47AA001AAE11 /* AKRhinoGuitarProcessorAudioUnit.mm */; };
		C4146D561F3E47C4001AAE11 /* AKRhinoGuitarProcessorDSPKernel.hpp in Headers */ = {isa = PBXBuildFile; fileRef = C4146D521F3E47AA001AAE11 /* AKRhinoGuitarProcessorDSPKernel.hpp */; settings = {ATTRIBUTES = (Public, ); }; };
		C4146D571F3E47C8001AAE11 /* AKDynaRageCompressor.swift in Sources */ = {isa = PBXBuildFile; fileRef = C4146D491F3E4795001AAE11 /* AKDynaRageCompressor.swift */; };
		C4146D581F3E47CB001AAE11 /* AKDynaRageCompressorAudioUnit.h in Headers */ = {isa = PBXBuildFile; fileRef = C4146D4A1F3E4795001AAE11 /* AKDynaRageCompressorAudioUnit.h */; settings = {ATTRIBUTES = (Public, ); }; };
		C4146D591F3E47CF001AAE11 /* AKDynaRageCompressorAudioUnit.mm in Sources */ = {isa = PBXBuildFile; fileRef = C4146D4B1F3E4795001AAE11 /* AKDynaRageCompressorAudioUnit.mm */; };
		C4146D5A1F3E47D2001AAE11 /* AKDynaRageCompressorDSPKernel.hpp in Headers */ = {isa = PBXBuildFile; fileRef = C4146D4C1F3E4795001AAE11 /* AKDynaRageCompressorDSPKernel.hpp */; settings = {ATTRIBUTES = (Public, ); }; };
		C4146DD51F3E4829001AAE11 /* Array.h in Headers */ = {isa = PBXBuildFile; fileRef = C4146DAD1F3E4821001AAE11 /* Array.h */; };
		C4146DD61F3E4829001AAE11 /* Array.hpp in Headers */ = {isa = PBXBuildFile; fileRef = C4146DAE1F3E4821001AAE11 /* Array.hpp */; };
		C4146DD71F3E4829001AAE11 /* CombFilter.cpp in Sources */ = {isa = PBXBuildFile; fileRef = C4146DAF1F3E4821001AAE11 /* CombFilter.cpp */; };
		C4146DD81F3E4829001AAE11 /* CombFilter.h in Headers */ = {isa = PBXBuildFile; fileRef = C4146DB01F3E4821001AAE11 /* CombFilter.h */; };
		C4146DD91F3E4829001AAE11 /* Compressor.cpp in Sources */ = {isa = PBXBuildFile; fileRef = C4146DB11F3E4821001AAE11 /* Compressor.cpp */; };
		C4146DDA1F3E4829001AAE11 /* Compressor.h in Headers */ = {isa = PBXBuildFile; fileRef = C4146DB21F3E4821001AAE11 /* Compressor.h */; };
		C4146DDB1F3E4829001AAE11 /* def.h in Headers */ = {isa = PBXBuildFile; fileRef = C4146DB31F3E4821001AAE11 /* def.h */; };
		C4146DDC1F3E4829001AAE11 /* Delay.cpp in Sources */ = {isa = PBXBuildFile; fileRef = C4146DB41F3E4821001AAE11 /* Delay.cpp */; };
		C4146DDD1F3E4829001AAE11 /* Delay.h in Headers */ = {isa = PBXBuildFile; fileRef = C4146DB51F3E4821001AAE11 /* Delay.h */; };
		C4146DDE1F3E4829001AAE11 /* DelayAPF.cpp in Sources */ = {isa = PBXBuildFile; fileRef = C4146DB61F3E4821001AAE11 /* DelayAPF.cpp */; };
		C4146DDF1F3E4829001AAE11 /* DelayAPF.h in Headers */ = {isa = PBXBuildFile; fileRef = C4146DB71F3E4821001AAE11 /* DelayAPF.h */; };
		C4146DE01F3E4829001AAE11 /* DynArray.h in Headers */ = {isa = PBXBuildFile; fileRef = C4146DB81F3E4821001AAE11 /* DynArray.h */; };
		C4146DE11F3E4829001AAE11 /* DynArray.hpp in Headers */ = {isa = PBXBuildFile; fileRef = C4146DB91F3E4821001AAE11 /* DynArray.hpp */; };
		C4146DE21F3E4829001AAE11 /* Equalisator.cpp in Sources */ = {isa = PBXBuildFile; fileRef = C4146DBA1F3E4821001AAE11 /* Equalisator.cpp */; };
		C4146DE31F3E4829001AAE11 /* Equalisator.h in Headers */ = {isa = PBXBuildFile; fileRef = C4146DBB1F3E4821001AAE11 /* Equalisator.h */; };
		C4146DE41F3E4829001AAE11 /* FFTReal.h in Headers */ = {isa = PBXBuildFile; fileRef = C4146DBC1F3E4821001AAE11 /* FFTReal.h */; };
		C4146DE51F3E4829001AAE11 /* FFTReal.hpp in Headers */ = {isa = PBXBuildFile; fileRef = C4146DBD1F3E4821001AAE11 /* FFTReal.hpp */; };
		C4146DE61F3E4829001AAE11 /* FFTRealFixLen.h in Headers */ = {isa = PBXBuildFile; fileRef = C4146DBE1F3E4821001AAE11 /* FFTRealFixLen.h */; };
		C4146DE71F3E4829001AAE11 /* FFTRealFixLen.hpp in Headers */ = {isa = PBXBuildFile; fileRef = C4146DBF1F3E4821001AAE11 /* FFTRealFixLen.hpp */; };
		C4146DE81F3E4829001AAE11 /* FFTRealFixLenParam.h in Headers */ = {isa = PBXBuildFile; fileRef = C4146DC01F3E4821001AAE11 /* FFTRealFixLenParam.h */; };
		C4146DE91F3E4829001AAE11 /* FFTRealPassDirect.h in Headers */ = {isa = PBXBuildFile; fileRef = C4146DC11F3E4821001AAE11 /* FFTRealPassDirect.h */; };
		C4146DEA1F3E4829001AAE11 /* FFTRealPassDirect.hpp in Headers */ = {isa = PBXBuildFile; fileRef = C4146DC21F3E4821001AAE11 /* FFTRealPassDirect.hpp */; };
		C4146DEB1F3E4829001AAE11 /* FFTRealPassInverse.h in Headers */ = {isa = PBXBuildFile; fileRef = C4146DC31F3E4821001AAE11 /* FFTRealPassInverse.h */; };
		C4146DEC1F3E4829001AAE11 /* FFTRealPassInverse.hpp in Headers */ = {isa = PBXBuildFile; fileRef = C4146DC41F3E4821001AAE11 /* FFTRealPassInverse.hpp */; };
		C4146DED1F3E4829001AAE11 /* FFTRealSelect.h in Headers */ = {isa = PBXBuildFile; fileRef = C4146DC51F3E4821001AAE11 /* FFTRealSelect.h */; };
		C4146DEE1F3E4829001AAE11 /* FFTRealSelect.hpp in Headers */ = {isa = PBXBuildFile; fileRef = C4146DC61F3E4821001AAE11 /* FFTRealSelect.hpp */; };
		C4146DEF1F3E4829001AAE11 /* FFTRealUseTrigo.h in Headers */ = {isa = PBXBuildFile; fileRef = C4146DC71F3E4821001AAE11 /* FFTRealUseTrigo.h */; };
		C4146DF01F3E4829001AAE11 /* FFTRealUseTrigo.hpp in Headers */ = {isa = PBXBuildFile; fileRef = C4146DC81F3E4821001AAE11 /* FFTRealUseTrigo.hpp */; };
		C4146DF11F3E4829001AAE11 /* Filter.cpp in Sources */ = {isa = PBXBuildFile; fileRef = C4146DC91F3E4821001AAE11 /* Filter.cpp */; };
		C4146DF21F3E4829001AAE11 /* Filter.h in Headers */ = {isa = PBXBuildFile; fileRef = C4146DCA1F3E4821001AAE11 /* Filter.h */; };
		C4146DF31F3E4829001AAE11 /* LPFCombFilter.cpp in Sources */ = {isa = PBXBuildFile; fileRef = C4146DCB1F3E4821001AAE11 /* LPFCombFilter.cpp */; };
		C4146DF41F3E4829001AAE11 /* LPFCombFilter.h in Headers */ = {isa = PBXBuildFile; fileRef = C4146DCC1F3E4821001AAE11 /* LPFCombFilter.h */; };
		C4146DF51F3E4829001AAE11 /* OnePoleLPF.cpp in Sources */ = {isa = PBXBuildFile; fileRef = C4146DCD1F3E4821001AAE11 /* OnePoleLPF.cpp */; };
		C4146DF61F3E4829001AAE11 /* OnePoleLPF.h in Headers */ = {isa = PBXBuildFile; fileRef = C4146DCE1F3E4821001AAE11 /* OnePoleLPF.h */; };
		C4146DF71F3E4829001AAE11 /* OscSinCos.h in Headers */ = {isa = PBXBuildFile; fileRef = C4146DCF1F3E4821001AAE11 /* OscSinCos.h */; };
		C4146DF81F3E4829001AAE11 /* OscSinCos.hpp in Headers */ = {isa = PBXBuildFile; fileRef = C4146DD01F3E4821001AAE11 /* OscSinCos.hpp */; };
		C4146DF91F3E4829001AAE11 /* pluginconstants.h in Headers */ = {isa = PBXBuildFile; fileRef = C4146DD11F3E4821001AAE11 /* pluginconstants.h */; };
		C4146DFA1F3E4829001AAE11 /* pluginobjects.cpp in Sources */ = {isa = PBXBuildFile; fileRef = C4146DD21F3E4821001AAE11 /* pluginobjects.cpp */; };
		C4146DFB1F3E4829001AAE11 /* RageProcessor.cpp in Sources */ = {isa = PBXBuildFile; fileRef = C4146DD31F3E4821001AAE11 /* RageProcessor.cpp */; };
		C4146DFC1F3E4829001AAE11 /* RageProcessor.h in Headers */ = {isa = PBXBuildFile; fileRef = C4146DD41F3E4821001AAE11 /* RageProcessor.h */; };
		C424EC131FB4544E0091C46C /* AKChowningReverbDSP.hpp in Headers */ = {isa = PBXBuildFile; fileRef = C424EC121FB4544E0091C46C /* AKChowningReverbDSP.hpp */; settings = {ATTRIBUTES = (Public, ); }; };
		C428590F1E90B7C3009B737D /* AKZitaReverb.swift in Sources */ = {isa = PBXBuildFile; fileRef = C428590B1E90B7C3009B737D /* AKZitaReverb.swift */; };
		C42859211E90B80A009B737D /* AKDynamicRangeCompressor.swift in Sources */ = {isa = PBXBuildFile; fileRef = C428591D1E90B80A009B737D /* AKDynamicRangeCompressor.swift */; };
		C42899BE1D55B3A300B941B5 /* peaklim.c in Sources */ = {isa = PBXBuildFile; fileRef = C42899BD1D55B3A300B941B5 /* peaklim.c */; };
		C42899C01D55B3AA00B941B5 /* nsmp.c in Sources */ = {isa = PBXBuildFile; fileRef = C42899BF1D55B3AA00B941B5 /* nsmp.c */; };
		C42899C21D55B3B800B941B5 /* tgate.c in Sources */ = {isa = PBXBuildFile; fileRef = C42899C11D55B3B800B941B5 /* tgate.c */; };
		C42BF6CE1CE80E9800155BE7 /* Numeric.swift in Sources */ = {isa = PBXBuildFile; fileRef = C42BF6CD1CE80E9800155BE7 /* Numeric.swift */; };
		C42FFBCE1C3D039C00823BD4 /* AKBalancer.swift in Sources */ = {isa = PBXBuildFile; fileRef = C42FFBBB1C3D039C00823BD4 /* AKBalancer.swift */; };
		C42FFBCF1C3D039C00823BD4 /* AKBalancerAudioUnit.h in Headers */ = {isa = PBXBuildFile; fileRef = C42FFBBC1C3D039C00823BD4 /* AKBalancerAudioUnit.h */; settings = {ATTRIBUTES = (Public, ); }; };
		C42FFBD01C3D039C00823BD4 /* AKBalancerAudioUnit.mm in Sources */ = {isa = PBXBuildFile; fileRef = C42FFBBD1C3D039C00823BD4 /* AKBalancerAudioUnit.mm */; };
		C42FFBD11C3D039C00823BD4 /* AKBalancerDSPKernel.hpp in Headers */ = {isa = PBXBuildFile; fileRef = C42FFBBE1C3D039C00823BD4 /* AKBalancerDSPKernel.hpp */; };
		C42FFBD21C3D039C00823BD4 /* AKBooster.swift in Sources */ = {isa = PBXBuildFile; fileRef = C42FFBC01C3D039C00823BD4 /* AKBooster.swift */; };
		C42FFBD61C3D039C00823BD4 /* AKDryWetMixer.swift in Sources */ = {isa = PBXBuildFile; fileRef = C42FFBC51C3D039C00823BD4 /* AKDryWetMixer.swift */; };
		C42FFBDA1C3D039C00823BD4 /* AKPanner.swift in Sources */ = {isa = PBXBuildFile; fileRef = C42FFBCA1C3D039C00823BD4 /* AKPanner.swift */; };
		C43323291FE05FC800330AEC /* AKTimeline.h in Headers */ = {isa = PBXBuildFile; fileRef = C43323201FE05FC700330AEC /* AKTimeline.h */; settings = {ATTRIBUTES = (Public, ); }; };
		C433232A1FE05FC800330AEC /* AKTimeline.c in Sources */ = {isa = PBXBuildFile; fileRef = C43323211FE05FC700330AEC /* AKTimeline.c */; };
		C433232B1FE05FC800330AEC /* TPCircularBuffer+Unit.c in Sources */ = {isa = PBXBuildFile; fileRef = C43323231FE05FC700330AEC /* TPCircularBuffer+Unit.c */; };
		C433232C1FE05FC800330AEC /* TPCircularBuffer.h in Headers */ = {isa = PBXBuildFile; fileRef = C43323241FE05FC700330AEC /* TPCircularBuffer.h */; settings = {ATTRIBUTES = (Public, ); }; };
		C433232D1FE05FC800330AEC /* TPCircularBuffer+AudioBufferList.c in Sources */ = {isa = PBXBuildFile; fileRef = C43323251FE05FC700330AEC /* TPCircularBuffer+AudioBufferList.c */; };
		C433232E1FE05FC800330AEC /* TPCircularBuffer.c in Sources */ = {isa = PBXBuildFile; fileRef = C43323261FE05FC700330AEC /* TPCircularBuffer.c */; };
		C433232F1FE05FC800330AEC /* TPCircularBuffer+Unit.h in Headers */ = {isa = PBXBuildFile; fileRef = C43323271FE05FC700330AEC /* TPCircularBuffer+Unit.h */; settings = {ATTRIBUTES = (Public, ); }; };
		C43323301FE05FC800330AEC /* TPCircularBuffer+AudioBufferList.h in Headers */ = {isa = PBXBuildFile; fileRef = C43323281FE05FC700330AEC /* TPCircularBuffer+AudioBufferList.h */; settings = {ATTRIBUTES = (Public, ); }; };
		C4362F141C2F5FCD00D17352 /* reverberateWithCostello.swift in Sources */ = {isa = PBXBuildFile; fileRef = C4362F131C2F5FCD00D17352 /* reverberateWithCostello.swift */; };
		C4362F161C2F5FD500D17352 /* variableDelay.swift in Sources */ = {isa = PBXBuildFile; fileRef = C4362F151C2F5FD500D17352 /* variableDelay.swift */; };
		C43ABDEE1E5BCD0400165053 /* clock.c in Sources */ = {isa = PBXBuildFile; fileRef = C43ABDED1E5BCD0400165053 /* clock.c */; };
		C43ABDF01E5BCD0C00165053 /* diode.c in Sources */ = {isa = PBXBuildFile; fileRef = C43ABDEF1E5BCD0C00165053 /* diode.c */; };
		C43ABDF21E5BCD1B00165053 /* saturator.c in Sources */ = {isa = PBXBuildFile; fileRef = C43ABDF11E5BCD1B00165053 /* saturator.c */; };
		C43ABDF41E5BCD2600165053 /* ftmap.c in Sources */ = {isa = PBXBuildFile; fileRef = C43ABDF31E5BCD2600165053 /* ftmap.c */; };
		C43ABDF61E5BCD3600165053 /* changed.c in Sources */ = {isa = PBXBuildFile; fileRef = C43ABDF51E5BCD3600165053 /* changed.c */; };
		C43ABDF81E5BCD3A00165053 /* clock.c in Sources */ = {isa = PBXBuildFile; fileRef = C43ABDF71E5BCD3A00165053 /* clock.c */; };
		C43ABDFA1E5BCD4200165053 /* diode.c in Sources */ = {isa = PBXBuildFile; fileRef = C43ABDF91E5BCD4200165053 /* diode.c */; };
		C43ABDFC1E5BCD4D00165053 /* saturator.c in Sources */ = {isa = PBXBuildFile; fileRef = C43ABDFB1E5BCD4D00165053 /* saturator.c */; };
		C43E42A01D066DD30066BF7A /* AK3DPanner.swift in Sources */ = {isa = PBXBuildFile; fileRef = C43E429F1D066DD30066BF7A /* AK3DPanner.swift */; };
		C43FF29B1CBDA00600B3C05A /* AKFMOscillatorPresets.swift in Sources */ = {isa = PBXBuildFile; fileRef = C43FF29A1CBDA00600B3C05A /* AKFMOscillatorPresets.swift */; };
		C44EA26F201870EC0072399F /* README.md in Resources */ = {isa = PBXBuildFile; fileRef = C44EA25E201870EB0072399F /* README.md */; };
		C44EA270201870EC0072399F /* SDModulatedDelayStuff.hpp in Headers */ = {isa = PBXBuildFile; fileRef = C44EA260201870EB0072399F /* SDModulatedDelayStuff.hpp */; };
		C44EA271201870EC0072399F /* SDModulatedDelayDSPKernel.hpp in Headers */ = {isa = PBXBuildFile; fileRef = C44EA261201870EB0072399F /* SDModulatedDelayDSPKernel.hpp */; };
		C44EA272201870EC0072399F /* AKFlanger.swift in Sources */ = {isa = PBXBuildFile; fileRef = C44EA263201870EB0072399F /* AKFlanger.swift */; };
		C44EA273201870EC0072399F /* AKFlangerAudioUnit.mm in Sources */ = {isa = PBXBuildFile; fileRef = C44EA264201870EB0072399F /* AKFlangerAudioUnit.mm */; };
		C44EA274201870EC0072399F /* AKFlangerAudioUnit.h in Headers */ = {isa = PBXBuildFile; fileRef = C44EA265201870EB0072399F /* AKFlangerAudioUnit.h */; settings = {ATTRIBUTES = (Public, ); }; };
		C44EA275201870EC0072399F /* AKPhaserDSP.hpp in Headers */ = {isa = PBXBuildFile; fileRef = C44EA267201870EB0072399F /* AKPhaserDSP.hpp */; settings = {ATTRIBUTES = (Public, ); }; };
		C44EA277201870EC0072399F /* AKPhaserAudioUnit.swift in Sources */ = {isa = PBXBuildFile; fileRef = C44EA269201870EB0072399F /* AKPhaserAudioUnit.swift */; };
		C44EA278201870EC0072399F /* AKPhaser.swift in Sources */ = {isa = PBXBuildFile; fileRef = C44EA26A201870EB0072399F /* AKPhaser.swift */; };
		C44EA279201870EC0072399F /* AKChorus.swift in Sources */ = {isa = PBXBuildFile; fileRef = C44EA26C201870EB0072399F /* AKChorus.swift */; };
		C44EA27A201870EC0072399F /* AKChorusAudioUnit.mm in Sources */ = {isa = PBXBuildFile; fileRef = C44EA26D201870EB0072399F /* AKChorusAudioUnit.mm */; };
		C44EA27B201870EC0072399F /* AKChorusAudioUnit.h in Headers */ = {isa = PBXBuildFile; fileRef = C44EA26E201870EB0072399F /* AKChorusAudioUnit.h */; settings = {ATTRIBUTES = (Public, ); }; };
		C452106E1E7D0884007C38FE /* AKCustomUgen.swift in Sources */ = {isa = PBXBuildFile; fileRef = C45210681E7D0884007C38FE /* AKCustomUgen.swift */; };
		C452106F1E7D0884007C38FE /* AKCustomUgenFunction.h in Headers */ = {isa = PBXBuildFile; fileRef = C45210691E7D0884007C38FE /* AKCustomUgenFunction.h */; };
		C45210701E7D0884007C38FE /* AKCustomUgenInfo.h in Headers */ = {isa = PBXBuildFile; fileRef = C452106A1E7D0884007C38FE /* AKCustomUgenInfo.h */; };
		C45210711E7D0884007C38FE /* AKSporthStack+Internal.h in Headers */ = {isa = PBXBuildFile; fileRef = C452106B1E7D0884007C38FE /* AKSporthStack+Internal.h */; };
		C45210721E7D0884007C38FE /* AKSporthStack.h in Headers */ = {isa = PBXBuildFile; fileRef = C452106C1E7D0884007C38FE /* AKSporthStack.h */; settings = {ATTRIBUTES = (Public, ); }; };
		C45210731E7D0884007C38FE /* AKSporthStack.mm in Sources */ = {isa = PBXBuildFile; fileRef = C452106D1E7D0884007C38FE /* AKSporthStack.mm */; };
		C45231091DCDC23B00A4F0DC /* count.swift in Sources */ = {isa = PBXBuildFile; fileRef = C45231061DCDC23B00A4F0DC /* count.swift */; };
		C452310A1DCDC23B00A4F0DC /* increment.swift in Sources */ = {isa = PBXBuildFile; fileRef = C45231071DCDC23B00A4F0DC /* increment.swift */; };
		C452310B1DCDC23B00A4F0DC /* save.swift in Sources */ = {isa = PBXBuildFile; fileRef = C45231081DCDC23B00A4F0DC /* save.swift */; };
		C45381831C3A5CBD00A51738 /* AKAmplitudeTracker.swift in Sources */ = {isa = PBXBuildFile; fileRef = C45380971C3A5CBD00A51738 /* AKAmplitudeTracker.swift */; };
		C45381841C3A5CBD00A51738 /* AKAmplitudeTrackerAudioUnit.h in Headers */ = {isa = PBXBuildFile; fileRef = C45380981C3A5CBD00A51738 /* AKAmplitudeTrackerAudioUnit.h */; settings = {ATTRIBUTES = (Public, ); }; };
		C45381851C3A5CBD00A51738 /* AKAmplitudeTrackerAudioUnit.mm in Sources */ = {isa = PBXBuildFile; fileRef = C45380991C3A5CBD00A51738 /* AKAmplitudeTrackerAudioUnit.mm */; };
		C45381861C3A5CBD00A51738 /* AKAmplitudeTrackerDSPKernel.hpp in Headers */ = {isa = PBXBuildFile; fileRef = C453809A1C3A5CBD00A51738 /* AKAmplitudeTrackerDSPKernel.hpp */; };
		C45381881C3A5CBD00A51738 /* AKFrequencyTracker.swift in Sources */ = {isa = PBXBuildFile; fileRef = C453809E1C3A5CBD00A51738 /* AKFrequencyTracker.swift */; };
		C45381891C3A5CBD00A51738 /* AKFrequencyTrackerAudioUnit.h in Headers */ = {isa = PBXBuildFile; fileRef = C453809F1C3A5CBD00A51738 /* AKFrequencyTrackerAudioUnit.h */; settings = {ATTRIBUTES = (Public, ); }; };
		C453818A1C3A5CBD00A51738 /* AKFrequencyTrackerAudioUnit.mm in Sources */ = {isa = PBXBuildFile; fileRef = C45380A01C3A5CBD00A51738 /* AKFrequencyTrackerAudioUnit.mm */; };
		C453818B1C3A5CBD00A51738 /* AKFrequencyTrackerDSPKernel.hpp in Headers */ = {isa = PBXBuildFile; fileRef = C45380A11C3A5CBD00A51738 /* AKFrequencyTrackerDSPKernel.hpp */; };
		C453818C1C3A5CBD00A51738 /* AKOperationEffect.swift in Sources */ = {isa = PBXBuildFile; fileRef = C45380A41C3A5CBD00A51738 /* AKOperationEffect.swift */; };
		C453818D1C3A5CBD00A51738 /* AKOperationEffectAudioUnit.h in Headers */ = {isa = PBXBuildFile; fileRef = C45380A51C3A5CBD00A51738 /* AKOperationEffectAudioUnit.h */; settings = {ATTRIBUTES = (Public, ); }; };
		C453818E1C3A5CBD00A51738 /* AKOperationEffectAudioUnit.mm in Sources */ = {isa = PBXBuildFile; fileRef = C45380A61C3A5CBD00A51738 /* AKOperationEffectAudioUnit.mm */; };
		C453818F1C3A5CBD00A51738 /* AKOperationEffectDSPKernel.hpp in Headers */ = {isa = PBXBuildFile; fileRef = C45380A71C3A5CBD00A51738 /* AKOperationEffectDSPKernel.hpp */; };
		C45381901C3A5CBD00A51738 /* AKDelay.swift in Sources */ = {isa = PBXBuildFile; fileRef = C45380AA1C3A5CBD00A51738 /* AKDelay.swift */; };
		C45381911C3A5CBD00A51738 /* AKVariableDelay.swift in Sources */ = {isa = PBXBuildFile; fileRef = C45380AC1C3A5CBD00A51738 /* AKVariableDelay.swift */; };
		C45381951C3A5CBD00A51738 /* AKBitCrusher.swift in Sources */ = {isa = PBXBuildFile; fileRef = C45380B21C3A5CBD00A51738 /* AKBitCrusher.swift */; };
		C45381991C3A5CBD00A51738 /* AKClipper.swift in Sources */ = {isa = PBXBuildFile; fileRef = C45380B71C3A5CBD00A51738 /* AKClipper.swift */; };
		C453819D1C3A5CBD00A51738 /* AKDistortion.swift in Sources */ = {isa = PBXBuildFile; fileRef = C45380BC1C3A5CBD00A51738 /* AKDistortion.swift */; };
		C453819E1C3A5CBD00A51738 /* AKDecimator.swift in Sources */ = {isa = PBXBuildFile; fileRef = C45380BE1C3A5CBD00A51738 /* AKDecimator.swift */; };
		C453819F1C3A5CBD00A51738 /* AKRingModulator.swift in Sources */ = {isa = PBXBuildFile; fileRef = C45380C01C3A5CBD00A51738 /* AKRingModulator.swift */; };
		C45381A01C3A5CBD00A51738 /* AKTanhDistortion.swift in Sources */ = {isa = PBXBuildFile; fileRef = C45380C21C3A5CBD00A51738 /* AKTanhDistortion.swift */; };
		C45381A41C3A5CBD00A51738 /* AKDynamicsProcessor.swift in Sources */ = {isa = PBXBuildFile; fileRef = C45380C81C3A5CBD00A51738 /* AKDynamicsProcessor.swift */; };
		C45381A51C3A5CBD00A51738 /* AKPeakLimiter.swift in Sources */ = {isa = PBXBuildFile; fileRef = C45380CA1C3A5CBD00A51738 /* AKPeakLimiter.swift */; };
		C45381A61C3A5CBD00A51738 /* AKAutoWah.swift in Sources */ = {isa = PBXBuildFile; fileRef = C45380CD1C3A5CBD00A51738 /* AKAutoWah.swift */; };
		C45381AA1C3A5CBD00A51738 /* AKBandPassButterworthFilter.swift in Sources */ = {isa = PBXBuildFile; fileRef = C45380D21C3A5CBD00A51738 /* AKBandPassButterworthFilter.swift */; };
		C45381AF1C3A5CBD00A51738 /* AKBandRejectButterworthFilter.swift in Sources */ = {isa = PBXBuildFile; fileRef = C45380D91C3A5CBD00A51738 /* AKBandRejectButterworthFilter.swift */; };
		C45381B71C3A5CBD00A51738 /* AKDCBlock.swift in Sources */ = {isa = PBXBuildFile; fileRef = C45380E31C3A5CBD00A51738 /* AKDCBlock.swift */; };
		C45381BB1C3A5CBD00A51738 /* AKEqualizerFilter.swift in Sources */ = {isa = PBXBuildFile; fileRef = C45380E81C3A5CBD00A51738 /* AKEqualizerFilter.swift */; };
		C45381BF1C3A5CBD00A51738 /* AKFormantFilter.swift in Sources */ = {isa = PBXBuildFile; fileRef = C45380ED1C3A5CBD00A51738 /* AKFormantFilter.swift */; };
		C45381C31C3A5CBD00A51738 /* AKHighPassButterworthFilter.swift in Sources */ = {isa = PBXBuildFile; fileRef = C45380F21C3A5CBD00A51738 /* AKHighPassButterworthFilter.swift */; };
		C45381C71C3A5CBD00A51738 /* AKHighPassFilter.swift in Sources */ = {isa = PBXBuildFile; fileRef = C45380F71C3A5CBD00A51738 /* AKHighPassFilter.swift */; };
		C45381C81C3A5CBD00A51738 /* AKHighShelfFilter.swift in Sources */ = {isa = PBXBuildFile; fileRef = C45380F91C3A5CBD00A51738 /* AKHighShelfFilter.swift */; };
		C45381C91C3A5CBD00A51738 /* AKHighShelfParametricEqualizerFilter.swift in Sources */ = {isa = PBXBuildFile; fileRef = C45380FB1C3A5CBD00A51738 /* AKHighShelfParametricEqualizerFilter.swift */; };
		C45381CD1C3A5CBD00A51738 /* AKLowPassButterworthFilter.swift in Sources */ = {isa = PBXBuildFile; fileRef = C45381001C3A5CBD00A51738 /* AKLowPassButterworthFilter.swift */; };
		C45381D11C3A5CBD00A51738 /* AKLowPassFilter.swift in Sources */ = {isa = PBXBuildFile; fileRef = C45381051C3A5CBD00A51738 /* AKLowPassFilter.swift */; };
		C45381D21C3A5CBD00A51738 /* AKLowShelfFilter.swift in Sources */ = {isa = PBXBuildFile; fileRef = C45381071C3A5CBD00A51738 /* AKLowShelfFilter.swift */; };
		C45381D31C3A5CBD00A51738 /* AKLowShelfParametricEqualizerFilter.swift in Sources */ = {isa = PBXBuildFile; fileRef = C45381091C3A5CBD00A51738 /* AKLowShelfParametricEqualizerFilter.swift */; };
		C45381D71C3A5CBD00A51738 /* AKModalResonanceFilter.swift in Sources */ = {isa = PBXBuildFile; fileRef = C453810E1C3A5CBD00A51738 /* AKModalResonanceFilter.swift */; };
		C45381DB1C3A5CBD00A51738 /* AKMoogLadder.swift in Sources */ = {isa = PBXBuildFile; fileRef = C45381131C3A5CBD00A51738 /* AKMoogLadder.swift */; };
		C45381E01C3A5CBD00A51738 /* AKPeakingParametricEqualizerFilter.swift in Sources */ = {isa = PBXBuildFile; fileRef = C453811A1C3A5CBD00A51738 /* AKPeakingParametricEqualizerFilter.swift */; };
		C45381E41C3A5CBD00A51738 /* AKRolandTB303Filter.swift in Sources */ = {isa = PBXBuildFile; fileRef = C453811F1C3A5CBD00A51738 /* AKRolandTB303Filter.swift */; };
		C45381E81C3A5CBD00A51738 /* AKStringResonator.swift in Sources */ = {isa = PBXBuildFile; fileRef = C45381241C3A5CBD00A51738 /* AKStringResonator.swift */; };
		C45381EC1C3A5CBD00A51738 /* AKThreePoleLowpassFilter.swift in Sources */ = {isa = PBXBuildFile; fileRef = C45381291C3A5CBD00A51738 /* AKThreePoleLowpassFilter.swift */; };
		C45381F01C3A5CBD00A51738 /* AKToneComplementFilter.swift in Sources */ = {isa = PBXBuildFile; fileRef = C453812E1C3A5CBD00A51738 /* AKToneComplementFilter.swift */; };
		C45381F41C3A5CBD00A51738 /* AKToneFilter.swift in Sources */ = {isa = PBXBuildFile; fileRef = C45381331C3A5CBD00A51738 /* AKToneFilter.swift */; };
		C45381F81C3A5CBD00A51738 /* AKReverb.swift in Sources */ = {isa = PBXBuildFile; fileRef = C45381391C3A5CBD00A51738 /* AKReverb.swift */; };
		C45381F91C3A5CBD00A51738 /* AKReverb2.swift in Sources */ = {isa = PBXBuildFile; fileRef = C453813A1C3A5CBD00A51738 /* AKReverb2.swift */; };
		C45381FA1C3A5CBD00A51738 /* AKChowningReverb.swift in Sources */ = {isa = PBXBuildFile; fileRef = C453813C1C3A5CBD00A51738 /* AKChowningReverb.swift */; };
		C45381FE1C3A5CBD00A51738 /* AKCostelloReverb.swift in Sources */ = {isa = PBXBuildFile; fileRef = C45381411C3A5CBD00A51738 /* AKCostelloReverb.swift */; };
		C45382021C3A5CBD00A51738 /* AKFlatFrequencyResponseReverb.swift in Sources */ = {isa = PBXBuildFile; fileRef = C45381461C3A5CBD00A51738 /* AKFlatFrequencyResponseReverb.swift */; };
		C45382071C3A5CBD00A51738 /* AKOperationGenerator.swift in Sources */ = {isa = PBXBuildFile; fileRef = C453814D1C3A5CBD00A51738 /* AKOperationGenerator.swift */; };
		C45382081C3A5CBD00A51738 /* AKOperationGeneratorAudioUnit.h in Headers */ = {isa = PBXBuildFile; fileRef = C453814E1C3A5CBD00A51738 /* AKOperationGeneratorAudioUnit.h */; settings = {ATTRIBUTES = (Public, ); }; };
		C45382091C3A5CBD00A51738 /* AKOperationGeneratorAudioUnit.mm in Sources */ = {isa = PBXBuildFile; fileRef = C453814F1C3A5CBD00A51738 /* AKOperationGeneratorAudioUnit.mm */; };
		C453820A1C3A5CBD00A51738 /* AKOperationGeneratorDSPKernel.hpp in Headers */ = {isa = PBXBuildFile; fileRef = C45381501C3A5CBD00A51738 /* AKOperationGeneratorDSPKernel.hpp */; };
		C453820B1C3A5CBD00A51738 /* AKPinkNoise.swift in Sources */ = {isa = PBXBuildFile; fileRef = C45381531C3A5CBD00A51738 /* AKPinkNoise.swift */; };
		C453820F1C3A5CBD00A51738 /* AKWhiteNoise.swift in Sources */ = {isa = PBXBuildFile; fileRef = C45381581C3A5CBD00A51738 /* AKWhiteNoise.swift */; };
		C45382131C3A5CBD00A51738 /* AKFMOscillator.swift in Sources */ = {isa = PBXBuildFile; fileRef = C453815E1C3A5CBD00A51738 /* AKFMOscillator.swift */; };
		C45382171C3A5CBD00A51738 /* AKOscillator.swift in Sources */ = {isa = PBXBuildFile; fileRef = C45381631C3A5CBD00A51738 /* AKOscillator.swift */; };
		C453822F1C3A5CBD00A51738 /* AKMixer.swift in Sources */ = {isa = PBXBuildFile; fileRef = C45381821C3A5CBD00A51738 /* AKMixer.swift */; };
		C45464021C6978240087394B /* AKVariSpeed.swift in Sources */ = {isa = PBXBuildFile; fileRef = C45464011C6978240087394B /* AKVariSpeed.swift */; };
		C45B55751FC0C7C70068A2B7 /* talkbox.c in Sources */ = {isa = PBXBuildFile; fileRef = C45B55741FC0C7C70068A2B7 /* talkbox.c */; };
		C45F3F7E1ED157AB00A75143 /* AKSamplePlayer.swift in Sources */ = {isa = PBXBuildFile; fileRef = C45F3F7A1ED157AB00A75143 /* AKSamplePlayer.swift */; };
		C45F3F7F1ED157AB00A75143 /* AKSamplePlayerAudioUnit.h in Headers */ = {isa = PBXBuildFile; fileRef = C45F3F7B1ED157AB00A75143 /* AKSamplePlayerAudioUnit.h */; settings = {ATTRIBUTES = (Public, ); }; };
		C45F3F801ED157AB00A75143 /* AKSamplePlayerAudioUnit.mm in Sources */ = {isa = PBXBuildFile; fileRef = C45F3F7C1ED157AB00A75143 /* AKSamplePlayerAudioUnit.mm */; };
		C45F3F811ED157AB00A75143 /* AKSamplePlayerDSPKernel.hpp in Headers */ = {isa = PBXBuildFile; fileRef = C45F3F7D1ED157AB00A75143 /* AKSamplePlayerDSPKernel.hpp */; };
		C46402441DD99E8B005542E2 /* AKComponent.swift in Sources */ = {isa = PBXBuildFile; fileRef = C46402431DD99E8B005542E2 /* AKComponent.swift */; };
		C46615181EEA26670044A5FC /* voc.c in Sources */ = {isa = PBXBuildFile; fileRef = C46615171EEA26670044A5FC /* voc.c */; };
		C466151A1EEA26890044A5FC /* voc.c in Sources */ = {isa = PBXBuildFile; fileRef = C46615191EEA26890044A5FC /* voc.c */; };
		C46615441EEA65370044A5FC /* AKVocalTract.swift in Sources */ = {isa = PBXBuildFile; fileRef = C46615401EEA65370044A5FC /* AKVocalTract.swift */; };
		C466154D1EEA654C0044A5FC /* growl.c in Sources */ = {isa = PBXBuildFile; fileRef = C46615491EEA654C0044A5FC /* growl.c */; };
		C466154E1EEA654C0044A5FC /* growl.h in Headers */ = {isa = PBXBuildFile; fileRef = C466154A1EEA654C0044A5FC /* growl.h */; };
		C466154F1EEA654C0044A5FC /* vocwrapper.c in Sources */ = {isa = PBXBuildFile; fileRef = C466154B1EEA654C0044A5FC /* vocwrapper.c */; };
		C46615501EEA654C0044A5FC /* vocwrapper.h in Headers */ = {isa = PBXBuildFile; fileRef = C466154C1EEA654C0044A5FC /* vocwrapper.h */; settings = {ATTRIBUTES = (Public, ); }; };
		C46809811CEED72800ADFC05 /* AKPitchShifter.swift in Sources */ = {isa = PBXBuildFile; fileRef = C468097D1CEED72800ADFC05 /* AKPitchShifter.swift */; };
		C468D0641E9CD4C9005FACFA /* AKPeriodicFunction.swift in Sources */ = {isa = PBXBuildFile; fileRef = C468D0631E9CD4C9005FACFA /* AKPeriodicFunction.swift */; };
		C46B27B02029A39F00EC0E87 /* AKVariableDelayDSP.mm in Sources */ = {isa = PBXBuildFile; fileRef = C46B27AF2029A39F00EC0E87 /* AKVariableDelayDSP.mm */; };
		C46B27B42029AE3000EC0E87 /* AKDynamicRangeCompressorDSP.mm in Sources */ = {isa = PBXBuildFile; fileRef = C46B27B32029AE2E00EC0E87 /* AKDynamicRangeCompressorDSP.mm */; };
		C46B27B62029AE4300EC0E87 /* AKDCBlockDSP.mm in Sources */ = {isa = PBXBuildFile; fileRef = C46B27B52029AE4200EC0E87 /* AKDCBlockDSP.mm */; };
		C46B27B82029AE5500EC0E87 /* AKEqualizerFilterDSP.mm in Sources */ = {isa = PBXBuildFile; fileRef = C46B27B72029AE5500EC0E87 /* AKEqualizerFilterDSP.mm */; };
		C46B27BA2029AE6B00EC0E87 /* AKKorgLowPassFilterDSP.mm in Sources */ = {isa = PBXBuildFile; fileRef = C46B27B92029AE6A00EC0E87 /* AKKorgLowPassFilterDSP.mm */; };
		C46B27BC2029AE7D00EC0E87 /* AKPhaserDSP.mm in Sources */ = {isa = PBXBuildFile; fileRef = C46B27BB2029AE7C00EC0E87 /* AKPhaserDSP.mm */; };
		C46B27BE2029AE8A00EC0E87 /* AKPitchShifterDSP.mm in Sources */ = {isa = PBXBuildFile; fileRef = C46B27BD2029AE8900EC0E87 /* AKPitchShifterDSP.mm */; };
		C46B27C02029AE9B00EC0E87 /* AKZitaReverbDSP.mm in Sources */ = {isa = PBXBuildFile; fileRef = C46B27BF2029AE9A00EC0E87 /* AKZitaReverbDSP.mm */; };
		C47047E71E78FCC900D9906F /* Rhodey.cpp in Sources */ = {isa = PBXBuildFile; fileRef = C47047E61E78FCC900D9906F /* Rhodey.cpp */; };
		C47047E91E78FCCF00D9906F /* Shakers.cpp in Sources */ = {isa = PBXBuildFile; fileRef = C47047E81E78FCCF00D9906F /* Shakers.cpp */; };
		C47047EB1E78FCDB00D9906F /* TwoZero.cpp in Sources */ = {isa = PBXBuildFile; fileRef = C47047EA1E78FCDA00D9906F /* TwoZero.cpp */; };
		C47047ED1E78FCEF00D9906F /* TwoZero.h in Headers */ = {isa = PBXBuildFile; fileRef = C47047EC1E78FCEF00D9906F /* TwoZero.h */; };
		C47047EF1E78FD1600D9906F /* Rhodey.h in Headers */ = {isa = PBXBuildFile; fileRef = C47047EE1E78FD1600D9906F /* Rhodey.h */; };
		C47047F11E78FDBD00D9906F /* Shakers.h in Headers */ = {isa = PBXBuildFile; fileRef = C47047F01E78FDBD00D9906F /* Shakers.h */; };
		C47047F31E78FDCA00D9906F /* FileLoop.cpp in Sources */ = {isa = PBXBuildFile; fileRef = C47047F21E78FDCA00D9906F /* FileLoop.cpp */; };
		C47047F51E78FDD900D9906F /* FileLoop.h in Headers */ = {isa = PBXBuildFile; fileRef = C47047F41E78FDD900D9906F /* FileLoop.h */; };
		C47048051E78FDFA00D9906F /* AKRhodesPiano.swift in Sources */ = {isa = PBXBuildFile; fileRef = C47047F71E78FDFA00D9906F /* AKRhodesPiano.swift */; };
		C47048061E78FDFA00D9906F /* AKRhodesPianoAudioUnit.h in Headers */ = {isa = PBXBuildFile; fileRef = C47047F81E78FDFA00D9906F /* AKRhodesPianoAudioUnit.h */; settings = {ATTRIBUTES = (Public, ); }; };
		C47048071E78FDFA00D9906F /* AKRhodesPianoAudioUnit.mm in Sources */ = {isa = PBXBuildFile; fileRef = C47047F91E78FDFA00D9906F /* AKRhodesPianoAudioUnit.mm */; };
		C47048081E78FDFA00D9906F /* AKRhodesPianoDSPKernel.hpp in Headers */ = {isa = PBXBuildFile; fileRef = C47047FA1E78FDFA00D9906F /* AKRhodesPianoDSPKernel.hpp */; };
		C47048091E78FDFA00D9906F /* AKShaker.swift in Sources */ = {isa = PBXBuildFile; fileRef = C47047FC1E78FDFA00D9906F /* AKShaker.swift */; };
		C470480A1E78FDFA00D9906F /* AKShakerAudioUnit.h in Headers */ = {isa = PBXBuildFile; fileRef = C47047FD1E78FDFA00D9906F /* AKShakerAudioUnit.h */; settings = {ATTRIBUTES = (Public, ); }; };
		C470480B1E78FDFA00D9906F /* AKShakerAudioUnit.mm in Sources */ = {isa = PBXBuildFile; fileRef = C47047FE1E78FDFA00D9906F /* AKShakerAudioUnit.mm */; };
		C470480C1E78FDFA00D9906F /* AKShakerDSPKernel.hpp in Headers */ = {isa = PBXBuildFile; fileRef = C47047FF1E78FDFA00D9906F /* AKShakerDSPKernel.hpp */; };
		C470480D1E78FDFA00D9906F /* AKTubularBells.swift in Sources */ = {isa = PBXBuildFile; fileRef = C47048011E78FDFA00D9906F /* AKTubularBells.swift */; };
		C470480E1E78FDFA00D9906F /* AKTubularBellsAudioUnit.h in Headers */ = {isa = PBXBuildFile; fileRef = C47048021E78FDFA00D9906F /* AKTubularBellsAudioUnit.h */; settings = {ATTRIBUTES = (Public, ); }; };
		C470480F1E78FDFA00D9906F /* AKTubularBellsAudioUnit.mm in Sources */ = {isa = PBXBuildFile; fileRef = C47048031E78FDFA00D9906F /* AKTubularBellsAudioUnit.mm */; };
		C47048101E78FDFA00D9906F /* AKTubularBellsDSPKernel.hpp in Headers */ = {isa = PBXBuildFile; fileRef = C47048041E78FDFA00D9906F /* AKTubularBellsDSPKernel.hpp */; };
		C47048121E78FE7500D9906F /* TubeBell.cpp in Sources */ = {isa = PBXBuildFile; fileRef = C47048111E78FE7500D9906F /* TubeBell.cpp */; };
		C47048141E78FE8200D9906F /* TubeBell.h in Headers */ = {isa = PBXBuildFile; fileRef = C47048131E78FE8200D9906F /* TubeBell.h */; };
		C47048161E78FE9000D9906F /* FM.h in Headers */ = {isa = PBXBuildFile; fileRef = C47048151E78FE9000D9906F /* FM.h */; };
		C47048181E78FE9D00D9906F /* FM.cpp in Sources */ = {isa = PBXBuildFile; fileRef = C47048171E78FE9D00D9906F /* FM.cpp */; };
		C47048271E7A6B9400D9906F /* rspline.c in Sources */ = {isa = PBXBuildFile; fileRef = C47048261E7A6B9400D9906F /* rspline.c */; };
		C47048291E7A6BC900D9906F /* rspline.c in Sources */ = {isa = PBXBuildFile; fileRef = C47048281E7A6BC900D9906F /* rspline.c */; };
		C470CF702017476B003D1AFA /* AKVariableDelayDSP.hpp in Headers */ = {isa = PBXBuildFile; fileRef = C470CF6D2017476B003D1AFA /* AKVariableDelayDSP.hpp */; settings = {ATTRIBUTES = (Public, ); }; };
		C470CF722017476B003D1AFA /* AKVariableDelayAudioUnit.swift in Sources */ = {isa = PBXBuildFile; fileRef = C470CF6F2017476B003D1AFA /* AKVariableDelayAudioUnit.swift */; };
		C470CF762017477F003D1AFA /* AKBitCrusherAudioUnit.swift in Sources */ = {isa = PBXBuildFile; fileRef = C470CF732017477E003D1AFA /* AKBitCrusherAudioUnit.swift */; };
		C470CF782017477F003D1AFA /* AKBitCrusherDSP.hpp in Headers */ = {isa = PBXBuildFile; fileRef = C470CF752017477E003D1AFA /* AKBitCrusherDSP.hpp */; settings = {ATTRIBUTES = (Public, ); }; };
		C470CF7C2017478F003D1AFA /* AKClipperAudioUnit.swift in Sources */ = {isa = PBXBuildFile; fileRef = C470CF792017478F003D1AFA /* AKClipperAudioUnit.swift */; };
		C470CF7D2017478F003D1AFA /* AKClipperDSP.hpp in Headers */ = {isa = PBXBuildFile; fileRef = C470CF7A2017478F003D1AFA /* AKClipperDSP.hpp */; settings = {ATTRIBUTES = (Public, ); }; };
		C470CF82201747A7003D1AFA /* AKTanhDistortionDSP.hpp in Headers */ = {isa = PBXBuildFile; fileRef = C470CF7F201747A6003D1AFA /* AKTanhDistortionDSP.hpp */; settings = {ATTRIBUTES = (Public, ); }; };
		C470CF84201747A7003D1AFA /* AKTanhDistortionAudioUnit.swift in Sources */ = {isa = PBXBuildFile; fileRef = C470CF81201747A6003D1AFA /* AKTanhDistortionAudioUnit.swift */; };
		C470CF89201747C0003D1AFA /* AKDynamicRangeCompressorAudioUnit.swift in Sources */ = {isa = PBXBuildFile; fileRef = C470CF86201747C0003D1AFA /* AKDynamicRangeCompressorAudioUnit.swift */; };
		C470CF8A201747C0003D1AFA /* AKDynamicRangeCompressorDSP.hpp in Headers */ = {isa = PBXBuildFile; fileRef = C470CF87201747C0003D1AFA /* AKDynamicRangeCompressorDSP.hpp */; settings = {ATTRIBUTES = (Public, ); }; };
		C470CF8E201747D7003D1AFA /* AKAmplitudeEnvelopeAudioUnit.swift in Sources */ = {isa = PBXBuildFile; fileRef = C470CF8B201747D7003D1AFA /* AKAmplitudeEnvelopeAudioUnit.swift */; };
		C470CF8F201747D7003D1AFA /* AKAmplitudeEnvelope.mm in Sources */ = {isa = PBXBuildFile; fileRef = C470CF8C201747D7003D1AFA /* AKAmplitudeEnvelope.mm */; };
		C470CF90201747D7003D1AFA /* AKAmplitudeEnvelopeDSP.hpp in Headers */ = {isa = PBXBuildFile; fileRef = C470CF8D201747D7003D1AFA /* AKAmplitudeEnvelopeDSP.hpp */; settings = {ATTRIBUTES = (Public, ); }; };
		C470CF94201747E7003D1AFA /* AKTremolo.mm in Sources */ = {isa = PBXBuildFile; fileRef = C470CF91201747E7003D1AFA /* AKTremolo.mm */; };
		C470CF95201747E7003D1AFA /* AKTremoloDSP.hpp in Headers */ = {isa = PBXBuildFile; fileRef = C470CF92201747E7003D1AFA /* AKTremoloDSP.hpp */; settings = {ATTRIBUTES = (Public, ); }; };
		C470CF96201747E7003D1AFA /* AKTremoloAudioUnit.swift in Sources */ = {isa = PBXBuildFile; fileRef = C470CF93201747E7003D1AFA /* AKTremoloAudioUnit.swift */; };
		C470CF9B2017484D003D1AFA /* AKAutoWahAudioUnit.swift in Sources */ = {isa = PBXBuildFile; fileRef = C470CF982017484D003D1AFA /* AKAutoWahAudioUnit.swift */; };
		C470CF9C2017484D003D1AFA /* AKAutoWahDSP.hpp in Headers */ = {isa = PBXBuildFile; fileRef = C470CF992017484D003D1AFA /* AKAutoWahDSP.hpp */; settings = {ATTRIBUTES = (Public, ); }; };
		C470CFA02017485F003D1AFA /* AKBandPassButterworthFilterAudioUnit.swift in Sources */ = {isa = PBXBuildFile; fileRef = C470CF9D2017485E003D1AFA /* AKBandPassButterworthFilterAudioUnit.swift */; };
		C470CFA22017485F003D1AFA /* AKBandPassButterworthFilterDSP.hpp in Headers */ = {isa = PBXBuildFile; fileRef = C470CF9F2017485E003D1AFA /* AKBandPassButterworthFilterDSP.hpp */; settings = {ATTRIBUTES = (Public, ); }; };
		C470CFA620174872003D1AFA /* AKBandRejectButterworthFilterAudioUnit.swift in Sources */ = {isa = PBXBuildFile; fileRef = C470CFA320174872003D1AFA /* AKBandRejectButterworthFilterAudioUnit.swift */; };
		C470CFA820174872003D1AFA /* AKBandRejectButterworthFilterDSP.hpp in Headers */ = {isa = PBXBuildFile; fileRef = C470CFA520174872003D1AFA /* AKBandRejectButterworthFilterDSP.hpp */; settings = {ATTRIBUTES = (Public, ); }; };
		C470CFAC2017488A003D1AFA /* AKDCBlockDSP.hpp in Headers */ = {isa = PBXBuildFile; fileRef = C470CFA920174889003D1AFA /* AKDCBlockDSP.hpp */; settings = {ATTRIBUTES = (Public, ); }; };
		C470CFAE2017488A003D1AFA /* AKDCBlockAudioUnit.swift in Sources */ = {isa = PBXBuildFile; fileRef = C470CFAB20174889003D1AFA /* AKDCBlockAudioUnit.swift */; };
		C470CFB220174899003D1AFA /* AKEqualizerFilterDSP.hpp in Headers */ = {isa = PBXBuildFile; fileRef = C470CFAF20174898003D1AFA /* AKEqualizerFilterDSP.hpp */; settings = {ATTRIBUTES = (Public, ); }; };
		C470CFB420174899003D1AFA /* AKEqualizerFilterAudioUnit.swift in Sources */ = {isa = PBXBuildFile; fileRef = C470CFB120174898003D1AFA /* AKEqualizerFilterAudioUnit.swift */; };
		C470CFB8201748AA003D1AFA /* AKFormantFilterAudioUnit.swift in Sources */ = {isa = PBXBuildFile; fileRef = C470CFB5201748AA003D1AFA /* AKFormantFilterAudioUnit.swift */; };
		C470CFB9201748AA003D1AFA /* AKFormantFilterDSP.hpp in Headers */ = {isa = PBXBuildFile; fileRef = C470CFB6201748AA003D1AFA /* AKFormantFilterDSP.hpp */; settings = {ATTRIBUTES = (Public, ); }; };
		C470CFBE201748BB003D1AFA /* AKHighPassButterworthFilterDSP.hpp in Headers */ = {isa = PBXBuildFile; fileRef = C470CFBB201748BB003D1AFA /* AKHighPassButterworthFilterDSP.hpp */; settings = {ATTRIBUTES = (Public, ); }; };
		C470CFBF201748BB003D1AFA /* AKHighPassButterworthFilterAudioUnit.swift in Sources */ = {isa = PBXBuildFile; fileRef = C470CFBC201748BB003D1AFA /* AKHighPassButterworthFilterAudioUnit.swift */; };
		C470CFC4201748D0003D1AFA /* AKHighShelfParametricEqualizerFilterDSP.hpp in Headers */ = {isa = PBXBuildFile; fileRef = C470CFC1201748D0003D1AFA /* AKHighShelfParametricEqualizerFilterDSP.hpp */; settings = {ATTRIBUTES = (Public, ); }; };
		C470CFC6201748D0003D1AFA /* AKHighShelfParametricEqualizerFilterAudioUnit.swift in Sources */ = {isa = PBXBuildFile; fileRef = C470CFC3201748D0003D1AFA /* AKHighShelfParametricEqualizerFilterAudioUnit.swift */; };
		C470CFCA201748E2003D1AFA /* AKKorgLowPassFilterDSP.hpp in Headers */ = {isa = PBXBuildFile; fileRef = C470CFC7201748E2003D1AFA /* AKKorgLowPassFilterDSP.hpp */; settings = {ATTRIBUTES = (Public, ); }; };
		C470CFCB201748E2003D1AFA /* AKKorgLowPassFilterAudioUnit.swift in Sources */ = {isa = PBXBuildFile; fileRef = C470CFC8201748E2003D1AFA /* AKKorgLowPassFilterAudioUnit.swift */; };
		C470CFD1201748F6003D1AFA /* AKLowPassButterworthFilterDSP.hpp in Headers */ = {isa = PBXBuildFile; fileRef = C470CFCE201748F6003D1AFA /* AKLowPassButterworthFilterDSP.hpp */; settings = {ATTRIBUTES = (Public, ); }; };
		C470CFD2201748F6003D1AFA /* AKLowPassButterworthFilterAudioUnit.swift in Sources */ = {isa = PBXBuildFile; fileRef = C470CFCF201748F6003D1AFA /* AKLowPassButterworthFilterAudioUnit.swift */; };
		C470CFD62017490B003D1AFA /* AKLowShelfParametricEqualizerFilterAudioUnit.swift in Sources */ = {isa = PBXBuildFile; fileRef = C470CFD32017490A003D1AFA /* AKLowShelfParametricEqualizerFilterAudioUnit.swift */; };
		C470CFD72017490B003D1AFA /* AKLowShelfParametricEqualizerFilterDSP.hpp in Headers */ = {isa = PBXBuildFile; fileRef = C470CFD42017490B003D1AFA /* AKLowShelfParametricEqualizerFilterDSP.hpp */; settings = {ATTRIBUTES = (Public, ); }; };
		C470CFDD20174921003D1AFA /* AKModalResonanceFilterAudioUnit.swift in Sources */ = {isa = PBXBuildFile; fileRef = C470CFDA20174920003D1AFA /* AKModalResonanceFilterAudioUnit.swift */; };
		C470CFDE20174921003D1AFA /* AKModalResonanceFilterDSP.hpp in Headers */ = {isa = PBXBuildFile; fileRef = C470CFDB20174920003D1AFA /* AKModalResonanceFilterDSP.hpp */; settings = {ATTRIBUTES = (Public, ); }; };
		C470CFE42017493B003D1AFA /* AKMoogLadderAudioUnit.swift in Sources */ = {isa = PBXBuildFile; fileRef = C470CFE02017493A003D1AFA /* AKMoogLadderAudioUnit.swift */; };
		C470CFE52017493B003D1AFA /* AKMoogLadderPresets.swift in Sources */ = {isa = PBXBuildFile; fileRef = C470CFE12017493A003D1AFA /* AKMoogLadderPresets.swift */; };
		C470CFE62017493B003D1AFA /* AKMoogLadderDSP.hpp in Headers */ = {isa = PBXBuildFile; fileRef = C470CFE22017493B003D1AFA /* AKMoogLadderDSP.hpp */; settings = {ATTRIBUTES = (Public, ); }; };
		C470CFEA20174951003D1AFA /* AKPeakingParametricEqualizerFilterDSP.hpp in Headers */ = {isa = PBXBuildFile; fileRef = C470CFE720174950003D1AFA /* AKPeakingParametricEqualizerFilterDSP.hpp */; settings = {ATTRIBUTES = (Public, ); }; };
		C470CFEB20174951003D1AFA /* AKPeakingParametricEqualizerFilterAudioUnit.swift in Sources */ = {isa = PBXBuildFile; fileRef = C470CFE820174950003D1AFA /* AKPeakingParametricEqualizerFilterAudioUnit.swift */; };
		C470CFF120174963003D1AFA /* AKResonantFilterDSP.hpp in Headers */ = {isa = PBXBuildFile; fileRef = C470CFEE20174963003D1AFA /* AKResonantFilterDSP.hpp */; settings = {ATTRIBUTES = (Public, ); }; };
		C470CFF220174963003D1AFA /* AKResonantFilterAudioUnit.swift in Sources */ = {isa = PBXBuildFile; fileRef = C470CFEF20174963003D1AFA /* AKResonantFilterAudioUnit.swift */; };
		C470CFF720174974003D1AFA /* AKRolandTB303FilterDSP.hpp in Headers */ = {isa = PBXBuildFile; fileRef = C470CFF420174974003D1AFA /* AKRolandTB303FilterDSP.hpp */; settings = {ATTRIBUTES = (Public, ); }; };
		C470CFF820174974003D1AFA /* AKRolandTB303FilterAudioUnit.swift in Sources */ = {isa = PBXBuildFile; fileRef = C470CFF520174974003D1AFA /* AKRolandTB303FilterAudioUnit.swift */; };
		C470CFFC20174985003D1AFA /* AKStringResonatorAudioUnit.swift in Sources */ = {isa = PBXBuildFile; fileRef = C470CFF920174984003D1AFA /* AKStringResonatorAudioUnit.swift */; };
		C470CFFE20174985003D1AFA /* AKStringResonatorDSP.hpp in Headers */ = {isa = PBXBuildFile; fileRef = C470CFFB20174985003D1AFA /* AKStringResonatorDSP.hpp */; settings = {ATTRIBUTES = (Public, ); }; };
		C470D00220174996003D1AFA /* AKThreePoleLowpassFilterAudioUnit.swift in Sources */ = {isa = PBXBuildFile; fileRef = C470CFFF20174996003D1AFA /* AKThreePoleLowpassFilterAudioUnit.swift */; };
		C470D00420174996003D1AFA /* AKThreePoleLowpassFilterDSP.hpp in Headers */ = {isa = PBXBuildFile; fileRef = C470D00120174996003D1AFA /* AKThreePoleLowpassFilterDSP.hpp */; settings = {ATTRIBUTES = (Public, ); }; };
		C470D008201749A7003D1AFA /* AKToneComplementFilterDSP.hpp in Headers */ = {isa = PBXBuildFile; fileRef = C470D005201749A6003D1AFA /* AKToneComplementFilterDSP.hpp */; settings = {ATTRIBUTES = (Public, ); }; };
		C470D00A201749A7003D1AFA /* AKToneComplementFilterAudioUnit.swift in Sources */ = {isa = PBXBuildFile; fileRef = C470D007201749A7003D1AFA /* AKToneComplementFilterAudioUnit.swift */; };
		C470D00E201749B8003D1AFA /* AKToneFilterAudioUnit.swift in Sources */ = {isa = PBXBuildFile; fileRef = C470D00B201749B8003D1AFA /* AKToneFilterAudioUnit.swift */; };
		C470D00F201749B8003D1AFA /* AKToneFilterDSP.hpp in Headers */ = {isa = PBXBuildFile; fileRef = C470D00C201749B8003D1AFA /* AKToneFilterDSP.hpp */; settings = {ATTRIBUTES = (Public, ); }; };
		C470D01A201749E6003D1AFA /* AKPitchShifterDSP.hpp in Headers */ = {isa = PBXBuildFile; fileRef = C470D017201749E6003D1AFA /* AKPitchShifterDSP.hpp */; settings = {ATTRIBUTES = (Public, ); }; };
		C470D01C201749E6003D1AFA /* AKPitchShifterAudioUnit.swift in Sources */ = {isa = PBXBuildFile; fileRef = C470D019201749E6003D1AFA /* AKPitchShifterAudioUnit.swift */; };
		C470D020201749FF003D1AFA /* AKCombFilterReverbDSP.hpp in Headers */ = {isa = PBXBuildFile; fileRef = C470D01D201749FE003D1AFA /* AKCombFilterReverbDSP.hpp */; settings = {ATTRIBUTES = (Public, ); }; };
		C470D021201749FF003D1AFA /* AKCombFilterReverb.mm in Sources */ = {isa = PBXBuildFile; fileRef = C470D01E201749FE003D1AFA /* AKCombFilterReverb.mm */; };
		C470D022201749FF003D1AFA /* AKCombFilterReverbAudioUnit.swift in Sources */ = {isa = PBXBuildFile; fileRef = C470D01F201749FF003D1AFA /* AKCombFilterReverbAudioUnit.swift */; };
		C470D02720174A12003D1AFA /* AKFlatFrequencyResponseReverbAudioUnit.swift in Sources */ = {isa = PBXBuildFile; fileRef = C470D02420174A11003D1AFA /* AKFlatFrequencyResponseReverbAudioUnit.swift */; };
		C470D02D20174A24003D1AFA /* AKZitaReverbDSP.hpp in Headers */ = {isa = PBXBuildFile; fileRef = C470D02A20174A24003D1AFA /* AKZitaReverbDSP.hpp */; settings = {ATTRIBUTES = (Public, ); }; };
		C470D02E20174A24003D1AFA /* AKZitaReverbAudioUnit.swift in Sources */ = {isa = PBXBuildFile; fileRef = C470D02B20174A24003D1AFA /* AKZitaReverbAudioUnit.swift */; };
		C470D03220174A39003D1AFA /* AKBrownianNoiseDSP.hpp in Headers */ = {isa = PBXBuildFile; fileRef = C470D02F20174A39003D1AFA /* AKBrownianNoiseDSP.hpp */; settings = {ATTRIBUTES = (Public, ); }; };
		C470D03320174A39003D1AFA /* AKBrownianNoiseAudioUnit.swift in Sources */ = {isa = PBXBuildFile; fileRef = C470D03020174A39003D1AFA /* AKBrownianNoiseAudioUnit.swift */; };
		C470D03420174A39003D1AFA /* AKBrownianNoise.mm in Sources */ = {isa = PBXBuildFile; fileRef = C470D03120174A39003D1AFA /* AKBrownianNoise.mm */; };
		C470D03820174A4D003D1AFA /* AKPinkNoiseAudioUnit.swift in Sources */ = {isa = PBXBuildFile; fileRef = C470D03520174A4D003D1AFA /* AKPinkNoiseAudioUnit.swift */; };
		C470D03920174A4D003D1AFA /* AKPinkNoise.mm in Sources */ = {isa = PBXBuildFile; fileRef = C470D03620174A4D003D1AFA /* AKPinkNoise.mm */; };
		C470D03A20174A4D003D1AFA /* AKPinkNoiseDSP.hpp in Headers */ = {isa = PBXBuildFile; fileRef = C470D03720174A4D003D1AFA /* AKPinkNoiseDSP.hpp */; settings = {ATTRIBUTES = (Public, ); }; };
		C470D03E20174A5F003D1AFA /* AKWhiteNoiseAudioUnit.swift in Sources */ = {isa = PBXBuildFile; fileRef = C470D03B20174A5F003D1AFA /* AKWhiteNoiseAudioUnit.swift */; };
		C470D03F20174A5F003D1AFA /* AKWhiteNoiseDSP.hpp in Headers */ = {isa = PBXBuildFile; fileRef = C470D03C20174A5F003D1AFA /* AKWhiteNoiseDSP.hpp */; settings = {ATTRIBUTES = (Public, ); }; };
		C470D04020174A5F003D1AFA /* AKWhiteNoise.mm in Sources */ = {isa = PBXBuildFile; fileRef = C470D03D20174A5F003D1AFA /* AKWhiteNoise.mm */; };
		C470D04420174A79003D1AFA /* AKFMOscillatorAudioUnit.swift in Sources */ = {isa = PBXBuildFile; fileRef = C470D04120174A78003D1AFA /* AKFMOscillatorAudioUnit.swift */; };
		C470D04520174A79003D1AFA /* AKFMOscillatorDSP.hpp in Headers */ = {isa = PBXBuildFile; fileRef = C470D04220174A78003D1AFA /* AKFMOscillatorDSP.hpp */; settings = {ATTRIBUTES = (Public, ); }; };
		C470D04620174A79003D1AFA /* AKFMOscillator.mm in Sources */ = {isa = PBXBuildFile; fileRef = C470D04320174A78003D1AFA /* AKFMOscillator.mm */; };
		C470D04A20174A93003D1AFA /* AKOscillatorAudioUnit.swift in Sources */ = {isa = PBXBuildFile; fileRef = C470D04720174A93003D1AFA /* AKOscillatorAudioUnit.swift */; };
		C470D04B20174A93003D1AFA /* AKOscillator.mm in Sources */ = {isa = PBXBuildFile; fileRef = C470D04820174A93003D1AFA /* AKOscillator.mm */; };
		C470D04C20174A93003D1AFA /* AKOscillatorDSP.hpp in Headers */ = {isa = PBXBuildFile; fileRef = C470D04920174A93003D1AFA /* AKOscillatorDSP.hpp */; settings = {ATTRIBUTES = (Public, ); }; };
		C470D05020174AA9003D1AFA /* AKPhaseDistortionOscillatorDSP.hpp in Headers */ = {isa = PBXBuildFile; fileRef = C470D04D20174AA9003D1AFA /* AKPhaseDistortionOscillatorDSP.hpp */; settings = {ATTRIBUTES = (Public, ); }; };
		C470D05120174AA9003D1AFA /* AKPhaseDistortionOscillator.mm in Sources */ = {isa = PBXBuildFile; fileRef = C470D04E20174AA9003D1AFA /* AKPhaseDistortionOscillator.mm */; };
		C470D05220174AA9003D1AFA /* AKPhaseDistortionOscillatorAudioUnit.swift in Sources */ = {isa = PBXBuildFile; fileRef = C470D04F20174AA9003D1AFA /* AKPhaseDistortionOscillatorAudioUnit.swift */; };
		C470D05620174ABF003D1AFA /* AKPWMOscillator.mm in Sources */ = {isa = PBXBuildFile; fileRef = C470D05320174ABE003D1AFA /* AKPWMOscillator.mm */; };
		C470D05720174ABF003D1AFA /* AKPWMOscillatorAudioUnit.swift in Sources */ = {isa = PBXBuildFile; fileRef = C470D05420174ABE003D1AFA /* AKPWMOscillatorAudioUnit.swift */; };
		C470D05820174ABF003D1AFA /* AKPWMOscillatorDSP.hpp in Headers */ = {isa = PBXBuildFile; fileRef = C470D05520174ABE003D1AFA /* AKPWMOscillatorDSP.hpp */; settings = {ATTRIBUTES = (Public, ); }; };
		C470D05C20174AD6003D1AFA /* AKClarinetDSP.mm in Sources */ = {isa = PBXBuildFile; fileRef = C470D05920174AD6003D1AFA /* AKClarinetDSP.mm */; };
		C470D05D20174AD6003D1AFA /* AKClarinetAudioUnit.swift in Sources */ = {isa = PBXBuildFile; fileRef = C470D05A20174AD6003D1AFA /* AKClarinetAudioUnit.swift */; };
		C470D05E20174AD6003D1AFA /* AKClarinetDSP.hpp in Headers */ = {isa = PBXBuildFile; fileRef = C470D05B20174AD6003D1AFA /* AKClarinetDSP.hpp */; settings = {ATTRIBUTES = (Public, ); }; };
		C470D06220174AED003D1AFA /* AKFluteDSP.mm in Sources */ = {isa = PBXBuildFile; fileRef = C470D05F20174AEC003D1AFA /* AKFluteDSP.mm */; };
		C470D06320174AED003D1AFA /* AKFluteAudioUnit.swift in Sources */ = {isa = PBXBuildFile; fileRef = C470D06020174AEC003D1AFA /* AKFluteAudioUnit.swift */; };
		C470D06420174AED003D1AFA /* AKFluteDSP.hpp in Headers */ = {isa = PBXBuildFile; fileRef = C470D06120174AED003D1AFA /* AKFluteDSP.hpp */; settings = {ATTRIBUTES = (Public, ); }; };
		C470D06820174B04003D1AFA /* AKPluckedStringDSP.mm in Sources */ = {isa = PBXBuildFile; fileRef = C470D06520174B03003D1AFA /* AKPluckedStringDSP.mm */; };
		C470D06920174B04003D1AFA /* AKPluckedStringDSP.hpp in Headers */ = {isa = PBXBuildFile; fileRef = C470D06620174B03003D1AFA /* AKPluckedStringDSP.hpp */; settings = {ATTRIBUTES = (Public, ); }; };
		C470D06A20174B04003D1AFA /* AKPluckedStringAudioUnit.swift in Sources */ = {isa = PBXBuildFile; fileRef = C470D06720174B03003D1AFA /* AKPluckedStringAudioUnit.swift */; };
		C470D06E20174B1C003D1AFA /* AKVocalTractDSP.hpp in Headers */ = {isa = PBXBuildFile; fileRef = C470D06B20174B1B003D1AFA /* AKVocalTractDSP.hpp */; settings = {ATTRIBUTES = (Public, ); }; };
		C470D06F20174B1C003D1AFA /* AKVocalTract.mm in Sources */ = {isa = PBXBuildFile; fileRef = C470D06C20174B1B003D1AFA /* AKVocalTract.mm */; };
		C470D07020174B1C003D1AFA /* AKVocalTractAudioUnit.swift in Sources */ = {isa = PBXBuildFile; fileRef = C470D06D20174B1B003D1AFA /* AKVocalTractAudioUnit.swift */; };
		C470D07320174B40003D1AFA /* AKGeneratorAudioUnitBase.mm in Sources */ = {isa = PBXBuildFile; fileRef = C470D07120174B3F003D1AFA /* AKGeneratorAudioUnitBase.mm */; };
		C470D07420174B40003D1AFA /* AKGeneratorAudioUnitBase.h in Headers */ = {isa = PBXBuildFile; fileRef = C470D07220174B40003D1AFA /* AKGeneratorAudioUnitBase.h */; settings = {ATTRIBUTES = (Public, ); }; };
		C470D07820174B84003D1AFA /* AKBoosterAudioUnit.swift in Sources */ = {isa = PBXBuildFile; fileRef = C470D07520174B84003D1AFA /* AKBoosterAudioUnit.swift */; };
		C470D07920174B84003D1AFA /* AKBoosterDSP.hpp in Headers */ = {isa = PBXBuildFile; fileRef = C470D07620174B84003D1AFA /* AKBoosterDSP.hpp */; settings = {ATTRIBUTES = (Public, ); }; };
		C470D07A20174B84003D1AFA /* AKBooster.mm in Sources */ = {isa = PBXBuildFile; fileRef = C470D07720174B84003D1AFA /* AKBooster.mm */; };
		C470D07E20174B99003D1AFA /* AKPanner.mm in Sources */ = {isa = PBXBuildFile; fileRef = C470D07B20174B99003D1AFA /* AKPanner.mm */; };
		C470D07F20174B99003D1AFA /* AKPannerDSP.hpp in Headers */ = {isa = PBXBuildFile; fileRef = C470D07C20174B99003D1AFA /* AKPannerDSP.hpp */; settings = {ATTRIBUTES = (Public, ); }; };
		C470D08020174B99003D1AFA /* AKPannerAudioUnit.swift in Sources */ = {isa = PBXBuildFile; fileRef = C470D07D20174B99003D1AFA /* AKPannerAudioUnit.swift */; };
		C470D08420174BAB003D1AFA /* AKStereoFieldLimiter.mm in Sources */ = {isa = PBXBuildFile; fileRef = C470D08120174BAB003D1AFA /* AKStereoFieldLimiter.mm */; };
		C470D08520174BAB003D1AFA /* AKStereoFieldLimiterDSP.hpp in Headers */ = {isa = PBXBuildFile; fileRef = C470D08220174BAB003D1AFA /* AKStereoFieldLimiterDSP.hpp */; settings = {ATTRIBUTES = (Public, ); }; };
		C470D08620174BAB003D1AFA /* AKStereoFieldLimiterAudioUnit.swift in Sources */ = {isa = PBXBuildFile; fileRef = C470D08320174BAB003D1AFA /* AKStereoFieldLimiterAudioUnit.swift */; };
		C47AE4DC1D39CCC60091118F /* AKPhaseDistortionOscillator.swift in Sources */ = {isa = PBXBuildFile; fileRef = C47AE4D31D39CCC60091118F /* AKPhaseDistortionOscillator.swift */; };
		C47AE4E01D39CCC60091118F /* AKPhaseDistortionOscillatorBank.swift in Sources */ = {isa = PBXBuildFile; fileRef = C47AE4D81D39CCC60091118F /* AKPhaseDistortionOscillatorBank.swift */; };
		C47AE4E11D39CCC60091118F /* AKPhaseDistortionOscillatorBankAudioUnit.h in Headers */ = {isa = PBXBuildFile; fileRef = C47AE4D91D39CCC60091118F /* AKPhaseDistortionOscillatorBankAudioUnit.h */; settings = {ATTRIBUTES = (Public, ); }; };
		C47AE4E21D39CCC60091118F /* AKPhaseDistortionOscillatorBankAudioUnit.mm in Sources */ = {isa = PBXBuildFile; fileRef = C47AE4DA1D39CCC60091118F /* AKPhaseDistortionOscillatorBankAudioUnit.mm */; };
		C47AE4E31D39CCC60091118F /* AKPhaseDistortionOscillatorBankDSPKernel.hpp in Headers */ = {isa = PBXBuildFile; fileRef = C47AE4DB1D39CCC60091118F /* AKPhaseDistortionOscillatorBankDSPKernel.hpp */; };
		C47B3F3C1FBD74CE0097EC15 /* AKScheduledAction.swift in Sources */ = {isa = PBXBuildFile; fileRef = C47B3F3B1FBD74CD0097EC15 /* AKScheduledAction.swift */; };
		C47B3F421FBE1EEF0097EC15 /* AKTable.swift in Sources */ = {isa = PBXBuildFile; fileRef = C47B3F411FBE1EEE0097EC15 /* AKTable.swift */; };
		C4812B092028569E00D4AFB1 /* AKFlatFrequencyResponseReverbDSP.hpp in Headers */ = {isa = PBXBuildFile; fileRef = C4812B082028569D00D4AFB1 /* AKFlatFrequencyResponseReverbDSP.hpp */; settings = {ATTRIBUTES = (Public, ); }; };
		C4812B0B202856B900D4AFB1 /* AKBitCrusherDSP.mm in Sources */ = {isa = PBXBuildFile; fileRef = C4812B0A202856B900D4AFB1 /* AKBitCrusherDSP.mm */; };
		C4812B0D202856C400D4AFB1 /* AKClipperDSP.mm in Sources */ = {isa = PBXBuildFile; fileRef = C4812B0C202856C300D4AFB1 /* AKClipperDSP.mm */; };
		C4812B0F202856D200D4AFB1 /* AKTanhDistortionDSP.mm in Sources */ = {isa = PBXBuildFile; fileRef = C4812B0E202856D200D4AFB1 /* AKTanhDistortionDSP.mm */; };
		C4812B11202856E600D4AFB1 /* AKAutoWahDSP.mm in Sources */ = {isa = PBXBuildFile; fileRef = C4812B10202856E600D4AFB1 /* AKAutoWahDSP.mm */; };
		C4812B13202856F300D4AFB1 /* AKBandPassButterworthFilterDSP.mm in Sources */ = {isa = PBXBuildFile; fileRef = C4812B12202856F300D4AFB1 /* AKBandPassButterworthFilterDSP.mm */; };
		C4812B152028570300D4AFB1 /* AKBandRejectButterworthFilterDSP.mm in Sources */ = {isa = PBXBuildFile; fileRef = C4812B142028570300D4AFB1 /* AKBandRejectButterworthFilterDSP.mm */; };
		C4812B172028571200D4AFB1 /* AKFormantFilterDSP.mm in Sources */ = {isa = PBXBuildFile; fileRef = C4812B162028571200D4AFB1 /* AKFormantFilterDSP.mm */; };
		C4812B192028571E00D4AFB1 /* AKHighPassButterworthFilterDSP.mm in Sources */ = {isa = PBXBuildFile; fileRef = C4812B182028571E00D4AFB1 /* AKHighPassButterworthFilterDSP.mm */; };
		C4812B1B2028573800D4AFB1 /* AKHighShelfParametricEqualizerFilterDSP.mm in Sources */ = {isa = PBXBuildFile; fileRef = C4812B1A2028573700D4AFB1 /* AKHighShelfParametricEqualizerFilterDSP.mm */; };
		C4812B1D2028574A00D4AFB1 /* AKLowPassButterworthFilterDSP.mm in Sources */ = {isa = PBXBuildFile; fileRef = C4812B1C2028574A00D4AFB1 /* AKLowPassButterworthFilterDSP.mm */; };
		C4812B1F2028575700D4AFB1 /* AKLowShelfParametricEqualizerFilterDSP.mm in Sources */ = {isa = PBXBuildFile; fileRef = C4812B1E2028575700D4AFB1 /* AKLowShelfParametricEqualizerFilterDSP.mm */; };
		C4812B212028576500D4AFB1 /* AKModalResonanceFilterDSP.mm in Sources */ = {isa = PBXBuildFile; fileRef = C4812B202028576500D4AFB1 /* AKModalResonanceFilterDSP.mm */; };
		C4812B232028577700D4AFB1 /* AKMoogLadderDSP.mm in Sources */ = {isa = PBXBuildFile; fileRef = C4812B222028577600D4AFB1 /* AKMoogLadderDSP.mm */; };
		C4812B252028578300D4AFB1 /* AKPeakingParametricEqualizerFilterDSP.mm in Sources */ = {isa = PBXBuildFile; fileRef = C4812B242028578300D4AFB1 /* AKPeakingParametricEqualizerFilterDSP.mm */; };
		C4812B272028579000D4AFB1 /* AKResonantFilterDSP.mm in Sources */ = {isa = PBXBuildFile; fileRef = C4812B262028578F00D4AFB1 /* AKResonantFilterDSP.mm */; };
		C4812B292028579C00D4AFB1 /* AKRolandTB303FilterDSP.mm in Sources */ = {isa = PBXBuildFile; fileRef = C4812B282028579B00D4AFB1 /* AKRolandTB303FilterDSP.mm */; };
		C4812B2B202857A700D4AFB1 /* AKStringResonatorDSP.mm in Sources */ = {isa = PBXBuildFile; fileRef = C4812B2A202857A700D4AFB1 /* AKStringResonatorDSP.mm */; };
		C4812B2D202857C100D4AFB1 /* AKThreePoleLowpassFilterDSP.mm in Sources */ = {isa = PBXBuildFile; fileRef = C4812B2C202857C000D4AFB1 /* AKThreePoleLowpassFilterDSP.mm */; };
		C4812B2F202857D800D4AFB1 /* AKToneComplementFilterDSP.mm in Sources */ = {isa = PBXBuildFile; fileRef = C4812B2E202857D700D4AFB1 /* AKToneComplementFilterDSP.mm */; };
		C4812B31202857EB00D4AFB1 /* AKToneFilterDSP.mm in Sources */ = {isa = PBXBuildFile; fileRef = C4812B30202857EB00D4AFB1 /* AKToneFilterDSP.mm */; };
		C4812B33202857FC00D4AFB1 /* AKChowningReverbDSP.mm in Sources */ = {isa = PBXBuildFile; fileRef = C4812B32202857FB00D4AFB1 /* AKChowningReverbDSP.mm */; };
		C4812B352028581200D4AFB1 /* AKFlatFrequencyResponseReverbDSP.mm in Sources */ = {isa = PBXBuildFile; fileRef = C4812B342028581200D4AFB1 /* AKFlatFrequencyResponseReverbDSP.mm */; };
		C483F63F1D666DA200374B2A /* trackedAmplitude.swift in Sources */ = {isa = PBXBuildFile; fileRef = C483F63E1D666DA200374B2A /* trackedAmplitude.swift */; };
		C484438A1C311C4F007BE794 /* triggeredWithEnvelope.swift in Sources */ = {isa = PBXBuildFile; fileRef = C48443891C311C4F007BE794 /* triggeredWithEnvelope.swift */; };
		C484438D1C311C59007BE794 /* AKParameter.swift in Sources */ = {isa = PBXBuildFile; fileRef = C484438B1C311C59007BE794 /* AKParameter.swift */; };
		C484438E1C311C59007BE794 /* AKStereoOperation.swift in Sources */ = {isa = PBXBuildFile; fileRef = C484438C1C311C59007BE794 /* AKStereoOperation.swift */; };
		C48444F81C370329007BE794 /* sawtooth.swift in Sources */ = {isa = PBXBuildFile; fileRef = C48444F51C370329007BE794 /* sawtooth.swift */; };
		C48444F91C370329007BE794 /* square.swift in Sources */ = {isa = PBXBuildFile; fileRef = C48444F61C370329007BE794 /* square.swift */; };
		C48444FA1C370329007BE794 /* triangle.swift in Sources */ = {isa = PBXBuildFile; fileRef = C48444F71C370329007BE794 /* triangle.swift */; };
		C48444FD1C370339007BE794 /* pluckedString.swift in Sources */ = {isa = PBXBuildFile; fileRef = C48444FC1C370339007BE794 /* pluckedString.swift */; };
		C486B33A1DFE2C70009A25C4 /* gen_eval.c in Sources */ = {isa = PBXBuildFile; fileRef = C486B3391DFE2C70009A25C4 /* gen_eval.c */; };
		C487B6031DD922D000C56B59 /* AKClarinet.swift in Sources */ = {isa = PBXBuildFile; fileRef = C487B5FF1DD922D000C56B59 /* AKClarinet.swift */; };
		C487B6141DD9239800C56B59 /* OneZero.h in Headers */ = {isa = PBXBuildFile; fileRef = C487B6131DD9239800C56B59 /* OneZero.h */; };
		C487B6161DD9239D00C56B59 /* Envelope.h in Headers */ = {isa = PBXBuildFile; fileRef = C487B6151DD9239D00C56B59 /* Envelope.h */; };
		C487B6181DD923A400C56B59 /* Clarinet.h in Headers */ = {isa = PBXBuildFile; fileRef = C487B6171DD923A400C56B59 /* Clarinet.h */; };
		C487B61A1DD923BA00C56B59 /* Clarinet.cpp in Sources */ = {isa = PBXBuildFile; fileRef = C487B6191DD923BA00C56B59 /* Clarinet.cpp */; };
		C487B61C1DD923C000C56B59 /* OneZero.cpp in Sources */ = {isa = PBXBuildFile; fileRef = C487B61B1DD923C000C56B59 /* OneZero.cpp */; };
		C487B61E1DD923C600C56B59 /* Envelope.cpp in Sources */ = {isa = PBXBuildFile; fileRef = C487B61D1DD923C600C56B59 /* Envelope.cpp */; };
		C48C6A521D3C1574008EA51B /* CUI.h in Headers */ = {isa = PBXBuildFile; fileRef = C48C69551D3C1573008EA51B /* CUI.h */; };
		C48C6A531D3C1574008EA51B /* fft.c in Sources */ = {isa = PBXBuildFile; fileRef = C48C69571D3C1573008EA51B /* fft.c */; };
		C48C6A541D3C1574008EA51B /* ini.c in Sources */ = {isa = PBXBuildFile; fileRef = C48C69591D3C1573008EA51B /* ini.c */; };
		C48C6A551D3C1574008EA51B /* ini.h in Headers */ = {isa = PBXBuildFile; fileRef = C48C695A1D3C1573008EA51B /* ini.h */; };
		C48C6A571D3C1574008EA51B /* _kiss_fft_guts.h in Headers */ = {isa = PBXBuildFile; fileRef = C48C695D1D3C1573008EA51B /* _kiss_fft_guts.h */; };
		C48C6A591D3C1574008EA51B /* kiss_fft.c in Sources */ = {isa = PBXBuildFile; fileRef = C48C695F1D3C1573008EA51B /* kiss_fft.c */; };
		C48C6A5A1D3C1574008EA51B /* kiss_fft.h in Headers */ = {isa = PBXBuildFile; fileRef = C48C69601D3C1573008EA51B /* kiss_fft.h */; };
		C48C6A5B1D3C1574008EA51B /* kiss_fftr.c in Sources */ = {isa = PBXBuildFile; fileRef = C48C69611D3C1573008EA51B /* kiss_fftr.c */; };
		C48C6A5C1D3C1574008EA51B /* kiss_fftr.h in Headers */ = {isa = PBXBuildFile; fileRef = C48C69621D3C1573008EA51B /* kiss_fftr.h */; };
		C48C6A5E1D3C1574008EA51B /* adsr.c in Sources */ = {isa = PBXBuildFile; fileRef = C48C69651D3C1573008EA51B /* adsr.c */; };
		C48C6A5F1D3C1574008EA51B /* allpass.c in Sources */ = {isa = PBXBuildFile; fileRef = C48C69661D3C1573008EA51B /* allpass.c */; };
		C48C6A601D3C1574008EA51B /* atone.c in Sources */ = {isa = PBXBuildFile; fileRef = C48C69671D3C1573008EA51B /* atone.c */; };
		C48C6A611D3C1574008EA51B /* autowah.c in Sources */ = {isa = PBXBuildFile; fileRef = C48C69681D3C1573008EA51B /* autowah.c */; };
		C48C6A621D3C1574008EA51B /* bal.c in Sources */ = {isa = PBXBuildFile; fileRef = C48C69691D3C1573008EA51B /* bal.c */; };
		C48C6A631D3C1574008EA51B /* bar.c in Sources */ = {isa = PBXBuildFile; fileRef = C48C696A1D3C1573008EA51B /* bar.c */; };
		C48C6A641D3C1574008EA51B /* base.c in Sources */ = {isa = PBXBuildFile; fileRef = C48C696B1D3C1573008EA51B /* base.c */; };
		C48C6A651D3C1574008EA51B /* biquad.c in Sources */ = {isa = PBXBuildFile; fileRef = C48C696C1D3C1573008EA51B /* biquad.c */; };
		C48C6A661D3C1574008EA51B /* biscale.c in Sources */ = {isa = PBXBuildFile; fileRef = C48C696D1D3C1573008EA51B /* biscale.c */; };
		C48C6A671D3C1574008EA51B /* bitcrush.c in Sources */ = {isa = PBXBuildFile; fileRef = C48C696E1D3C1573008EA51B /* bitcrush.c */; };
		C48C6A681D3C1574008EA51B /* blsaw.c in Sources */ = {isa = PBXBuildFile; fileRef = C48C696F1D3C1573008EA51B /* blsaw.c */; };
		C48C6A691D3C1574008EA51B /* blsquare.c in Sources */ = {isa = PBXBuildFile; fileRef = C48C69701D3C1573008EA51B /* blsquare.c */; };
		C48C6A6A1D3C1574008EA51B /* bltriangle.c in Sources */ = {isa = PBXBuildFile; fileRef = C48C69711D3C1573008EA51B /* bltriangle.c */; };
		C48C6A6B1D3C1574008EA51B /* butbp.c in Sources */ = {isa = PBXBuildFile; fileRef = C48C69721D3C1573008EA51B /* butbp.c */; };
		C48C6A6C1D3C1574008EA51B /* butbr.c in Sources */ = {isa = PBXBuildFile; fileRef = C48C69731D3C1573008EA51B /* butbr.c */; };
		C48C6A6D1D3C1574008EA51B /* buthp.c in Sources */ = {isa = PBXBuildFile; fileRef = C48C69741D3C1573008EA51B /* buthp.c */; };
		C48C6A6E1D3C1574008EA51B /* butlp.c in Sources */ = {isa = PBXBuildFile; fileRef = C48C69751D3C1573008EA51B /* butlp.c */; };
		C48C6A6F1D3C1574008EA51B /* clip.c in Sources */ = {isa = PBXBuildFile; fileRef = C48C69761D3C1573008EA51B /* clip.c */; };
		C48C6A701D3C1574008EA51B /* comb.c in Sources */ = {isa = PBXBuildFile; fileRef = C48C69771D3C1573008EA51B /* comb.c */; };
		C48C6A711D3C1574008EA51B /* compressor.c in Sources */ = {isa = PBXBuildFile; fileRef = C48C69781D3C1573008EA51B /* compressor.c */; };
		C48C6A721D3C1574008EA51B /* conv.c in Sources */ = {isa = PBXBuildFile; fileRef = C48C69791D3C1573008EA51B /* conv.c */; };
		C48C6A731D3C1574008EA51B /* count.c in Sources */ = {isa = PBXBuildFile; fileRef = C48C697A1D3C1573008EA51B /* count.c */; };
		C48C6A741D3C1574008EA51B /* crossfade.c in Sources */ = {isa = PBXBuildFile; fileRef = C48C697B1D3C1573008EA51B /* crossfade.c */; };
		C48C6A751D3C1574008EA51B /* dcblock.c in Sources */ = {isa = PBXBuildFile; fileRef = C48C697C1D3C1573008EA51B /* dcblock.c */; };
		C48C6A761D3C1574008EA51B /* delay.c in Sources */ = {isa = PBXBuildFile; fileRef = C48C697D1D3C1573008EA51B /* delay.c */; };
		C48C6A771D3C1574008EA51B /* dist.c in Sources */ = {isa = PBXBuildFile; fileRef = C48C697E1D3C1573008EA51B /* dist.c */; };
		C48C6A781D3C1574008EA51B /* dmetro.c in Sources */ = {isa = PBXBuildFile; fileRef = C48C697F1D3C1573008EA51B /* dmetro.c */; };
		C48C6A791D3C1574008EA51B /* drip.c in Sources */ = {isa = PBXBuildFile; fileRef = C48C69801D3C1573008EA51B /* drip.c */; };
		C48C6A7A1D3C1574008EA51B /* dtrig.c in Sources */ = {isa = PBXBuildFile; fileRef = C48C69811D3C1573008EA51B /* dtrig.c */; };
		C48C6A7B1D3C1574008EA51B /* dust.c in Sources */ = {isa = PBXBuildFile; fileRef = C48C69821D3C1574008EA51B /* dust.c */; };
		C48C6A7C1D3C1574008EA51B /* eqfil.c in Sources */ = {isa = PBXBuildFile; fileRef = C48C69831D3C1574008EA51B /* eqfil.c */; };
		C48C6A7D1D3C1574008EA51B /* expon.c in Sources */ = {isa = PBXBuildFile; fileRef = C48C69841D3C1574008EA51B /* expon.c */; };
		C48C6A7E1D3C1574008EA51B /* fftwrapper.c in Sources */ = {isa = PBXBuildFile; fileRef = C48C69851D3C1574008EA51B /* fftwrapper.c */; };
		C48C6A7F1D3C1574008EA51B /* fof.c in Sources */ = {isa = PBXBuildFile; fileRef = C48C69861D3C1574008EA51B /* fof.c */; };
		C48C6A801D3C1574008EA51B /* fofilt.c in Sources */ = {isa = PBXBuildFile; fileRef = C48C69871D3C1574008EA51B /* fofilt.c */; };
		C48C6A811D3C1574008EA51B /* fog.c in Sources */ = {isa = PBXBuildFile; fileRef = C48C69881D3C1574008EA51B /* fog.c */; };
		C48C6A821D3C1574008EA51B /* fold.c in Sources */ = {isa = PBXBuildFile; fileRef = C48C69891D3C1574008EA51B /* fold.c */; };
		C48C6A831D3C1574008EA51B /* foo.c in Sources */ = {isa = PBXBuildFile; fileRef = C48C698A1D3C1574008EA51B /* foo.c */; };
		C48C6A841D3C1574008EA51B /* fosc.c in Sources */ = {isa = PBXBuildFile; fileRef = C48C698B1D3C1574008EA51B /* fosc.c */; };
		C48C6A851D3C1574008EA51B /* ftbl.c in Sources */ = {isa = PBXBuildFile; fileRef = C48C698C1D3C1574008EA51B /* ftbl.c */; };
		C48C6A861D3C1574008EA51B /* gbuzz.c in Sources */ = {isa = PBXBuildFile; fileRef = C48C698D1D3C1574008EA51B /* gbuzz.c */; };
		C48C6A871D3C1574008EA51B /* hilbert.c in Sources */ = {isa = PBXBuildFile; fileRef = C48C698E1D3C1574008EA51B /* hilbert.c */; };
		C48C6A881D3C1574008EA51B /* in.c in Sources */ = {isa = PBXBuildFile; fileRef = C48C698F1D3C1574008EA51B /* in.c */; };
		C48C6A891D3C1574008EA51B /* jcrev.c in Sources */ = {isa = PBXBuildFile; fileRef = C48C69901D3C1574008EA51B /* jcrev.c */; };
		C48C6A8A1D3C1574008EA51B /* jitter.c in Sources */ = {isa = PBXBuildFile; fileRef = C48C69911D3C1574008EA51B /* jitter.c */; };
		C48C6A8B1D3C1574008EA51B /* line.c in Sources */ = {isa = PBXBuildFile; fileRef = C48C69921D3C1574008EA51B /* line.c */; };
		C48C6A8C1D3C1574008EA51B /* lpf18.c in Sources */ = {isa = PBXBuildFile; fileRef = C48C69931D3C1574008EA51B /* lpf18.c */; };
		C48C6A8D1D3C1574008EA51B /* maygate.c in Sources */ = {isa = PBXBuildFile; fileRef = C48C69941D3C1574008EA51B /* maygate.c */; };
		C48C6A8E1D3C1574008EA51B /* metro.c in Sources */ = {isa = PBXBuildFile; fileRef = C48C69951D3C1574008EA51B /* metro.c */; };
		C48C6A8F1D3C1574008EA51B /* mincer.c in Sources */ = {isa = PBXBuildFile; fileRef = C48C69961D3C1574008EA51B /* mincer.c */; };
		C48C6A901D3C1574008EA51B /* mode.c in Sources */ = {isa = PBXBuildFile; fileRef = C48C69971D3C1574008EA51B /* mode.c */; };
		C48C6A911D3C1574008EA51B /* moogladder.c in Sources */ = {isa = PBXBuildFile; fileRef = C48C69981D3C1574008EA51B /* moogladder.c */; };
		C48C6A921D3C1574008EA51B /* noise.c in Sources */ = {isa = PBXBuildFile; fileRef = C48C69991D3C1574008EA51B /* noise.c */; };
		C48C6A931D3C1574008EA51B /* osc.c in Sources */ = {isa = PBXBuildFile; fileRef = C48C699A1D3C1574008EA51B /* osc.c */; };
		C48C6A941D3C1574008EA51B /* oscmorph.c in Sources */ = {isa = PBXBuildFile; fileRef = C48C699B1D3C1574008EA51B /* oscmorph.c */; };
		C48C6A951D3C1574008EA51B /* padsynth.c in Sources */ = {isa = PBXBuildFile; fileRef = C48C699C1D3C1574008EA51B /* padsynth.c */; };
		C48C6A961D3C1574008EA51B /* pan2.c in Sources */ = {isa = PBXBuildFile; fileRef = C48C699D1D3C1574008EA51B /* pan2.c */; };
		C48C6A971D3C1574008EA51B /* panst.c in Sources */ = {isa = PBXBuildFile; fileRef = C48C699E1D3C1574008EA51B /* panst.c */; };
		C48C6A981D3C1574008EA51B /* pareq.c in Sources */ = {isa = PBXBuildFile; fileRef = C48C699F1D3C1574008EA51B /* pareq.c */; };
		C48C6A991D3C1574008EA51B /* paulstretch.c in Sources */ = {isa = PBXBuildFile; fileRef = C48C69A01D3C1574008EA51B /* paulstretch.c */; };
		C48C6A9A1D3C1574008EA51B /* pdhalf.c in Sources */ = {isa = PBXBuildFile; fileRef = C48C69A11D3C1574008EA51B /* pdhalf.c */; };
		C48C6A9B1D3C1574008EA51B /* phaser.c in Sources */ = {isa = PBXBuildFile; fileRef = C48C69A21D3C1574008EA51B /* phaser.c */; };
		C48C6A9C1D3C1574008EA51B /* phasor.c in Sources */ = {isa = PBXBuildFile; fileRef = C48C69A31D3C1574008EA51B /* phasor.c */; };
		C48C6A9D1D3C1574008EA51B /* pinknoise.c in Sources */ = {isa = PBXBuildFile; fileRef = C48C69A41D3C1574008EA51B /* pinknoise.c */; };
		C48C6A9E1D3C1574008EA51B /* pitchamdf.c in Sources */ = {isa = PBXBuildFile; fileRef = C48C69A51D3C1574008EA51B /* pitchamdf.c */; };
		C48C6A9F1D3C1574008EA51B /* pluck.c in Sources */ = {isa = PBXBuildFile; fileRef = C48C69A61D3C1574008EA51B /* pluck.c */; };
		C48C6AA01D3C1574008EA51B /* port.c in Sources */ = {isa = PBXBuildFile; fileRef = C48C69A71D3C1574008EA51B /* port.c */; };
		C48C6AA11D3C1574008EA51B /* posc3.c in Sources */ = {isa = PBXBuildFile; fileRef = C48C69A81D3C1574008EA51B /* posc3.c */; };
		C48C6AA21D3C1574008EA51B /* progress.c in Sources */ = {isa = PBXBuildFile; fileRef = C48C69A91D3C1574008EA51B /* progress.c */; };
		C48C6AA31D3C1574008EA51B /* prop.c in Sources */ = {isa = PBXBuildFile; fileRef = C48C69AA1D3C1574008EA51B /* prop.c */; };
		C48C6AA41D3C1574008EA51B /* pshift.c in Sources */ = {isa = PBXBuildFile; fileRef = C48C69AB1D3C1574008EA51B /* pshift.c */; };
		C48C6AA51D3C1574008EA51B /* ptrack.c in Sources */ = {isa = PBXBuildFile; fileRef = C48C69AC1D3C1574008EA51B /* ptrack.c */; };
		C48C6AA61D3C1574008EA51B /* randh.c in Sources */ = {isa = PBXBuildFile; fileRef = C48C69AD1D3C1574008EA51B /* randh.c */; };
		C48C6AA71D3C1574008EA51B /* randi.c in Sources */ = {isa = PBXBuildFile; fileRef = C48C69AE1D3C1574008EA51B /* randi.c */; };
		C48C6AA81D3C1574008EA51B /* randmt.c in Sources */ = {isa = PBXBuildFile; fileRef = C48C69AF1D3C1574008EA51B /* randmt.c */; };
		C48C6AA91D3C1574008EA51B /* random.c in Sources */ = {isa = PBXBuildFile; fileRef = C48C69B01D3C1574008EA51B /* random.c */; };
		C48C6AAA1D3C1574008EA51B /* reson.c in Sources */ = {isa = PBXBuildFile; fileRef = C48C69B11D3C1574008EA51B /* reson.c */; };
		C48C6AAB1D3C1574008EA51B /* reverse.c in Sources */ = {isa = PBXBuildFile; fileRef = C48C69B21D3C1574008EA51B /* reverse.c */; };
		C48C6AAC1D3C1574008EA51B /* revsc.c in Sources */ = {isa = PBXBuildFile; fileRef = C48C69B31D3C1574008EA51B /* revsc.c */; };
		C48C6AAD1D3C1574008EA51B /* rms.c in Sources */ = {isa = PBXBuildFile; fileRef = C48C69B41D3C1574008EA51B /* rms.c */; };
		C48C6AAE1D3C1574008EA51B /* rpt.c in Sources */ = {isa = PBXBuildFile; fileRef = C48C69B51D3C1574008EA51B /* rpt.c */; };
		C48C6AAF1D3C1574008EA51B /* samphold.c in Sources */ = {isa = PBXBuildFile; fileRef = C48C69B61D3C1574008EA51B /* samphold.c */; };
		C48C6AB01D3C1574008EA51B /* scale.c in Sources */ = {isa = PBXBuildFile; fileRef = C48C69B71D3C1574008EA51B /* scale.c */; };
		C48C6AB11D3C1574008EA51B /* sdelay.c in Sources */ = {isa = PBXBuildFile; fileRef = C48C69B81D3C1574008EA51B /* sdelay.c */; };
		C48C6AB21D3C1574008EA51B /* streson.c in Sources */ = {isa = PBXBuildFile; fileRef = C48C69B91D3C1574008EA51B /* streson.c */; };
		C48C6AB31D3C1574008EA51B /* switch.c in Sources */ = {isa = PBXBuildFile; fileRef = C48C69BA1D3C1574008EA51B /* switch.c */; };
		C48C6AB41D3C1574008EA51B /* tabread.c in Sources */ = {isa = PBXBuildFile; fileRef = C48C69BB1D3C1574008EA51B /* tabread.c */; };
		C48C6AB51D3C1574008EA51B /* tadsr.c in Sources */ = {isa = PBXBuildFile; fileRef = C48C69BC1D3C1574008EA51B /* tadsr.c */; };
		C48C6AB61D3C1574008EA51B /* tblrec.c in Sources */ = {isa = PBXBuildFile; fileRef = C48C69BD1D3C1574008EA51B /* tblrec.c */; };
		C48C6AB71D3C1574008EA51B /* tbvcf.c in Sources */ = {isa = PBXBuildFile; fileRef = C48C69BE1D3C1574008EA51B /* tbvcf.c */; };
		C48C6AB81D3C1574008EA51B /* tdiv.c in Sources */ = {isa = PBXBuildFile; fileRef = C48C69BF1D3C1574008EA51B /* tdiv.c */; };
		C48C6AB91D3C1574008EA51B /* tenv.c in Sources */ = {isa = PBXBuildFile; fileRef = C48C69C01D3C1574008EA51B /* tenv.c */; };
		C48C6ABA1D3C1574008EA51B /* tenv2.c in Sources */ = {isa = PBXBuildFile; fileRef = C48C69C11D3C1574008EA51B /* tenv2.c */; };
		C48C6ABB1D3C1574008EA51B /* tenvx.c in Sources */ = {isa = PBXBuildFile; fileRef = C48C69C21D3C1574008EA51B /* tenvx.c */; };
		C48C6ABC1D3C1574008EA51B /* tevent.c in Sources */ = {isa = PBXBuildFile; fileRef = C48C69C31D3C1574008EA51B /* tevent.c */; };
		C48C6ABD1D3C1574008EA51B /* thresh.c in Sources */ = {isa = PBXBuildFile; fileRef = C48C69C41D3C1574008EA51B /* thresh.c */; };
		C48C6ABE1D3C1574008EA51B /* timer.c in Sources */ = {isa = PBXBuildFile; fileRef = C48C69C51D3C1574008EA51B /* timer.c */; };
		C48C6ABF1D3C1574008EA51B /* tin.c in Sources */ = {isa = PBXBuildFile; fileRef = C48C69C61D3C1574008EA51B /* tin.c */; };
		C48C6AC01D3C1574008EA51B /* tone.c in Sources */ = {isa = PBXBuildFile; fileRef = C48C69C71D3C1574008EA51B /* tone.c */; };
		C48C6AC11D3C1574008EA51B /* trand.c in Sources */ = {isa = PBXBuildFile; fileRef = C48C69C81D3C1574008EA51B /* trand.c */; };
		C48C6AC31D3C1574008EA51B /* tseg.c in Sources */ = {isa = PBXBuildFile; fileRef = C48C69CA1D3C1574008EA51B /* tseg.c */; };
		C48C6AC41D3C1574008EA51B /* tseq.c in Sources */ = {isa = PBXBuildFile; fileRef = C48C69CB1D3C1574008EA51B /* tseq.c */; };
		C48C6AC51D3C1574008EA51B /* vdelay.c in Sources */ = {isa = PBXBuildFile; fileRef = C48C69CC1D3C1574008EA51B /* vdelay.c */; };
		C48C6AC71D3C1574008EA51B /* waveset.c in Sources */ = {isa = PBXBuildFile; fileRef = C48C69CE1D3C1574008EA51B /* waveset.c */; };
		C48C6AC81D3C1574008EA51B /* wpkorg35.c in Sources */ = {isa = PBXBuildFile; fileRef = C48C69CF1D3C1574008EA51B /* wpkorg35.c */; };
		C48C6AC91D3C1574008EA51B /* zitarev.c in Sources */ = {isa = PBXBuildFile; fileRef = C48C69D01D3C1574008EA51B /* zitarev.c */; };
		C48C6ACA1D3C1574008EA51B /* soundpipe.h in Headers */ = {isa = PBXBuildFile; fileRef = C48C69D11D3C1574008EA51B /* soundpipe.h */; settings = {ATTRIBUTES = (Public, ); }; };
		C48C6ACB1D3C1574008EA51B /* md5.c in Sources */ = {isa = PBXBuildFile; fileRef = C48C69D31D3C1574008EA51B /* md5.c */; };
		C48C6ACC1D3C1574008EA51B /* md5.h in Headers */ = {isa = PBXBuildFile; fileRef = C48C69D41D3C1574008EA51B /* md5.h */; };
		C48C6ACD1D3C1574008EA51B /* test.c in Sources */ = {isa = PBXBuildFile; fileRef = C48C69D51D3C1574008EA51B /* test.c */; };
		C48C6ACE1D3C1574008EA51B /* test.h in Headers */ = {isa = PBXBuildFile; fileRef = C48C69D61D3C1574008EA51B /* test.h */; };
		C48C6ACF1D3C1574008EA51B /* func.c in Sources */ = {isa = PBXBuildFile; fileRef = C48C69D81D3C1574008EA51B /* func.c */; };
		C48C6AD01D3C1574008EA51B /* plumber.h in Headers */ = {isa = PBXBuildFile; fileRef = C48C69DA1D3C1574008EA51B /* plumber.h */; };
		C48C6AD11D3C1574008EA51B /* sporth.h in Headers */ = {isa = PBXBuildFile; fileRef = C48C69DB1D3C1574008EA51B /* sporth.h */; };
		C48C6AD21D3C1574008EA51B /* ugens.h in Headers */ = {isa = PBXBuildFile; fileRef = C48C69DC1D3C1574008EA51B /* ugens.h */; };
		C48C6AD31D3C1574008EA51B /* hash.c in Sources */ = {isa = PBXBuildFile; fileRef = C48C69DD1D3C1574008EA51B /* hash.c */; };
		C48C6AD41D3C1574008EA51B /* parse.c in Sources */ = {isa = PBXBuildFile; fileRef = C48C69DE1D3C1574008EA51B /* parse.c */; };
		C48C6AD51D3C1574008EA51B /* plumber.c in Sources */ = {isa = PBXBuildFile; fileRef = C48C69DF1D3C1574008EA51B /* plumber.c */; };
		C48C6AD71D3C1574008EA51B /* stack.c in Sources */ = {isa = PBXBuildFile; fileRef = C48C69E11D3C1574008EA51B /* stack.c */; };
		C493908E1E088F2F009FEAA1 /* AKStereoFieldLimiter.swift in Sources */ = {isa = PBXBuildFile; fileRef = C493908A1E088F2F009FEAA1 /* AKStereoFieldLimiter.swift */; };
		C49A09E81D5099D9007D8ADB /* smoothdelay.c in Sources */ = {isa = PBXBuildFile; fileRef = C49A09E71D5099D9007D8ADB /* smoothdelay.c */; };
		C49A0A271D54290F007D8ADB /* threePoleLowPassFilter.swift in Sources */ = {isa = PBXBuildFile; fileRef = C49A0A261D54290F007D8ADB /* threePoleLowPassFilter.swift */; };
		C49A0A291D542948007D8ADB /* pitchShift.swift in Sources */ = {isa = PBXBuildFile; fileRef = C49A0A281D542948007D8ADB /* pitchShift.swift */; };
		C49A0A2B1D54295E007D8ADB /* reverberateWithCombFilter.swift in Sources */ = {isa = PBXBuildFile; fileRef = C49A0A2A1D54295E007D8ADB /* reverberateWithCombFilter.swift */; };
		C49A0A471D54463D007D8ADB /* korgLowPassFilter.swift in Sources */ = {isa = PBXBuildFile; fileRef = C49A0A461D54463D007D8ADB /* korgLowPassFilter.swift */; };
		C49A0A4D1D54464E007D8ADB /* AKKorgLowPassFilter.swift in Sources */ = {isa = PBXBuildFile; fileRef = C49A0A491D54464E007D8ADB /* AKKorgLowPassFilter.swift */; };
		C49DCD411D2100AB00BF018A /* AKFMOscillatorBank.swift in Sources */ = {isa = PBXBuildFile; fileRef = C49DCD3D1D2100AB00BF018A /* AKFMOscillatorBank.swift */; };
		C49DCD421D2100AB00BF018A /* AKFMOscillatorBankAudioUnit.h in Headers */ = {isa = PBXBuildFile; fileRef = C49DCD3E1D2100AB00BF018A /* AKFMOscillatorBankAudioUnit.h */; settings = {ATTRIBUTES = (Public, ); }; };
		C49DCD431D2100AB00BF018A /* AKFMOscillatorBankAudioUnit.mm in Sources */ = {isa = PBXBuildFile; fileRef = C49DCD3F1D2100AB00BF018A /* AKFMOscillatorBankAudioUnit.mm */; };
		C49DCD441D2100AB00BF018A /* AKFMOscillatorBankDSPKernel.hpp in Headers */ = {isa = PBXBuildFile; fileRef = C49DCD401D2100AB00BF018A /* AKFMOscillatorBankDSPKernel.hpp */; };
		C49DCD4A1D2100B400BF018A /* AKMorphingOscillatorBank.swift in Sources */ = {isa = PBXBuildFile; fileRef = C49DCD461D2100B400BF018A /* AKMorphingOscillatorBank.swift */; };
		C49DCD4B1D2100B400BF018A /* AKMorphingOscillatorBankAudioUnit.h in Headers */ = {isa = PBXBuildFile; fileRef = C49DCD471D2100B400BF018A /* AKMorphingOscillatorBankAudioUnit.h */; settings = {ATTRIBUTES = (Public, ); }; };
		C49DCD4C1D2100B400BF018A /* AKMorphingOscillatorBankAudioUnit.mm in Sources */ = {isa = PBXBuildFile; fileRef = C49DCD481D2100B400BF018A /* AKMorphingOscillatorBankAudioUnit.mm */; };
		C49DCD4D1D2100B400BF018A /* AKMorphingOscillatorBankDSPKernel.hpp in Headers */ = {isa = PBXBuildFile; fileRef = C49DCD491D2100B400BF018A /* AKMorphingOscillatorBankDSPKernel.hpp */; settings = {ATTRIBUTES = (Public, ); }; };
		C49DCD5D1D2100BF00BF018A /* AKOscillatorBank.swift in Sources */ = {isa = PBXBuildFile; fileRef = C49DCD4F1D2100BF00BF018A /* AKOscillatorBank.swift */; };
		C49DCD5E1D2100BF00BF018A /* AKOscillatorBankAudioUnit.h in Headers */ = {isa = PBXBuildFile; fileRef = C49DCD501D2100BF00BF018A /* AKOscillatorBankAudioUnit.h */; settings = {ATTRIBUTES = (Public, ); }; };
		C49DCD5F1D2100BF00BF018A /* AKOscillatorBankAudioUnit.mm in Sources */ = {isa = PBXBuildFile; fileRef = C49DCD511D2100BF00BF018A /* AKOscillatorBankAudioUnit.mm */; };
		C49DCD601D2100BF00BF018A /* AKOscillatorBankDSPKernel.hpp in Headers */ = {isa = PBXBuildFile; fileRef = C49DCD521D2100BF00BF018A /* AKOscillatorBankDSPKernel.hpp */; };
		C49DCD611D2100BF00BF018A /* AKPWMOscillator.swift in Sources */ = {isa = PBXBuildFile; fileRef = C49DCD541D2100BF00BF018A /* AKPWMOscillator.swift */; };
		C49DCD651D2100BF00BF018A /* AKPWMOscillatorBank.swift in Sources */ = {isa = PBXBuildFile; fileRef = C49DCD591D2100BF00BF018A /* AKPWMOscillatorBank.swift */; };
		C49DCD661D2100BF00BF018A /* AKPWMOscillatorBankAudioUnit.h in Headers */ = {isa = PBXBuildFile; fileRef = C49DCD5A1D2100BF00BF018A /* AKPWMOscillatorBankAudioUnit.h */; settings = {ATTRIBUTES = (Public, ); }; };
		C49DCD671D2100BF00BF018A /* AKPWMOscillatorBankAudioUnit.mm in Sources */ = {isa = PBXBuildFile; fileRef = C49DCD5B1D2100BF00BF018A /* AKPWMOscillatorBankAudioUnit.mm */; };
		C49DCD681D2100BF00BF018A /* AKPWMOscillatorBankDSPKernel.hpp in Headers */ = {isa = PBXBuildFile; fileRef = C49DCD5C1D2100BF00BF018A /* AKPWMOscillatorBankDSPKernel.hpp */; settings = {ATTRIBUTES = (Public, ); }; };
		C49E9E171D2B4BE600E5E8BF /* AKAudioFile+ConvenienceInitializers.swift in Sources */ = {isa = PBXBuildFile; fileRef = C49E9E131D2B4BE600E5E8BF /* AKAudioFile+ConvenienceInitializers.swift */; };
		C49E9E191D2B4BE600E5E8BF /* AKAudioFile+Processing.swift in Sources */ = {isa = PBXBuildFile; fileRef = C49E9E151D2B4BE600E5E8BF /* AKAudioFile+Processing.swift */; };
		C49E9E1A1D2B4BE600E5E8BF /* AKAudioFile.swift in Sources */ = {isa = PBXBuildFile; fileRef = C49E9E161D2B4BE600E5E8BF /* AKAudioFile.swift */; };
		C49F29341D1626B9000A2D2F /* AKFlute.swift in Sources */ = {isa = PBXBuildFile; fileRef = C49F29301D1626B9000A2D2F /* AKFlute.swift */; };
		C4A1074D1E6967A40018848C /* AKBrownianNoise.swift in Sources */ = {isa = PBXBuildFile; fileRef = C4A107491E6967A40018848C /* AKBrownianNoise.swift */; };
		C4A107521E6967D00018848C /* brown.c in Sources */ = {isa = PBXBuildFile; fileRef = C4A107511E6967D00018848C /* brown.c */; };
		C4A1075A1E696EFC0018848C /* brown.c in Sources */ = {isa = PBXBuildFile; fileRef = C4A107591E696EFC0018848C /* brown.c */; };
		C4A107601E696F490018848C /* brownianNoise.swift in Sources */ = {isa = PBXBuildFile; fileRef = C4A1075F1E696F490018848C /* brownianNoise.swift */; };
		C4A43297200618B60005BFE4 /* AKChowningReverbAudioUnit.swift in Sources */ = {isa = PBXBuildFile; fileRef = C4A43295200618B60005BFE4 /* AKChowningReverbAudioUnit.swift */; };
		C4A4329D200618C90005BFE4 /* AKCostelloReverbDSP.hpp in Headers */ = {isa = PBXBuildFile; fileRef = C4A43299200618C80005BFE4 /* AKCostelloReverbDSP.hpp */; settings = {ATTRIBUTES = (Public, ); }; };
		C4A4329E200618C90005BFE4 /* AKCostelloReverbAudioUnit.swift in Sources */ = {isa = PBXBuildFile; fileRef = C4A4329A200618C80005BFE4 /* AKCostelloReverbAudioUnit.swift */; };
		C4A432A0200618C90005BFE4 /* AKCostelloReverbPresets.swift in Sources */ = {isa = PBXBuildFile; fileRef = C4A4329C200618C90005BFE4 /* AKCostelloReverbPresets.swift */; };
		C4A916961C25083A006C1A15 /* metronome.swift in Sources */ = {isa = PBXBuildFile; fileRef = C4A916921C25083A006C1A15 /* metronome.swift */; };
		C4A916971C25083A006C1A15 /* periodicTrigger.swift in Sources */ = {isa = PBXBuildFile; fileRef = C4A916931C25083A006C1A15 /* periodicTrigger.swift */; };
		C4A916981C25083A006C1A15 /* portamento.swift in Sources */ = {isa = PBXBuildFile; fileRef = C4A916941C25083A006C1A15 /* portamento.swift */; };
		C4AA7C261FD2A90D00040720 /* AKAmplitudeTap.swift in Sources */ = {isa = PBXBuildFile; fileRef = C4AA7C1A1FD2A90C00040720 /* AKAmplitudeTap.swift */; };
		C4AA7C271FD2A90D00040720 /* AKRenderTap.h in Headers */ = {isa = PBXBuildFile; fileRef = C4AA7C1C1FD2A90C00040720 /* AKRenderTap.h */; settings = {ATTRIBUTES = (Public, ); }; };
		C4AA7C281FD2A90D00040720 /* AKRenderTap.m in Sources */ = {isa = PBXBuildFile; fileRef = C4AA7C1D1FD2A90C00040720 /* AKRenderTap.m */; };
		C4AA7C291FD2A90D00040720 /* AKFFTTap.swift in Sources */ = {isa = PBXBuildFile; fileRef = C4AA7C1F1FD2A90C00040720 /* AKFFTTap.swift */; };
		C4AA7C2A1FD2A90D00040720 /* AKTimelineTap.h in Headers */ = {isa = PBXBuildFile; fileRef = C4AA7C211FD2A90C00040720 /* AKTimelineTap.h */; settings = {ATTRIBUTES = (Public, ); }; };
		C4AA7C2B1FD2A90D00040720 /* AKTimelineTap.m in Sources */ = {isa = PBXBuildFile; fileRef = C4AA7C221FD2A90C00040720 /* AKTimelineTap.m */; };
		C4AA7C2C1FD2A90D00040720 /* AKLazyTap.h in Headers */ = {isa = PBXBuildFile; fileRef = C4AA7C241FD2A90D00040720 /* AKLazyTap.h */; settings = {ATTRIBUTES = (Public, ); }; };
		C4AA7C2D1FD2A90D00040720 /* AKLazyTap.m in Sources */ = {isa = PBXBuildFile; fileRef = C4AA7C251FD2A90D00040720 /* AKLazyTap.m */; };
		C4ABF5371C82AEC00078EE8E /* AKMetalBar.swift in Sources */ = {isa = PBXBuildFile; fileRef = C4ABF5331C82AEC00078EE8E /* AKMetalBar.swift */; };
		C4ABF5381C82AEC00078EE8E /* AKMetalBarAudioUnit.h in Headers */ = {isa = PBXBuildFile; fileRef = C4ABF5341C82AEC00078EE8E /* AKMetalBarAudioUnit.h */; settings = {ATTRIBUTES = (Public, ); }; };
		C4ABF5391C82AEC00078EE8E /* AKMetalBarAudioUnit.mm in Sources */ = {isa = PBXBuildFile; fileRef = C4ABF5351C82AEC00078EE8E /* AKMetalBarAudioUnit.mm */; };
		C4ABF53A1C82AEC00078EE8E /* AKMetalBarDSPKernel.hpp in Headers */ = {isa = PBXBuildFile; fileRef = C4ABF5361C82AEC00078EE8E /* AKMetalBarDSPKernel.hpp */; };
		C4AC0B151FC9419900EDA024 /* AKDSPBase.hpp in Headers */ = {isa = PBXBuildFile; fileRef = C4AC0B121FC9419900EDA024 /* AKDSPBase.hpp */; settings = {ATTRIBUTES = (Public, ); }; };
		C4AC0B161FC9419900EDA024 /* AKAudioUnitBase.h in Headers */ = {isa = PBXBuildFile; fileRef = C4AC0B131FC9419900EDA024 /* AKAudioUnitBase.h */; settings = {ATTRIBUTES = (Public, ); }; };
		C4AC0B171FC9419900EDA024 /* AKAudioUnitBase.mm in Sources */ = {isa = PBXBuildFile; fileRef = C4AC0B141FC9419900EDA024 /* AKAudioUnitBase.mm */; };
		C4AC0B1B1FC941FC00EDA024 /* AKLinearParameterRamp.hpp in Headers */ = {isa = PBXBuildFile; fileRef = C4AC0B191FC941FC00EDA024 /* AKLinearParameterRamp.hpp */; settings = {ATTRIBUTES = (Public, ); }; };
		C4AC0B1C1FC941FC00EDA024 /* AKParameterRampBase.hpp in Headers */ = {isa = PBXBuildFile; fileRef = C4AC0B1A1FC941FC00EDA024 /* AKParameterRampBase.hpp */; settings = {ATTRIBUTES = (Public, ); }; };
		C4AC0B221FC9423A00EDA024 /* ParameterRamper.hpp in Headers */ = {isa = PBXBuildFile; fileRef = C4AC0B1E1FC9423900EDA024 /* ParameterRamper.hpp */; settings = {ATTRIBUTES = (Public, ); }; };
		C4AC0B231FC9423A00EDA024 /* DSPKernel.hpp in Headers */ = {isa = PBXBuildFile; fileRef = C4AC0B1F1FC9423900EDA024 /* DSPKernel.hpp */; settings = {ATTRIBUTES = (Public, ); }; };
		C4AC0B241FC9423A00EDA024 /* DSPKernel.mm in Sources */ = {isa = PBXBuildFile; fileRef = C4AC0B201FC9423900EDA024 /* DSPKernel.mm */; };
		C4AC0B251FC9423A00EDA024 /* BufferedAudioBus.hpp in Headers */ = {isa = PBXBuildFile; fileRef = C4AC0B211FC9423900EDA024 /* BufferedAudioBus.hpp */; settings = {ATTRIBUTES = (Public, ); }; };
		C4AC0B2A1FC9427200EDA024 /* AKBankAudioUnit.h in Headers */ = {isa = PBXBuildFile; fileRef = C4AC0B271FC9427200EDA024 /* AKBankAudioUnit.h */; settings = {ATTRIBUTES = (Public, ); }; };
		C4AC0B2B1FC9427200EDA024 /* AKBankDSPKernel.hpp in Headers */ = {isa = PBXBuildFile; fileRef = C4AC0B281FC9427200EDA024 /* AKBankDSPKernel.hpp */; settings = {ATTRIBUTES = (Public, ); }; };
		C4AC0B2C1FC9427200EDA024 /* AKBankAudioUnit.mm in Sources */ = {isa = PBXBuildFile; fileRef = C4AC0B291FC9427200EDA024 /* AKBankAudioUnit.mm */; };
		C4AC0B341FC9439300EDA024 /* AKSoundpipeDSPBase.hpp in Headers */ = {isa = PBXBuildFile; fileRef = C4AC0B331FC9439100EDA024 /* AKSoundpipeDSPBase.hpp */; settings = {ATTRIBUTES = (Public, ); }; };
		C4AC8BCA1C4E292D009EA58E /* AKCompressor.swift in Sources */ = {isa = PBXBuildFile; fileRef = C4AC8BC71C4E292D009EA58E /* AKCompressor.swift */; };
		C4AC8BCB1C4E292D009EA58E /* AKExpander.swift in Sources */ = {isa = PBXBuildFile; fileRef = C4AC8BC91C4E292D009EA58E /* AKExpander.swift */; };
		C4B192D91C3B639B00C0F330 /* AKAmplitudeEnvelope.swift in Sources */ = {isa = PBXBuildFile; fileRef = C4B192D51C3B639B00C0F330 /* AKAmplitudeEnvelope.swift */; };
		C4BDE83D1C12FFBC00207DA9 /* AudioKit.h in Headers */ = {isa = PBXBuildFile; fileRef = C4BDE83C1C12FFBC00207DA9 /* AudioKit.h */; settings = {ATTRIBUTES = (Public, ); }; };
		C4BDEAAA1C13004A00207DA9 /* AKNode.swift in Sources */ = {isa = PBXBuildFile; fileRef = C4BDE90B1C13004A00207DA9 /* AKNode.swift */; };
		C4D1FD081CE5BDC60043209E /* AKTremolo.swift in Sources */ = {isa = PBXBuildFile; fileRef = C4D1FD041CE5BDC60043209E /* AKTremolo.swift */; };
		C4D371501EEFA79E00B3DCA6 /* vocalTract.swift in Sources */ = {isa = PBXBuildFile; fileRef = C4D3714F1EEFA79E00B3DCA6 /* vocalTract.swift */; };
		C4D4C4F41EB7176600134B39 /* AKTuningTable+CombinationProductSet.swift in Sources */ = {isa = PBXBuildFile; fileRef = C4D4C4ED1EB7176600134B39 /* AKTuningTable+CombinationProductSet.swift */; };
		C4D4C4F51EB7176600134B39 /* AKTuningTable+EqualTemperament.swift in Sources */ = {isa = PBXBuildFile; fileRef = C4D4C4EE1EB7176600134B39 /* AKTuningTable+EqualTemperament.swift */; };
		C4D4C4F61EB7176600134B39 /* AKTuningTable+NorthIndianRaga.swift in Sources */ = {isa = PBXBuildFile; fileRef = C4D4C4EF1EB7176600134B39 /* AKTuningTable+NorthIndianRaga.swift */; };
		C4D4C4F71EB7176600134B39 /* AKTuningTable+RecurrenceRelation.swift in Sources */ = {isa = PBXBuildFile; fileRef = C4D4C4F01EB7176600134B39 /* AKTuningTable+RecurrenceRelation.swift */; };
		C4D4C4F81EB7176600134B39 /* AKTuningTable+Scala.swift in Sources */ = {isa = PBXBuildFile; fileRef = C4D4C4F11EB7176600134B39 /* AKTuningTable+Scala.swift */; };
		C4D4C4F91EB7176600134B39 /* AKTuningTable+Wilson.swift in Sources */ = {isa = PBXBuildFile; fileRef = C4D4C4F21EB7176600134B39 /* AKTuningTable+Wilson.swift */; };
		C4D4C4FA1EB7176600134B39 /* AKTuningTable.swift in Sources */ = {isa = PBXBuildFile; fileRef = C4D4C4F31EB7176600134B39 /* AKTuningTable.swift */; };
		C4D800671F94A1EA00D4A5F0 /* AKAudioFile+Utilities.swift in Sources */ = {isa = PBXBuildFile; fileRef = C4D800661F94A1E900D4A5F0 /* AKAudioFile+Utilities.swift */; };
		C4DA4BEF1C248F3000AA3771 /* jitter.swift in Sources */ = {isa = PBXBuildFile; fileRef = C4DA4BEC1C248F3000AA3771 /* jitter.swift */; };
		C4DA4BF01C248F3000AA3771 /* randomNumberPulse.swift in Sources */ = {isa = PBXBuildFile; fileRef = C4DA4BED1C248F3000AA3771 /* randomNumberPulse.swift */; };
		C4DA4BF11C248F3000AA3771 /* randomVertexPulse.swift in Sources */ = {isa = PBXBuildFile; fileRef = C4DA4BEE1C248F3000AA3771 /* randomVertexPulse.swift */; };
		C4E13D3D1C42703C008F0A3C /* AKPhaseLockedVocoder.swift in Sources */ = {isa = PBXBuildFile; fileRef = C4E13D311C42703C008F0A3C /* AKPhaseLockedVocoder.swift */; };
		C4E13D3E1C42703C008F0A3C /* AKPhaseLockedVocoderAudioUnit.h in Headers */ = {isa = PBXBuildFile; fileRef = C4E13D321C42703C008F0A3C /* AKPhaseLockedVocoderAudioUnit.h */; settings = {ATTRIBUTES = (Public, ); }; };
		C4E13D3F1C42703C008F0A3C /* AKPhaseLockedVocoderAudioUnit.mm in Sources */ = {isa = PBXBuildFile; fileRef = C4E13D331C42703C008F0A3C /* AKPhaseLockedVocoderAudioUnit.mm */; };
		C4E13D401C42703C008F0A3C /* AKPhaseLockedVocoderDSPKernel.hpp in Headers */ = {isa = PBXBuildFile; fileRef = C4E13D341C42703C008F0A3C /* AKPhaseLockedVocoderDSPKernel.hpp */; };
		C4E13D411C42703C008F0A3C /* AKAudioPlayer.swift in Sources */ = {isa = PBXBuildFile; fileRef = C4E13D361C42703C008F0A3C /* AKAudioPlayer.swift */; };
		C4E13D441C42703C008F0A3C /* AKTimePitch.swift in Sources */ = {isa = PBXBuildFile; fileRef = C4E13D3C1C42703C008F0A3C /* AKTimePitch.swift */; };
		C4E375A11D13575C00FDB70D /* AKMandolin.swift in Sources */ = {isa = PBXBuildFile; fileRef = C4E3759D1D13575C00FDB70D /* AKMandolin.swift */; };
		C4E375A21D13575C00FDB70D /* AKMandolinAudioUnit.h in Headers */ = {isa = PBXBuildFile; fileRef = C4E3759E1D13575C00FDB70D /* AKMandolinAudioUnit.h */; settings = {ATTRIBUTES = (Public, ); }; };
		C4E375A31D13575C00FDB70D /* AKMandolinAudioUnit.mm in Sources */ = {isa = PBXBuildFile; fileRef = C4E3759F1D13575C00FDB70D /* AKMandolinAudioUnit.mm */; };
		C4E375A41D13575C00FDB70D /* AKMandolinDSPKernel.hpp in Headers */ = {isa = PBXBuildFile; fileRef = C4E375A01D13575C00FDB70D /* AKMandolinDSPKernel.hpp */; };
		C4E376861D1357D900FDB70D /* ADSR.cpp in Sources */ = {isa = PBXBuildFile; fileRef = C4E375A61D1357D900FDB70D /* ADSR.cpp */; };
		C4E376951D1357D900FDB70D /* DelayA.cpp in Sources */ = {isa = PBXBuildFile; fileRef = C4E375B51D1357D900FDB70D /* DelayA.cpp */; };
		C4E376961D1357D900FDB70D /* DelayL.cpp in Sources */ = {isa = PBXBuildFile; fileRef = C4E375B61D1357D900FDB70D /* DelayL.cpp */; };
		C4E3769B1D1357D900FDB70D /* FileRead.cpp in Sources */ = {isa = PBXBuildFile; fileRef = C4E375BB1D1357D900FDB70D /* FileRead.cpp */; };
		C4E3769D1D1357D900FDB70D /* FileWvIn.cpp in Sources */ = {isa = PBXBuildFile; fileRef = C4E375BD1D1357D900FDB70D /* FileWvIn.cpp */; };
		C4E3769F1D1357D900FDB70D /* Fir.cpp in Sources */ = {isa = PBXBuildFile; fileRef = C4E375BF1D1357D900FDB70D /* Fir.cpp */; };
		C4E376A01D1357D900FDB70D /* Flute.cpp in Sources */ = {isa = PBXBuildFile; fileRef = C4E375C01D1357D900FDB70D /* Flute.cpp */; };
		C4E376C81D1357D900FDB70D /* Flute.h in Headers */ = {isa = PBXBuildFile; fileRef = C4E375E91D1357D900FDB70D /* Flute.h */; };
		C4E376DB1D1357D900FDB70D /* Mandolin.h in Headers */ = {isa = PBXBuildFile; fileRef = C4E375FC1D1357D900FDB70D /* Mandolin.h */; };
		C4E377141D1357D900FDB70D /* Mandolin.cpp in Sources */ = {isa = PBXBuildFile; fileRef = C4E376351D1357D900FDB70D /* Mandolin.cpp */; };
		C4E3771C1D1357D900FDB70D /* Noise.cpp in Sources */ = {isa = PBXBuildFile; fileRef = C4E3763D1D1357D900FDB70D /* Noise.cpp */; };
		C4E3771E1D1357D900FDB70D /* OnePole.cpp in Sources */ = {isa = PBXBuildFile; fileRef = C4E3763F1D1357D900FDB70D /* OnePole.cpp */; };
		C4E377241D1357D900FDB70D /* PoleZero.cpp in Sources */ = {isa = PBXBuildFile; fileRef = C4E376451D1357D900FDB70D /* PoleZero.cpp */; };
		C4E377551D1357D900FDB70D /* SineWave.cpp in Sources */ = {isa = PBXBuildFile; fileRef = C4E376771D1357D900FDB70D /* SineWave.cpp */; };
		C4E3775B1D1357D900FDB70D /* Stk.cpp in Sources */ = {isa = PBXBuildFile; fileRef = C4E3767D1D1357D900FDB70D /* Stk.cpp */; };
		C4E3775D1D1357D900FDB70D /* Twang.cpp in Sources */ = {isa = PBXBuildFile; fileRef = C4E3767F1D1357D900FDB70D /* Twang.cpp */; };
		C4E729981D382C0800E0647E /* AKResonantFilter.swift in Sources */ = {isa = PBXBuildFile; fileRef = C4E729941D382C0800E0647E /* AKResonantFilter.swift */; };
		C4E752361C23888700688A1B /* AKOperation.swift in Sources */ = {isa = PBXBuildFile; fileRef = C4E7520A1C23888700688A1B /* AKOperation.swift */; };
		C4E752371C23888700688A1B /* delay.swift in Sources */ = {isa = PBXBuildFile; fileRef = C4E7520D1C23888700688A1B /* delay.swift */; };
		C4E752381C23888700688A1B /* bitcrush.swift in Sources */ = {isa = PBXBuildFile; fileRef = C4E7520F1C23888700688A1B /* bitcrush.swift */; };
		C4E752391C23888700688A1B /* clip.swift in Sources */ = {isa = PBXBuildFile; fileRef = C4E752101C23888700688A1B /* clip.swift */; };
		C4E7523A1C23888700688A1B /* distort.swift in Sources */ = {isa = PBXBuildFile; fileRef = C4E752111C23888700688A1B /* distort.swift */; };
		C4E7523B1C23888700688A1B /* autoWah.swift in Sources */ = {isa = PBXBuildFile; fileRef = C4E752131C23888700688A1B /* autoWah.swift */; };
		C4E7523C1C23888700688A1B /* dcBlock.swift in Sources */ = {isa = PBXBuildFile; fileRef = C4E752141C23888700688A1B /* dcBlock.swift */; };
		C4E7523D1C23888700688A1B /* highPassButterworthFilter.swift in Sources */ = {isa = PBXBuildFile; fileRef = C4E752151C23888700688A1B /* highPassButterworthFilter.swift */; };
		C4E7523E1C23888700688A1B /* highPassFilter.swift in Sources */ = {isa = PBXBuildFile; fileRef = C4E752161C23888700688A1B /* highPassFilter.swift */; };
		C4E7523F1C23888700688A1B /* lowPassButterworthFilter.swift in Sources */ = {isa = PBXBuildFile; fileRef = C4E752171C23888700688A1B /* lowPassButterworthFilter.swift */; };
		C4E752401C23888700688A1B /* lowPassFilter.swift in Sources */ = {isa = PBXBuildFile; fileRef = C4E752181C23888700688A1B /* lowPassFilter.swift */; };
		C4E752411C23888700688A1B /* modalResonanceFilter.swift in Sources */ = {isa = PBXBuildFile; fileRef = C4E752191C23888700688A1B /* modalResonanceFilter.swift */; };
		C4E752421C23888700688A1B /* moogLadderFilter.swift in Sources */ = {isa = PBXBuildFile; fileRef = C4E7521A1C23888700688A1B /* moogLadderFilter.swift */; };
		C4E752441C23888700688A1B /* reverberateWithChowning.swift in Sources */ = {isa = PBXBuildFile; fileRef = C4E7521D1C23888700688A1B /* reverberateWithChowning.swift */; };
		C4E752451C23888700688A1B /* reverberateWithFlatFrequencyResponse.swift in Sources */ = {isa = PBXBuildFile; fileRef = C4E7521E1C23888700688A1B /* reverberateWithFlatFrequencyResponse.swift */; };
		C4E752461C23888700688A1B /* pinkNoise.swift in Sources */ = {isa = PBXBuildFile; fileRef = C4E752211C23888700688A1B /* pinkNoise.swift */; };
		C4E752471C23888700688A1B /* whiteNoise.swift in Sources */ = {isa = PBXBuildFile; fileRef = C4E752221C23888700688A1B /* whiteNoise.swift */; };
		C4E752481C23888700688A1B /* fmOscillator.swift in Sources */ = {isa = PBXBuildFile; fileRef = C4E752241C23888700688A1B /* fmOscillator.swift */; };
		C4E752491C23888700688A1B /* phasor.swift in Sources */ = {isa = PBXBuildFile; fileRef = C4E752251C23888700688A1B /* phasor.swift */; };
		C4E7524A1C23888700688A1B /* sawtoothWave.swift in Sources */ = {isa = PBXBuildFile; fileRef = C4E752261C23888700688A1B /* sawtoothWave.swift */; };
		C4E7524B1C23888700688A1B /* sineWave.swift in Sources */ = {isa = PBXBuildFile; fileRef = C4E752271C23888700688A1B /* sineWave.swift */; };
		C4E7524C1C23888700688A1B /* squareWave.swift in Sources */ = {isa = PBXBuildFile; fileRef = C4E752281C23888700688A1B /* squareWave.swift */; };
		C4E7524D1C23888700688A1B /* triangleWave.swift in Sources */ = {isa = PBXBuildFile; fileRef = C4E752291C23888700688A1B /* triangleWave.swift */; };
		C4E7524E1C23888700688A1B /* add.swift in Sources */ = {isa = PBXBuildFile; fileRef = C4E7522B1C23888700688A1B /* add.swift */; };
		C4E7524F1C23888700688A1B /* divide.swift in Sources */ = {isa = PBXBuildFile; fileRef = C4E7522C1C23888700688A1B /* divide.swift */; };
		C4E752511C23888700688A1B /* max.swift in Sources */ = {isa = PBXBuildFile; fileRef = C4E7522E1C23888700688A1B /* max.swift */; };
		C4E752521C23888700688A1B /* min.swift in Sources */ = {isa = PBXBuildFile; fileRef = C4E7522F1C23888700688A1B /* min.swift */; };
		C4E752531C23888700688A1B /* multiply.swift in Sources */ = {isa = PBXBuildFile; fileRef = C4E752301C23888700688A1B /* multiply.swift */; };
		C4E752551C23888700688A1B /* scale.swift in Sources */ = {isa = PBXBuildFile; fileRef = C4E752321C23888700688A1B /* scale.swift */; };
		C4E752561C23888700688A1B /* subtract.swift in Sources */ = {isa = PBXBuildFile; fileRef = C4E752331C23888700688A1B /* subtract.swift */; };
		C4E752571C23888700688A1B /* pan.swift in Sources */ = {isa = PBXBuildFile; fileRef = C4E752351C23888700688A1B /* pan.swift */; };
		C4E8ED1C1C43A5ED0041965F /* AKConvolution.swift in Sources */ = {isa = PBXBuildFile; fileRef = C4E8ED181C43A5ED0041965F /* AKConvolution.swift */; };
		C4E8ED1D1C43A5ED0041965F /* AKConvolutionAudioUnit.h in Headers */ = {isa = PBXBuildFile; fileRef = C4E8ED191C43A5ED0041965F /* AKConvolutionAudioUnit.h */; settings = {ATTRIBUTES = (Public, ); }; };
		C4E8ED1E1C43A5ED0041965F /* AKConvolutionAudioUnit.mm in Sources */ = {isa = PBXBuildFile; fileRef = C4E8ED1A1C43A5ED0041965F /* AKConvolutionAudioUnit.mm */; };
		C4E8ED1F1C43A5ED0041965F /* AKConvolutionDSPKernel.hpp in Headers */ = {isa = PBXBuildFile; fileRef = C4E8ED1B1C43A5ED0041965F /* AKConvolutionDSPKernel.hpp */; };
		C4F8C81E1DCA89DD001F38F2 /* incr.c in Sources */ = {isa = PBXBuildFile; fileRef = C4F8C81D1DCA89DD001F38F2 /* incr.c */; };
		C4F8C8201DCA89EC001F38F2 /* scrambler.c in Sources */ = {isa = PBXBuildFile; fileRef = C4F8C81F1DCA89EC001F38F2 /* scrambler.c */; };
		C4F8C8221DCA89F4001F38F2 /* slice.c in Sources */ = {isa = PBXBuildFile; fileRef = C4F8C8211DCA89F4001F38F2 /* slice.c */; };
		C4F8CAC81DCA928A001F38F2 /* adsr.c in Sources */ = {isa = PBXBuildFile; fileRef = C4F8CA431DCA928A001F38F2 /* adsr.c */; };
		C4F8CAC91DCA928A001F38F2 /* allpass.c in Sources */ = {isa = PBXBuildFile; fileRef = C4F8CA441DCA928A001F38F2 /* allpass.c */; };
		C4F8CACB1DCA928A001F38F2 /* atone.c in Sources */ = {isa = PBXBuildFile; fileRef = C4F8CA461DCA928A001F38F2 /* atone.c */; };
		C4F8CACC1DCA928A001F38F2 /* autowah.c in Sources */ = {isa = PBXBuildFile; fileRef = C4F8CA471DCA928A001F38F2 /* autowah.c */; };
		C4F8CACD1DCA928A001F38F2 /* bal.c in Sources */ = {isa = PBXBuildFile; fileRef = C4F8CA481DCA928A001F38F2 /* bal.c */; };
		C4F8CACE1DCA928A001F38F2 /* basic.c in Sources */ = {isa = PBXBuildFile; fileRef = C4F8CA491DCA928A001F38F2 /* basic.c */; };
		C4F8CACF1DCA928A001F38F2 /* biscale.c in Sources */ = {isa = PBXBuildFile; fileRef = C4F8CA4A1DCA928A001F38F2 /* biscale.c */; };
		C4F8CAD01DCA928A001F38F2 /* bitcrush.c in Sources */ = {isa = PBXBuildFile; fileRef = C4F8CA4B1DCA928A001F38F2 /* bitcrush.c */; };
		C4F8CAD11DCA928A001F38F2 /* bitwise.c in Sources */ = {isa = PBXBuildFile; fileRef = C4F8CA4C1DCA928A001F38F2 /* bitwise.c */; };
		C4F8CAD21DCA928A001F38F2 /* blsaw.c in Sources */ = {isa = PBXBuildFile; fileRef = C4F8CA4D1DCA928A001F38F2 /* blsaw.c */; };
		C4F8CAD31DCA928A001F38F2 /* blsquare.c in Sources */ = {isa = PBXBuildFile; fileRef = C4F8CA4E1DCA928A001F38F2 /* blsquare.c */; };
		C4F8CAD41DCA928A001F38F2 /* bltriangle.c in Sources */ = {isa = PBXBuildFile; fileRef = C4F8CA4F1DCA928A001F38F2 /* bltriangle.c */; };
		C4F8CAD51DCA928A001F38F2 /* bpm.c in Sources */ = {isa = PBXBuildFile; fileRef = C4F8CA501DCA928A001F38F2 /* bpm.c */; };
		C4F8CAD61DCA928A001F38F2 /* butbp.c in Sources */ = {isa = PBXBuildFile; fileRef = C4F8CA511DCA928A001F38F2 /* butbp.c */; };
		C4F8CAD71DCA928A001F38F2 /* butbr.c in Sources */ = {isa = PBXBuildFile; fileRef = C4F8CA521DCA928A001F38F2 /* butbr.c */; };
		C4F8CAD81DCA928A001F38F2 /* buthp.c in Sources */ = {isa = PBXBuildFile; fileRef = C4F8CA531DCA928A001F38F2 /* buthp.c */; };
		C4F8CAD91DCA928A001F38F2 /* butlp.c in Sources */ = {isa = PBXBuildFile; fileRef = C4F8CA541DCA928A001F38F2 /* butlp.c */; };
		C4F8CADA1DCA928A001F38F2 /* clip.c in Sources */ = {isa = PBXBuildFile; fileRef = C4F8CA551DCA928A001F38F2 /* clip.c */; };
		C4F8CADB1DCA928A001F38F2 /* comb.c in Sources */ = {isa = PBXBuildFile; fileRef = C4F8CA561DCA928A001F38F2 /* comb.c */; };
		C4F8CADC1DCA928A001F38F2 /* conv.c in Sources */ = {isa = PBXBuildFile; fileRef = C4F8CA571DCA928A001F38F2 /* conv.c */; };
		C4F8CADD1DCA928A001F38F2 /* count.c in Sources */ = {isa = PBXBuildFile; fileRef = C4F8CA581DCA928A001F38F2 /* count.c */; };
		C4F8CADE1DCA928A001F38F2 /* crossfade.c in Sources */ = {isa = PBXBuildFile; fileRef = C4F8CA591DCA928A001F38F2 /* crossfade.c */; };
		C4F8CADF1DCA928A001F38F2 /* dcblock.c in Sources */ = {isa = PBXBuildFile; fileRef = C4F8CA5A1DCA928A001F38F2 /* dcblock.c */; };
		C4F8CAE01DCA928A001F38F2 /* delay.c in Sources */ = {isa = PBXBuildFile; fileRef = C4F8CA5B1DCA928A001F38F2 /* delay.c */; };
		C4F8CAE11DCA928A001F38F2 /* dist.c in Sources */ = {isa = PBXBuildFile; fileRef = C4F8CA5C1DCA928A001F38F2 /* dist.c */; };
		C4F8CAE21DCA928A001F38F2 /* dmetro.c in Sources */ = {isa = PBXBuildFile; fileRef = C4F8CA5D1DCA928A001F38F2 /* dmetro.c */; };
		C4F8CAE31DCA928A001F38F2 /* drip.c in Sources */ = {isa = PBXBuildFile; fileRef = C4F8CA5E1DCA928A001F38F2 /* drip.c */; };
		C4F8CAE41DCA928A001F38F2 /* dtrig.c in Sources */ = {isa = PBXBuildFile; fileRef = C4F8CA5F1DCA928A001F38F2 /* dtrig.c */; };
		C4F8CAE51DCA928A001F38F2 /* dust.c in Sources */ = {isa = PBXBuildFile; fileRef = C4F8CA601DCA928A001F38F2 /* dust.c */; };
		C4F8CAE61DCA928B001F38F2 /* eqfil.c in Sources */ = {isa = PBXBuildFile; fileRef = C4F8CA611DCA928A001F38F2 /* eqfil.c */; };
		C4F8CAE71DCA928B001F38F2 /* eval.c in Sources */ = {isa = PBXBuildFile; fileRef = C4F8CA621DCA928A001F38F2 /* eval.c */; };
		C4F8CAE81DCA928B001F38F2 /* expon.c in Sources */ = {isa = PBXBuildFile; fileRef = C4F8CA631DCA928A001F38F2 /* expon.c */; };
		C4F8CAE91DCA928B001F38F2 /* f.c in Sources */ = {isa = PBXBuildFile; fileRef = C4F8CA641DCA928A001F38F2 /* f.c */; };
		C4F8CAEA1DCA928B001F38F2 /* fm.c in Sources */ = {isa = PBXBuildFile; fileRef = C4F8CA651DCA928A001F38F2 /* fm.c */; };
		C4F8CAEB1DCA928B001F38F2 /* fof.c in Sources */ = {isa = PBXBuildFile; fileRef = C4F8CA661DCA928A001F38F2 /* fof.c */; };
		C4F8CAEC1DCA928B001F38F2 /* fog.c in Sources */ = {isa = PBXBuildFile; fileRef = C4F8CA671DCA928A001F38F2 /* fog.c */; };
		C4F8CAED1DCA928B001F38F2 /* fosc.c in Sources */ = {isa = PBXBuildFile; fileRef = C4F8CA681DCA928A001F38F2 /* fosc.c */; };
		C4F8CAEE1DCA928B001F38F2 /* ftsum.c in Sources */ = {isa = PBXBuildFile; fileRef = C4F8CA691DCA928A001F38F2 /* ftsum.c */; };
		C4F8CAEF1DCA928B001F38F2 /* gbuzz.c in Sources */ = {isa = PBXBuildFile; fileRef = C4F8CA6A1DCA928A001F38F2 /* gbuzz.c */; };
		C4F8CAF01DCA928B001F38F2 /* gen_composite.c in Sources */ = {isa = PBXBuildFile; fileRef = C4F8CA6B1DCA928A001F38F2 /* gen_composite.c */; };
		C4F8CAF11DCA928B001F38F2 /* gen_file.c in Sources */ = {isa = PBXBuildFile; fileRef = C4F8CA6C1DCA928A001F38F2 /* gen_file.c */; };
		C4F8CAF21DCA928B001F38F2 /* gen_line.c in Sources */ = {isa = PBXBuildFile; fileRef = C4F8CA6D1DCA928A001F38F2 /* gen_line.c */; };
		C4F8CAF31DCA928B001F38F2 /* gen_padsynth.c in Sources */ = {isa = PBXBuildFile; fileRef = C4F8CA6E1DCA928A001F38F2 /* gen_padsynth.c */; };
		C4F8CAF41DCA928B001F38F2 /* gen_rand.c in Sources */ = {isa = PBXBuildFile; fileRef = C4F8CA6F1DCA928A001F38F2 /* gen_rand.c */; };
		C4F8CAF51DCA928B001F38F2 /* gen_sine.c in Sources */ = {isa = PBXBuildFile; fileRef = C4F8CA701DCA928A001F38F2 /* gen_sine.c */; };
		C4F8CAF61DCA928B001F38F2 /* gen_sinesum.c in Sources */ = {isa = PBXBuildFile; fileRef = C4F8CA711DCA928A001F38F2 /* gen_sinesum.c */; };
		C4F8CAF71DCA928B001F38F2 /* gen_sporth.c in Sources */ = {isa = PBXBuildFile; fileRef = C4F8CA721DCA928A001F38F2 /* gen_sporth.c */; };
		C4F8CAF81DCA928B001F38F2 /* gen_vals.c in Sources */ = {isa = PBXBuildFile; fileRef = C4F8CA731DCA928A001F38F2 /* gen_vals.c */; };
		C4F8CAF91DCA928B001F38F2 /* hilbert.c in Sources */ = {isa = PBXBuildFile; fileRef = C4F8CA741DCA928A001F38F2 /* hilbert.c */; };
		C4F8CAFA1DCA928B001F38F2 /* in.c in Sources */ = {isa = PBXBuildFile; fileRef = C4F8CA751DCA928A001F38F2 /* in.c */; };
		C4F8CAFB1DCA928B001F38F2 /* incr.c in Sources */ = {isa = PBXBuildFile; fileRef = C4F8CA761DCA928A001F38F2 /* incr.c */; };
		C4F8CAFC1DCA928B001F38F2 /* jcrev.c in Sources */ = {isa = PBXBuildFile; fileRef = C4F8CA771DCA928A001F38F2 /* jcrev.c */; };
		C4F8CAFD1DCA928B001F38F2 /* jitter.c in Sources */ = {isa = PBXBuildFile; fileRef = C4F8CA781DCA928A001F38F2 /* jitter.c */; };
		C4F8CAFE1DCA928B001F38F2 /* line.c in Sources */ = {isa = PBXBuildFile; fileRef = C4F8CA791DCA928A001F38F2 /* line.c */; };
		C4F8CAFF1DCA928B001F38F2 /* load.c in Sources */ = {isa = PBXBuildFile; fileRef = C4F8CA7A1DCA928A001F38F2 /* load.c */; };
		C4F8CB001DCA928B001F38F2 /* loadfile.c in Sources */ = {isa = PBXBuildFile; fileRef = C4F8CA7B1DCA928A001F38F2 /* loadfile.c */; };
		C4F8CB021DCA928B001F38F2 /* lpf18.c in Sources */ = {isa = PBXBuildFile; fileRef = C4F8CA7D1DCA928A001F38F2 /* lpf18.c */; };
		C4F8CB031DCA928B001F38F2 /* mark.c in Sources */ = {isa = PBXBuildFile; fileRef = C4F8CA7E1DCA928A001F38F2 /* mark.c */; };
		C4F8CB041DCA928B001F38F2 /* maygate.c in Sources */ = {isa = PBXBuildFile; fileRef = C4F8CA7F1DCA928A001F38F2 /* maygate.c */; };
		C4F8CB051DCA928B001F38F2 /* maytrig.c in Sources */ = {isa = PBXBuildFile; fileRef = C4F8CA801DCA928A001F38F2 /* maytrig.c */; };
		C4F8CB061DCA928B001F38F2 /* metro.c in Sources */ = {isa = PBXBuildFile; fileRef = C4F8CA811DCA928A001F38F2 /* metro.c */; };
		C4F8CB071DCA928B001F38F2 /* mincer.c in Sources */ = {isa = PBXBuildFile; fileRef = C4F8CA821DCA928A001F38F2 /* mincer.c */; };
		C4F8CB081DCA928B001F38F2 /* mode.c in Sources */ = {isa = PBXBuildFile; fileRef = C4F8CA831DCA928A001F38F2 /* mode.c */; };
		C4F8CB091DCA928B001F38F2 /* moogladder.c in Sources */ = {isa = PBXBuildFile; fileRef = C4F8CA841DCA928A001F38F2 /* moogladder.c */; };
		C4F8CB0A1DCA928B001F38F2 /* noise.c in Sources */ = {isa = PBXBuildFile; fileRef = C4F8CA851DCA928A001F38F2 /* noise.c */; };
		C4F8CB0B1DCA928B001F38F2 /* nsmp.c in Sources */ = {isa = PBXBuildFile; fileRef = C4F8CA861DCA928A001F38F2 /* nsmp.c */; };
		C4F8CB0C1DCA928B001F38F2 /* osc.c in Sources */ = {isa = PBXBuildFile; fileRef = C4F8CA871DCA928A001F38F2 /* osc.c */; };
		C4F8CB0D1DCA928B001F38F2 /* oscmorph.c in Sources */ = {isa = PBXBuildFile; fileRef = C4F8CA881DCA928A001F38F2 /* oscmorph.c */; };
		C4F8CB0E1DCA928B001F38F2 /* p.c in Sources */ = {isa = PBXBuildFile; fileRef = C4F8CA891DCA928A001F38F2 /* p.c */; };
		C4F8CB0F1DCA928B001F38F2 /* pan.c in Sources */ = {isa = PBXBuildFile; fileRef = C4F8CA8A1DCA928A001F38F2 /* pan.c */; };
		C4F8CB101DCA928B001F38F2 /* pareq.c in Sources */ = {isa = PBXBuildFile; fileRef = C4F8CA8B1DCA928A001F38F2 /* pareq.c */; };
		C4F8CB111DCA928B001F38F2 /* paulstretch.c in Sources */ = {isa = PBXBuildFile; fileRef = C4F8CA8C1DCA928A001F38F2 /* paulstretch.c */; };
		C4F8CB121DCA928B001F38F2 /* pdhalf.c in Sources */ = {isa = PBXBuildFile; fileRef = C4F8CA8D1DCA928A001F38F2 /* pdhalf.c */; };
		C4F8CB131DCA928B001F38F2 /* peaklim.c in Sources */ = {isa = PBXBuildFile; fileRef = C4F8CA8E1DCA928A001F38F2 /* peaklim.c */; };
		C4F8CB141DCA928B001F38F2 /* phaser.c in Sources */ = {isa = PBXBuildFile; fileRef = C4F8CA8F1DCA928A001F38F2 /* phaser.c */; };
		C4F8CB151DCA928B001F38F2 /* phasor.c in Sources */ = {isa = PBXBuildFile; fileRef = C4F8CA901DCA928A001F38F2 /* phasor.c */; };
		C4F8CB161DCA928B001F38F2 /* pinknoise.c in Sources */ = {isa = PBXBuildFile; fileRef = C4F8CA911DCA928A001F38F2 /* pinknoise.c */; };
		C4F8CB171DCA928B001F38F2 /* pluck.c in Sources */ = {isa = PBXBuildFile; fileRef = C4F8CA921DCA928A001F38F2 /* pluck.c */; };
		C4F8CB181DCA928B001F38F2 /* port.c in Sources */ = {isa = PBXBuildFile; fileRef = C4F8CA931DCA928A001F38F2 /* port.c */; };
		C4F8CB191DCA928B001F38F2 /* posc3.c in Sources */ = {isa = PBXBuildFile; fileRef = C4F8CA941DCA928A001F38F2 /* posc3.c */; };
		C4F8CB1A1DCA928B001F38F2 /* print.c in Sources */ = {isa = PBXBuildFile; fileRef = C4F8CA951DCA928A001F38F2 /* print.c */; };
		C4F8CB1B1DCA928B001F38F2 /* prop.c in Sources */ = {isa = PBXBuildFile; fileRef = C4F8CA961DCA928A001F38F2 /* prop.c */; };
		C4F8CB1C1DCA928B001F38F2 /* pshift.c in Sources */ = {isa = PBXBuildFile; fileRef = C4F8CA971DCA928A001F38F2 /* pshift.c */; };
		C4F8CB1D1DCA928B001F38F2 /* ptrack.c in Sources */ = {isa = PBXBuildFile; fileRef = C4F8CA981DCA928A001F38F2 /* ptrack.c */; };
		C4F8CB1E1DCA928B001F38F2 /* rand.c in Sources */ = {isa = PBXBuildFile; fileRef = C4F8CA991DCA928A001F38F2 /* rand.c */; };
		C4F8CB1F1DCA928B001F38F2 /* randh.c in Sources */ = {isa = PBXBuildFile; fileRef = C4F8CA9A1DCA928A001F38F2 /* randh.c */; };
		C4F8CB201DCA928B001F38F2 /* randi.c in Sources */ = {isa = PBXBuildFile; fileRef = C4F8CA9B1DCA928A001F38F2 /* randi.c */; };
		C4F8CB211DCA928B001F38F2 /* ref.c in Sources */ = {isa = PBXBuildFile; fileRef = C4F8CA9C1DCA928A001F38F2 /* ref.c */; };
		C4F8CB221DCA928B001F38F2 /* render.c in Sources */ = {isa = PBXBuildFile; fileRef = C4F8CA9D1DCA928A001F38F2 /* render.c */; };
		C4F8CB231DCA928B001F38F2 /* reson.c in Sources */ = {isa = PBXBuildFile; fileRef = C4F8CA9E1DCA928A001F38F2 /* reson.c */; };
		C4F8CB241DCA928B001F38F2 /* reverse.c in Sources */ = {isa = PBXBuildFile; fileRef = C4F8CA9F1DCA928A001F38F2 /* reverse.c */; };
		C4F8CB251DCA928B001F38F2 /* revsc.c in Sources */ = {isa = PBXBuildFile; fileRef = C4F8CAA01DCA928A001F38F2 /* revsc.c */; };
		C4F8CB261DCA928B001F38F2 /* rms.c in Sources */ = {isa = PBXBuildFile; fileRef = C4F8CAA11DCA928A001F38F2 /* rms.c */; };
		C4F8CB271DCA928B001F38F2 /* rpt.c in Sources */ = {isa = PBXBuildFile; fileRef = C4F8CAA21DCA928A001F38F2 /* rpt.c */; };
		C4F8CB281DCA928B001F38F2 /* samphold.c in Sources */ = {isa = PBXBuildFile; fileRef = C4F8CAA31DCA928A001F38F2 /* samphold.c */; };
		C4F8CB291DCA928B001F38F2 /* say.c in Sources */ = {isa = PBXBuildFile; fileRef = C4F8CAA41DCA928A001F38F2 /* say.c */; };
		C4F8CB2A1DCA928B001F38F2 /* scale.c in Sources */ = {isa = PBXBuildFile; fileRef = C4F8CAA51DCA928A001F38F2 /* scale.c */; };
		C4F8CB2B1DCA928B001F38F2 /* scrambler.c in Sources */ = {isa = PBXBuildFile; fileRef = C4F8CAA61DCA928A001F38F2 /* scrambler.c */; };
		C4F8CB2C1DCA928B001F38F2 /* sdelay.c in Sources */ = {isa = PBXBuildFile; fileRef = C4F8CAA71DCA928A001F38F2 /* sdelay.c */; };
		C4F8CB2D1DCA928B001F38F2 /* slice.c in Sources */ = {isa = PBXBuildFile; fileRef = C4F8CAA81DCA928A001F38F2 /* slice.c */; };
		C4F8CB2E1DCA928B001F38F2 /* slist.c in Sources */ = {isa = PBXBuildFile; fileRef = C4F8CAA91DCA928A001F38F2 /* slist.c */; };
		C4F8CB2F1DCA928B001F38F2 /* smoothdelay.c in Sources */ = {isa = PBXBuildFile; fileRef = C4F8CAAA1DCA928A001F38F2 /* smoothdelay.c */; };
		C4F8CB301DCA928B001F38F2 /* srand.c in Sources */ = {isa = PBXBuildFile; fileRef = C4F8CAAB1DCA928A001F38F2 /* srand.c */; };
		C4F8CB311DCA928B001F38F2 /* streson.c in Sources */ = {isa = PBXBuildFile; fileRef = C4F8CAAC1DCA928A001F38F2 /* streson.c */; };
		C4F8CB321DCA928B001F38F2 /* switch.c in Sources */ = {isa = PBXBuildFile; fileRef = C4F8CAAD1DCA928A001F38F2 /* switch.c */; };
		C4F8CB331DCA928B001F38F2 /* t.c in Sources */ = {isa = PBXBuildFile; fileRef = C4F8CAAE1DCA928A001F38F2 /* t.c */; };
		C4F8CB341DCA928B001F38F2 /* tabread.c in Sources */ = {isa = PBXBuildFile; fileRef = C4F8CAAF1DCA928A001F38F2 /* tabread.c */; };
		C4F8CB351DCA928B001F38F2 /* tadsr.c in Sources */ = {isa = PBXBuildFile; fileRef = C4F8CAB01DCA928A001F38F2 /* tadsr.c */; };
		C4F8CB361DCA928B001F38F2 /* tblrec.c in Sources */ = {isa = PBXBuildFile; fileRef = C4F8CAB11DCA928A001F38F2 /* tblrec.c */; };
		C4F8CB371DCA928B001F38F2 /* tdiv.c in Sources */ = {isa = PBXBuildFile; fileRef = C4F8CAB21DCA928A001F38F2 /* tdiv.c */; };
		C4F8CB381DCA928B001F38F2 /* tenv.c in Sources */ = {isa = PBXBuildFile; fileRef = C4F8CAB31DCA928A001F38F2 /* tenv.c */; };
		C4F8CB391DCA928B001F38F2 /* tenv2.c in Sources */ = {isa = PBXBuildFile; fileRef = C4F8CAB41DCA928A001F38F2 /* tenv2.c */; };
		C4F8CB3A1DCA928B001F38F2 /* tenvx.c in Sources */ = {isa = PBXBuildFile; fileRef = C4F8CAB51DCA928A001F38F2 /* tenvx.c */; };
		C4F8CB3B1DCA928B001F38F2 /* tgate.c in Sources */ = {isa = PBXBuildFile; fileRef = C4F8CAB61DCA928A001F38F2 /* tgate.c */; };
		C4F8CB3C1DCA928B001F38F2 /* thresh.c in Sources */ = {isa = PBXBuildFile; fileRef = C4F8CAB71DCA928A001F38F2 /* thresh.c */; };
		C4F8CB3D1DCA928B001F38F2 /* tick.c in Sources */ = {isa = PBXBuildFile; fileRef = C4F8CAB81DCA928A001F38F2 /* tick.c */; };
		C4F8CB3E1DCA928B001F38F2 /* timer.c in Sources */ = {isa = PBXBuildFile; fileRef = C4F8CAB91DCA928A001F38F2 /* timer.c */; };
		C4F8CB3F1DCA928B001F38F2 /* tin.c in Sources */ = {isa = PBXBuildFile; fileRef = C4F8CABA1DCA928A001F38F2 /* tin.c */; };
		C4F8CB401DCA928B001F38F2 /* tog.c in Sources */ = {isa = PBXBuildFile; fileRef = C4F8CABB1DCA928A001F38F2 /* tog.c */; };
		C4F8CB411DCA928B001F38F2 /* tone.c in Sources */ = {isa = PBXBuildFile; fileRef = C4F8CABC1DCA928A001F38F2 /* tone.c */; };
		C4F8CB421DCA928B001F38F2 /* tphasor.c in Sources */ = {isa = PBXBuildFile; fileRef = C4F8CABD1DCA928A001F38F2 /* tphasor.c */; };
		C4F8CB431DCA928B001F38F2 /* trand.c in Sources */ = {isa = PBXBuildFile; fileRef = C4F8CABE1DCA928A001F38F2 /* trand.c */; };
		C4F8CB441DCA928B001F38F2 /* tseg.c in Sources */ = {isa = PBXBuildFile; fileRef = C4F8CABF1DCA928A001F38F2 /* tseg.c */; };
		C4F8CB451DCA928B001F38F2 /* tseq.c in Sources */ = {isa = PBXBuildFile; fileRef = C4F8CAC01DCA928A001F38F2 /* tseq.c */; };
		C4F8CB461DCA928B001F38F2 /* v.c in Sources */ = {isa = PBXBuildFile; fileRef = C4F8CAC11DCA928A001F38F2 /* v.c */; };
		C4F8CB471DCA928B001F38F2 /* vdelay.c in Sources */ = {isa = PBXBuildFile; fileRef = C4F8CAC21DCA928A001F38F2 /* vdelay.c */; };
		C4F8CB481DCA928B001F38F2 /* waveset.c in Sources */ = {isa = PBXBuildFile; fileRef = C4F8CAC31DCA928A001F38F2 /* waveset.c */; };
		C4F8CB491DCA928B001F38F2 /* wpkorg35.c in Sources */ = {isa = PBXBuildFile; fileRef = C4F8CAC41DCA928A001F38F2 /* wpkorg35.c */; };
		C4F8CB4A1DCA928B001F38F2 /* writecode.c in Sources */ = {isa = PBXBuildFile; fileRef = C4F8CAC51DCA928A001F38F2 /* writecode.c */; };
		C4F8CB4B1DCA928B001F38F2 /* zeros.c in Sources */ = {isa = PBXBuildFile; fileRef = C4F8CAC61DCA928A001F38F2 /* zeros.c */; };
		C4F8CB4C1DCA928B001F38F2 /* zitarev.c in Sources */ = {isa = PBXBuildFile; fileRef = C4F8CAC71DCA928A001F38F2 /* zitarev.c */; };
		C4FE01651CED2DD40062B3A3 /* AKNodeRecorder.swift in Sources */ = {isa = PBXBuildFile; fileRef = C4FE01641CED2DD40062B3A3 /* AKNodeRecorder.swift */; };
		EA03BFCA201DD3AA00E8BE2C /* AKDSPBase.mm in Sources */ = {isa = PBXBuildFile; fileRef = EA03BFC9201DD3A900E8BE2C /* AKDSPBase.mm */; };
		EA03BFD3201DD89C00E8BE2C /* AKMandolinPresets.swift in Sources */ = {isa = PBXBuildFile; fileRef = EA03BFD1201DD89B00E8BE2C /* AKMandolinPresets.swift */; };
		EA03BFD4201DD89C00E8BE2C /* AKMandolinDSPKernel.mm in Sources */ = {isa = PBXBuildFile; fileRef = EA03BFD2201DD89B00E8BE2C /* AKMandolinDSPKernel.mm */; };
		EA03BFD8201DE7EF00E8BE2C /* AKRhodesPianoDSPKernel.mm in Sources */ = {isa = PBXBuildFile; fileRef = EA03BFD7201DE7EE00E8BE2C /* AKRhodesPianoDSPKernel.mm */; };
		EA03BFE0201DEB1400E8BE2C /* AKTubularBellsDSPKernel.mm in Sources */ = {isa = PBXBuildFile; fileRef = EA03BFDF201DEB1300E8BE2C /* AKTubularBellsDSPKernel.mm */; };
		EA03BFE4201F333200E8BE2C /* AKShakerDSPKernel.mm in Sources */ = {isa = PBXBuildFile; fileRef = EA03BFE3201F333200E8BE2C /* AKShakerDSPKernel.mm */; };
		EA03BFEC202070F400E8BE2C /* AKRhinoGuitarProcessorDSPKernel.mm in Sources */ = {isa = PBXBuildFile; fileRef = EA03BFEB202070F300E8BE2C /* AKRhinoGuitarProcessorDSPKernel.mm */; };
		EA03BFF02020779000E8BE2C /* AKDynaRageCompressorDSPKernel.mm in Sources */ = {isa = PBXBuildFile; fileRef = EA03BFEF2020779000E8BE2C /* AKDynaRageCompressorDSPKernel.mm */; };
		EA03C02A2024604500E8BE2C /* ParameterRamper.cpp in Sources */ = {isa = PBXBuildFile; fileRef = EA03C0292024604500E8BE2C /* ParameterRamper.cpp */; };
		EA2FBDB6201752A4008D223C /* sinewave_raw.h in Headers */ = {isa = PBXBuildFile; fileRef = EA2FBDB3201752A3008D223C /* sinewave_raw.h */; };
		EA2FBDB7201752A4008D223C /* fwavblnk_raw.h in Headers */ = {isa = PBXBuildFile; fileRef = EA2FBDB4201752A4008D223C /* fwavblnk_raw.h */; };
		EA2FBDB8201752A4008D223C /* mand_raw.h in Headers */ = {isa = PBXBuildFile; fileRef = EA2FBDB5201752A4008D223C /* mand_raw.h */; };
		EA6949E91C5A2F610035B5DF /* AKSettings.swift in Sources */ = {isa = PBXBuildFile; fileRef = EA6949E81C5A2F610035B5DF /* AKSettings.swift */; };
		EA6949EF1C5AE1EA0035B5DF /* AudioKit.swift in Sources */ = {isa = PBXBuildFile; fileRef = EA6949EE1C5AE1EA0035B5DF /* AudioKit.swift */; };
		EAB4E0512026A08700171A16 /* AKCostelloReverbDSP.mm in Sources */ = {isa = PBXBuildFile; fileRef = EAB4E0502026A08600171A16 /* AKCostelloReverbDSP.mm */; };
		EAF0067C1C4C7A5200ECD392 /* AKMorphingOscillator.swift in Sources */ = {isa = PBXBuildFile; fileRef = EAF006781C4C7A5200ECD392 /* AKMorphingOscillator.swift */; };
		EAF0067D1C4C7A5200ECD392 /* AKMorphingOscillatorAudioUnit.h in Headers */ = {isa = PBXBuildFile; fileRef = EAF006791C4C7A5200ECD392 /* AKMorphingOscillatorAudioUnit.h */; settings = {ATTRIBUTES = (Public, ); }; };
		EAF0067E1C4C7A5200ECD392 /* AKMorphingOscillatorAudioUnit.mm in Sources */ = {isa = PBXBuildFile; fileRef = EAF0067A1C4C7A5200ECD392 /* AKMorphingOscillatorAudioUnit.mm */; };
		EAF0067F1C4C7A5200ECD392 /* AKMorphingOscillatorDSPKernel.hpp in Headers */ = {isa = PBXBuildFile; fileRef = EAF0067B1C4C7A5200ECD392 /* AKMorphingOscillatorDSPKernel.hpp */; settings = {ATTRIBUTES = (Public, ); }; };
		EAF006911C4DB8DA00ECD392 /* segment.swift in Sources */ = {isa = PBXBuildFile; fileRef = EAF006901C4DB8DA00ECD392 /* segment.swift */; };
<<<<<<< HEAD
		EAF71D8520248B650018946B /* CheckError.swift in Sources */ = {isa = PBXBuildFile; fileRef = EAF71D8120248B640018946B /* CheckError.swift */; };
		EAF71D8620248B650018946B /* AKDSPKernel.mm in Sources */ = {isa = PBXBuildFile; fileRef = EAF71D8220248B640018946B /* AKDSPKernel.mm */; };
		EAF71D8720248B650018946B /* AKAudioEffect.mm in Sources */ = {isa = PBXBuildFile; fileRef = EAF71D8320248B640018946B /* AKAudioEffect.mm */; };
		EAF71D8820248B650018946B /* AKAudioEffect.h in Headers */ = {isa = PBXBuildFile; fileRef = EAF71D8420248B640018946B /* AKAudioEffect.h */; };
=======
		EAF5A44F202D6D140019352B /* ExceptionCatcher.m in Sources */ = {isa = PBXBuildFile; fileRef = EAF5A44C202D6D130019352B /* ExceptionCatcher.m */; };
		EAF5A450202D6D140019352B /* ExceptionCatcher.swift in Sources */ = {isa = PBXBuildFile; fileRef = EAF5A44D202D6D140019352B /* ExceptionCatcher.swift */; };
		EAF5A451202D6D140019352B /* ExceptionCatcher.h in Headers */ = {isa = PBXBuildFile; fileRef = EAF5A44E202D6D140019352B /* ExceptionCatcher.h */; };
>>>>>>> e582863d
		EAF9C9891C69A4FC00C10CCE /* AKDevice.swift in Sources */ = {isa = PBXBuildFile; fileRef = EAF9C9881C69A4FC00C10CCE /* AKDevice.swift */; };
		EAFECEF51F4EC33300A2B046 /* AudioKit.framework in Frameworks */ = {isa = PBXBuildFile; fileRef = C4BDE8391C12FFBC00207DA9 /* AudioKit.framework */; };
		EAFECEF61F4EC38D00A2B046 /* AKView.swift in Sources */ = {isa = PBXBuildFile; fileRef = EA8BA9851C5E253900BBD469 /* AKView.swift */; };
		EAFECEF71F4EC38D00A2B046 /* AKNodeFFTPlot.swift in Sources */ = {isa = PBXBuildFile; fileRef = C46781A81C1C277B0000BF29 /* AKNodeFFTPlot.swift */; };
		EAFECEF81F4EC38D00A2B046 /* AKNodeOutputPlot.swift in Sources */ = {isa = PBXBuildFile; fileRef = C46781A91C1C277B0000BF29 /* AKNodeOutputPlot.swift */; };
		EAFECEF91F4EC38D00A2B046 /* AKOutputWaveformPlot.swift in Sources */ = {isa = PBXBuildFile; fileRef = C42AE0051C2DF681000CEED2 /* AKOutputWaveformPlot.swift */; };
		EAFECEFA1F4EC38D00A2B046 /* AKRollingOutputPlot.swift in Sources */ = {isa = PBXBuildFile; fileRef = C42AE0061C2DF681000CEED2 /* AKRollingOutputPlot.swift */; };
		EAFECEFD1F4EC3C100A2B046 /* AudioKitUI.h in Headers */ = {isa = PBXBuildFile; fileRef = EAFECEFB1F4EC3AB00A2B046 /* AudioKitUI.h */; settings = {ATTRIBUTES = (Public, ); }; };
		EAFECEFE1F4EC3ED00A2B046 /* EZAudioDisplayLink.h in Headers */ = {isa = PBXBuildFile; fileRef = C40C41EF1C40E5C2009D870B /* EZAudioDisplayLink.h */; settings = {ATTRIBUTES = (Public, ); }; };
		EAFECEFF1F4EC3ED00A2B046 /* EZAudioDisplayLink.m in Sources */ = {isa = PBXBuildFile; fileRef = C40C41F01C40E5C2009D870B /* EZAudioDisplayLink.m */; };
		EAFECF001F4EC3ED00A2B046 /* EZAudioPlot.h in Headers */ = {isa = PBXBuildFile; fileRef = C40C41FB1C40E5C2009D870B /* EZAudioPlot.h */; settings = {ATTRIBUTES = (Public, ); }; };
		EAFECF011F4EC3ED00A2B046 /* EZAudioPlot.m in Sources */ = {isa = PBXBuildFile; fileRef = C40C41FC1C40E5C2009D870B /* EZAudioPlot.m */; };
		EAFECF021F4EC3ED00A2B046 /* EZAudioPlotGL.h in Headers */ = {isa = PBXBuildFile; fileRef = C40C41FD1C40E5C2009D870B /* EZAudioPlotGL.h */; settings = {ATTRIBUTES = (Public, ); }; };
		EAFECF031F4EC3ED00A2B046 /* EZAudioPlotGL.m in Sources */ = {isa = PBXBuildFile; fileRef = C40C41FE1C40E5C2009D870B /* EZAudioPlotGL.m */; };
		EAFECF041F4EC3ED00A2B046 /* EZPlot.h in Headers */ = {isa = PBXBuildFile; fileRef = C40C42051C40E5C2009D870B /* EZPlot.h */; settings = {ATTRIBUTES = (Public, ); }; };
		EAFECF051F4EC3ED00A2B046 /* EZPlot.m in Sources */ = {isa = PBXBuildFile; fileRef = C40C42061C40E5C2009D870B /* EZPlot.m */; };
		EAFECF0E1F4EC4C000A2B046 /* AKMicrophone.swift in Sources */ = {isa = PBXBuildFile; fileRef = EAFECF071F4EC4BF00A2B046 /* AKMicrophone.swift */; };
		EAFECF0F1F4EC4C000A2B046 /* AKStereoInput.swift in Sources */ = {isa = PBXBuildFile; fileRef = EAFECF081F4EC4BF00A2B046 /* AKStereoInput.swift */; };
		EAFECF101F4EC4C000A2B046 /* AKOfflineRenderAudioUnit.h in Headers */ = {isa = PBXBuildFile; fileRef = EAFECF0B1F4EC4C000A2B046 /* AKOfflineRenderAudioUnit.h */; settings = {ATTRIBUTES = (Public, ); }; };
		EAFECF111F4EC4C000A2B046 /* AKOfflineRendererAudioUnit.mm in Sources */ = {isa = PBXBuildFile; fileRef = EAFECF0C1F4EC4C000A2B046 /* AKOfflineRendererAudioUnit.mm */; };
		EAFECF121F4EC4C000A2B046 /* AKOfflineRenderNode.swift in Sources */ = {isa = PBXBuildFile; fileRef = EAFECF0D1F4EC4C000A2B046 /* AKOfflineRenderNode.swift */; };
		EAFECF141F4EC74500A2B046 /* AKConnection.swift in Sources */ = {isa = PBXBuildFile; fileRef = EAFECF131F4EC74400A2B046 /* AKConnection.swift */; };
/* End PBXBuildFile section */

/* Begin PBXContainerItemProxy section */
		EAFECEF21F4EC32D00A2B046 /* PBXContainerItemProxy */ = {
			isa = PBXContainerItemProxy;
			containerPortal = C4BDE8301C12FFBC00207DA9 /* Project object */;
			proxyType = 1;
			remoteGlobalIDString = C4BDE8381C12FFBC00207DA9;
			remoteInfo = AudioKit;
		};
/* End PBXContainerItemProxy section */

/* Begin PBXFileReference section */
		524B77B91CC4B060001D82D1 /* AKNotifications.swift */ = {isa = PBXFileReference; fileEncoding = 4; lastKnownFileType = sourcecode.swift; path = AKNotifications.swift; sourceTree = "<group>"; };
		555857E21F62187500C73F59 /* AVAudioBufferConvenience.swift */ = {isa = PBXFileReference; lastKnownFileType = sourcecode.swift; path = AVAudioBufferConvenience.swift; sourceTree = "<group>"; };
		555857E31F62187500C73F59 /* AVAudioTimeShim.swift */ = {isa = PBXFileReference; lastKnownFileType = sourcecode.swift; path = AVAudioTimeShim.swift; sourceTree = "<group>"; };
		555857E71F62189700C73F59 /* AKClip.swift */ = {isa = PBXFileReference; lastKnownFileType = sourcecode.swift; path = AKClip.swift; sourceTree = "<group>"; };
		555857E81F62189700C73F59 /* AKClipMerger.swift */ = {isa = PBXFileReference; lastKnownFileType = sourcecode.swift; path = AKClipMerger.swift; sourceTree = "<group>"; };
		555857E91F62189700C73F59 /* AKClipPlayer.swift */ = {isa = PBXFileReference; lastKnownFileType = sourcecode.swift; path = AKClipPlayer.swift; sourceTree = "<group>"; };
		555857EA1F62189700C73F59 /* AKClipRecorder.swift */ = {isa = PBXFileReference; lastKnownFileType = sourcecode.swift; path = AKClipRecorder.swift; sourceTree = "<group>"; };
		555857F01F6218BB00C73F59 /* AKTiming.swift */ = {isa = PBXFileReference; lastKnownFileType = sourcecode.swift; path = AKTiming.swift; sourceTree = "<group>"; };
		55B95B341FEDC37100C76AF5 /* AKInterop.h */ = {isa = PBXFileReference; lastKnownFileType = sourcecode.c.h; path = AKInterop.h; sourceTree = "<group>"; };
		55E4F5011F5778B60088018A /* Skeleton.aupreset */ = {isa = PBXFileReference; fileEncoding = 4; lastKnownFileType = text.xml; name = Skeleton.aupreset; path = Sampler/Skeleton.aupreset; sourceTree = "<group>"; };
		55E4F5101F578BF30088018A /* AKPresetManager.h */ = {isa = PBXFileReference; fileEncoding = 4; lastKnownFileType = sourcecode.c.h; name = AKPresetManager.h; path = Sampler/AKPresetManager.h; sourceTree = "<group>"; };
		55E4F5111F578BF30088018A /* AKPresetManager.m */ = {isa = PBXFileReference; fileEncoding = 4; lastKnownFileType = sourcecode.c.objc; name = AKPresetManager.m; path = Sampler/AKPresetManager.m; sourceTree = "<group>"; };
		55E4F5301F57DB2D0088018A /* AKSamplerMetronome.h */ = {isa = PBXFileReference; fileEncoding = 4; lastKnownFileType = sourcecode.c.h; name = AKSamplerMetronome.h; path = Playback/AKSamplerMetronome.h; sourceTree = "<group>"; };
		55E4F5311F57DB2D0088018A /* AKSamplerMetronome.m */ = {isa = PBXFileReference; fileEncoding = 4; lastKnownFileType = sourcecode.c.objc; name = AKSamplerMetronome.m; path = Playback/AKSamplerMetronome.m; sourceTree = "<group>"; };
		A8E996F51EB921D100116ADA /* AKTuningTable+Brun.swift */ = {isa = PBXFileReference; fileEncoding = 4; lastKnownFileType = sourcecode.swift; path = "AKTuningTable+Brun.swift"; sourceTree = "<group>"; };
		B12B88A8201C1B65008F196D /* AKExponentialParameterRamp.hpp */ = {isa = PBXFileReference; fileEncoding = 4; lastKnownFileType = sourcecode.cpp.h; path = AKExponentialParameterRamp.hpp; sourceTree = "<group>"; };
		B184847B1FD9ADD100F65DA6 /* AKPlayer.swift */ = {isa = PBXFileReference; lastKnownFileType = sourcecode.swift; path = AKPlayer.swift; sourceTree = "<group>"; };
		B1DAFDDF1FCE0D8E00511A43 /* AKConverter.swift */ = {isa = PBXFileReference; fileEncoding = 4; lastKnownFileType = sourcecode.swift; path = AKConverter.swift; sourceTree = "<group>"; };
		B1F47ABD1DC54E0F00706A2F /* EZAudioFileMarker.h */ = {isa = PBXFileReference; fileEncoding = 4; lastKnownFileType = sourcecode.c.h; path = EZAudioFileMarker.h; sourceTree = "<group>"; };
		B1F47ABE1DC54E0F00706A2F /* EZAudioFileMarker.m */ = {isa = PBXFileReference; fileEncoding = 4; lastKnownFileType = sourcecode.c.objc; path = EZAudioFileMarker.m; sourceTree = "<group>"; };
		C40101D61DED741E000C5765 /* AKAudioUnit.h */ = {isa = PBXFileReference; fileEncoding = 4; lastKnownFileType = sourcecode.c.h; path = AKAudioUnit.h; sourceTree = "<group>"; };
		C40101D71DED741E000C5765 /* AKAudioUnit.mm */ = {isa = PBXFileReference; fileEncoding = 4; lastKnownFileType = sourcecode.cpp.objcpp; path = AKAudioUnit.mm; sourceTree = "<group>"; };
		C407181B1D211AB400665C02 /* ADSR.h */ = {isa = PBXFileReference; fileEncoding = 4; lastKnownFileType = sourcecode.c.h; path = ADSR.h; sourceTree = "<group>"; };
		C407181C1D211AB400665C02 /* DelayA.h */ = {isa = PBXFileReference; fileEncoding = 4; lastKnownFileType = sourcecode.c.h; path = DelayA.h; sourceTree = "<group>"; };
		C407181D1D211AB400665C02 /* DelayL.h */ = {isa = PBXFileReference; fileEncoding = 4; lastKnownFileType = sourcecode.c.h; path = DelayL.h; sourceTree = "<group>"; };
		C407181E1D211AB400665C02 /* FileRead.h */ = {isa = PBXFileReference; fileEncoding = 4; lastKnownFileType = sourcecode.c.h; path = FileRead.h; sourceTree = "<group>"; };
		C407181F1D211AB400665C02 /* FileWvIn.h */ = {isa = PBXFileReference; fileEncoding = 4; lastKnownFileType = sourcecode.c.h; path = FileWvIn.h; sourceTree = "<group>"; };
		C40718201D211AB400665C02 /* Fir.h */ = {isa = PBXFileReference; fileEncoding = 4; lastKnownFileType = sourcecode.c.h; path = Fir.h; sourceTree = "<group>"; };
		C40718211D211AB400665C02 /* Noise.h */ = {isa = PBXFileReference; fileEncoding = 4; lastKnownFileType = sourcecode.c.h; path = Noise.h; sourceTree = "<group>"; };
		C40718221D211AB400665C02 /* OnePole.h */ = {isa = PBXFileReference; fileEncoding = 4; lastKnownFileType = sourcecode.c.h; path = OnePole.h; sourceTree = "<group>"; };
		C40718231D211AB400665C02 /* PoleZero.h */ = {isa = PBXFileReference; fileEncoding = 4; lastKnownFileType = sourcecode.c.h; path = PoleZero.h; sourceTree = "<group>"; };
		C40718241D211AB400665C02 /* SineWave.h */ = {isa = PBXFileReference; fileEncoding = 4; lastKnownFileType = sourcecode.c.h; path = SineWave.h; sourceTree = "<group>"; };
		C40718251D211AB400665C02 /* SKINImsg.h */ = {isa = PBXFileReference; fileEncoding = 4; lastKnownFileType = sourcecode.c.h; path = SKINImsg.h; sourceTree = "<group>"; };
		C40718261D211AB400665C02 /* Stk.h */ = {isa = PBXFileReference; fileEncoding = 4; lastKnownFileType = sourcecode.c.h; path = Stk.h; sourceTree = "<group>"; };
		C40718271D211AB400665C02 /* Twang.h */ = {isa = PBXFileReference; fileEncoding = 4; lastKnownFileType = sourcecode.c.h; path = Twang.h; sourceTree = "<group>"; };
		C40BB08E1C4717C2004C138D /* AKCombFilterReverb.swift */ = {isa = PBXFileReference; fileEncoding = 4; lastKnownFileType = sourcecode.swift; path = AKCombFilterReverb.swift; sourceTree = "<group>"; };
		C40C12941F08B0B500F4C7F1 /* AKSoundpipeKernel.hpp */ = {isa = PBXFileReference; fileEncoding = 4; lastKnownFileType = sourcecode.cpp.h; path = AKSoundpipeKernel.hpp; sourceTree = "<group>"; };
		C40C12971F08B0C300F4C7F1 /* AKDSPKernel.hpp */ = {isa = PBXFileReference; fileEncoding = 4; lastKnownFileType = sourcecode.cpp.h; path = AKDSPKernel.hpp; sourceTree = "<group>"; };
		C40C129A1F08B0CE00F4C7F1 /* AudioUnit+Helpers.swift */ = {isa = PBXFileReference; fileEncoding = 4; lastKnownFileType = sourcecode.swift; path = "AudioUnit+Helpers.swift"; sourceTree = "<group>"; };
		C40C41E31C40E5C2009D870B /* AudioKitHelpers.swift */ = {isa = PBXFileReference; fileEncoding = 4; lastKnownFileType = sourcecode.swift; path = AudioKitHelpers.swift; sourceTree = "<group>"; };
		C40C41EB1C40E5C2009D870B /* EZAudio.h */ = {isa = PBXFileReference; fileEncoding = 4; lastKnownFileType = sourcecode.c.h; path = EZAudio.h; sourceTree = "<group>"; };
		C40C41EC1C40E5C2009D870B /* EZAudio.m */ = {isa = PBXFileReference; fileEncoding = 4; lastKnownFileType = sourcecode.c.objc; path = EZAudio.m; sourceTree = "<group>"; };
		C40C41ED1C40E5C2009D870B /* EZAudioDevice.h */ = {isa = PBXFileReference; fileEncoding = 4; lastKnownFileType = sourcecode.c.h; path = EZAudioDevice.h; sourceTree = "<group>"; };
		C40C41EE1C40E5C2009D870B /* EZAudioDevice.m */ = {isa = PBXFileReference; fileEncoding = 4; lastKnownFileType = sourcecode.c.objc; path = EZAudioDevice.m; sourceTree = "<group>"; };
		C40C41EF1C40E5C2009D870B /* EZAudioDisplayLink.h */ = {isa = PBXFileReference; fileEncoding = 4; lastKnownFileType = sourcecode.c.h; path = EZAudioDisplayLink.h; sourceTree = "<group>"; };
		C40C41F01C40E5C2009D870B /* EZAudioDisplayLink.m */ = {isa = PBXFileReference; fileEncoding = 4; lastKnownFileType = sourcecode.c.objc; path = EZAudioDisplayLink.m; sourceTree = "<group>"; };
		C40C41F11C40E5C2009D870B /* EZAudioFFT.h */ = {isa = PBXFileReference; fileEncoding = 4; lastKnownFileType = sourcecode.c.h; path = EZAudioFFT.h; sourceTree = "<group>"; };
		C40C41F21C40E5C2009D870B /* EZAudioFFT.m */ = {isa = PBXFileReference; fileEncoding = 4; lastKnownFileType = sourcecode.c.objc; path = EZAudioFFT.m; sourceTree = "<group>"; };
		C40C41F31C40E5C2009D870B /* EZAudioFile.h */ = {isa = PBXFileReference; fileEncoding = 4; lastKnownFileType = sourcecode.c.h; path = EZAudioFile.h; sourceTree = "<group>"; };
		C40C41F41C40E5C2009D870B /* EZAudioFile.m */ = {isa = PBXFileReference; fileEncoding = 4; lastKnownFileType = sourcecode.c.objc; path = EZAudioFile.m; sourceTree = "<group>"; };
		C40C41F51C40E5C2009D870B /* EZAudioFloatConverter.h */ = {isa = PBXFileReference; fileEncoding = 4; lastKnownFileType = sourcecode.c.h; path = EZAudioFloatConverter.h; sourceTree = "<group>"; };
		C40C41F61C40E5C2009D870B /* EZAudioFloatConverter.m */ = {isa = PBXFileReference; fileEncoding = 4; lastKnownFileType = sourcecode.c.objc; path = EZAudioFloatConverter.m; sourceTree = "<group>"; };
		C40C41F71C40E5C2009D870B /* EZAudioFloatData.h */ = {isa = PBXFileReference; fileEncoding = 4; lastKnownFileType = sourcecode.c.h; path = EZAudioFloatData.h; sourceTree = "<group>"; };
		C40C41F81C40E5C2009D870B /* EZAudioFloatData.m */ = {isa = PBXFileReference; fileEncoding = 4; lastKnownFileType = sourcecode.c.objc; path = EZAudioFloatData.m; sourceTree = "<group>"; };
		C40C41F91C40E5C2009D870B /* EZAudioPlayer.h */ = {isa = PBXFileReference; fileEncoding = 4; lastKnownFileType = sourcecode.c.h; path = EZAudioPlayer.h; sourceTree = "<group>"; };
		C40C41FA1C40E5C2009D870B /* EZAudioPlayer.m */ = {isa = PBXFileReference; fileEncoding = 4; lastKnownFileType = sourcecode.c.objc; path = EZAudioPlayer.m; sourceTree = "<group>"; };
		C40C41FB1C40E5C2009D870B /* EZAudioPlot.h */ = {isa = PBXFileReference; fileEncoding = 4; lastKnownFileType = sourcecode.c.h; path = EZAudioPlot.h; sourceTree = "<group>"; };
		C40C41FC1C40E5C2009D870B /* EZAudioPlot.m */ = {isa = PBXFileReference; fileEncoding = 4; lastKnownFileType = sourcecode.c.objc; path = EZAudioPlot.m; sourceTree = "<group>"; };
		C40C41FD1C40E5C2009D870B /* EZAudioPlotGL.h */ = {isa = PBXFileReference; fileEncoding = 4; lastKnownFileType = sourcecode.c.h; path = EZAudioPlotGL.h; sourceTree = "<group>"; };
		C40C41FE1C40E5C2009D870B /* EZAudioPlotGL.m */ = {isa = PBXFileReference; fileEncoding = 4; lastKnownFileType = sourcecode.c.objc; path = EZAudioPlotGL.m; sourceTree = "<group>"; };
		C40C41FF1C40E5C2009D870B /* EZAudioUtilities.h */ = {isa = PBXFileReference; fileEncoding = 4; lastKnownFileType = sourcecode.c.h; path = EZAudioUtilities.h; sourceTree = "<group>"; };
		C40C42001C40E5C2009D870B /* EZAudioUtilities.m */ = {isa = PBXFileReference; fileEncoding = 4; lastKnownFileType = sourcecode.c.objc; path = EZAudioUtilities.m; sourceTree = "<group>"; };
		C40C42011C40E5C2009D870B /* EZMicrophone.h */ = {isa = PBXFileReference; fileEncoding = 4; lastKnownFileType = sourcecode.c.h; path = EZMicrophone.h; sourceTree = "<group>"; };
		C40C42021C40E5C2009D870B /* EZMicrophone.m */ = {isa = PBXFileReference; fileEncoding = 4; lastKnownFileType = sourcecode.c.objc; path = EZMicrophone.m; sourceTree = "<group>"; };
		C40C42031C40E5C2009D870B /* EZOutput.h */ = {isa = PBXFileReference; fileEncoding = 4; lastKnownFileType = sourcecode.c.h; path = EZOutput.h; sourceTree = "<group>"; };
		C40C42041C40E5C2009D870B /* EZOutput.m */ = {isa = PBXFileReference; fileEncoding = 4; lastKnownFileType = sourcecode.c.objc; path = EZOutput.m; sourceTree = "<group>"; };
		C40C42051C40E5C2009D870B /* EZPlot.h */ = {isa = PBXFileReference; fileEncoding = 4; lastKnownFileType = sourcecode.c.h; path = EZPlot.h; sourceTree = "<group>"; };
		C40C42061C40E5C2009D870B /* EZPlot.m */ = {isa = PBXFileReference; fileEncoding = 4; lastKnownFileType = sourcecode.c.objc; path = EZPlot.m; sourceTree = "<group>"; };
		C40C42071C40E5C2009D870B /* EZRecorder.h */ = {isa = PBXFileReference; fileEncoding = 4; lastKnownFileType = sourcecode.c.h; path = EZRecorder.h; sourceTree = "<group>"; };
		C40C42081C40E5C2009D870B /* EZRecorder.m */ = {isa = PBXFileReference; fileEncoding = 4; lastKnownFileType = sourcecode.c.objc; path = EZRecorder.m; sourceTree = "<group>"; };
		C40C420C1C40E5C2009D870B /* AKTester.swift */ = {isa = PBXFileReference; fileEncoding = 4; lastKnownFileType = sourcecode.swift; path = AKTester.swift; sourceTree = "<group>"; };
		C40C420D1C40E5C2009D870B /* AKTesterAudioUnit.h */ = {isa = PBXFileReference; fileEncoding = 4; lastKnownFileType = sourcecode.c.h; path = AKTesterAudioUnit.h; sourceTree = "<group>"; };
		C40C420E1C40E5C2009D870B /* AKTesterAudioUnit.mm */ = {isa = PBXFileReference; fileEncoding = 4; lastKnownFileType = sourcecode.cpp.objcpp; path = AKTesterAudioUnit.mm; sourceTree = "<group>"; };
		C40C420F1C40E5C2009D870B /* AKTesterDSPKernel.hpp */ = {isa = PBXFileReference; fileEncoding = 4; lastKnownFileType = sourcecode.cpp.h; path = AKTesterDSPKernel.hpp; sourceTree = "<group>"; };
		C40C427F1C41BF00009D870B /* AKPluckedString.swift */ = {isa = PBXFileReference; fileEncoding = 4; lastKnownFileType = sourcecode.swift; path = AKPluckedString.swift; sourceTree = "<group>"; };
		C40C429B1C41CB7D009D870B /* AKDrip.swift */ = {isa = PBXFileReference; fileEncoding = 4; lastKnownFileType = sourcecode.swift; path = AKDrip.swift; sourceTree = "<group>"; };
		C40C429C1C41CB7D009D870B /* AKDripAudioUnit.h */ = {isa = PBXFileReference; fileEncoding = 4; lastKnownFileType = sourcecode.c.h; path = AKDripAudioUnit.h; sourceTree = "<group>"; };
		C40C429D1C41CB7D009D870B /* AKDripAudioUnit.mm */ = {isa = PBXFileReference; fileEncoding = 4; lastKnownFileType = sourcecode.cpp.objcpp; path = AKDripAudioUnit.mm; sourceTree = "<group>"; };
		C40C429E1C41CB7D009D870B /* AKDripDSPKernel.hpp */ = {isa = PBXFileReference; fileEncoding = 4; lastKnownFileType = sourcecode.cpp.h; path = AKDripDSPKernel.hpp; sourceTree = "<group>"; };
		C4146D491F3E4795001AAE11 /* AKDynaRageCompressor.swift */ = {isa = PBXFileReference; lastKnownFileType = sourcecode.swift; path = AKDynaRageCompressor.swift; sourceTree = "<group>"; };
		C4146D4A1F3E4795001AAE11 /* AKDynaRageCompressorAudioUnit.h */ = {isa = PBXFileReference; lastKnownFileType = sourcecode.c.h; path = AKDynaRageCompressorAudioUnit.h; sourceTree = "<group>"; };
		C4146D4B1F3E4795001AAE11 /* AKDynaRageCompressorAudioUnit.mm */ = {isa = PBXFileReference; lastKnownFileType = sourcecode.cpp.objcpp; path = AKDynaRageCompressorAudioUnit.mm; sourceTree = "<group>"; };
		C4146D4C1F3E4795001AAE11 /* AKDynaRageCompressorDSPKernel.hpp */ = {isa = PBXFileReference; lastKnownFileType = sourcecode.cpp.h; path = AKDynaRageCompressorDSPKernel.hpp; sourceTree = "<group>"; };
		C4146D4F1F3E47AA001AAE11 /* AKRhinoGuitarProcessor.swift */ = {isa = PBXFileReference; lastKnownFileType = sourcecode.swift; path = AKRhinoGuitarProcessor.swift; sourceTree = "<group>"; };
		C4146D501F3E47AA001AAE11 /* AKRhinoGuitarProcessorAudioUnit.h */ = {isa = PBXFileReference; lastKnownFileType = sourcecode.c.h; path = AKRhinoGuitarProcessorAudioUnit.h; sourceTree = "<group>"; };
		C4146D511F3E47AA001AAE11 /* AKRhinoGuitarProcessorAudioUnit.mm */ = {isa = PBXFileReference; lastKnownFileType = sourcecode.cpp.objcpp; path = AKRhinoGuitarProcessorAudioUnit.mm; sourceTree = "<group>"; };
		C4146D521F3E47AA001AAE11 /* AKRhinoGuitarProcessorDSPKernel.hpp */ = {isa = PBXFileReference; lastKnownFileType = sourcecode.cpp.h; path = AKRhinoGuitarProcessorDSPKernel.hpp; sourceTree = "<group>"; };
		C4146DAD1F3E4821001AAE11 /* Array.h */ = {isa = PBXFileReference; lastKnownFileType = sourcecode.c.h; path = Array.h; sourceTree = "<group>"; };
		C4146DAE1F3E4821001AAE11 /* Array.hpp */ = {isa = PBXFileReference; lastKnownFileType = sourcecode.cpp.h; path = Array.hpp; sourceTree = "<group>"; };
		C4146DAF1F3E4821001AAE11 /* CombFilter.cpp */ = {isa = PBXFileReference; lastKnownFileType = sourcecode.cpp.cpp; path = CombFilter.cpp; sourceTree = "<group>"; };
		C4146DB01F3E4821001AAE11 /* CombFilter.h */ = {isa = PBXFileReference; lastKnownFileType = sourcecode.c.h; path = CombFilter.h; sourceTree = "<group>"; };
		C4146DB11F3E4821001AAE11 /* Compressor.cpp */ = {isa = PBXFileReference; lastKnownFileType = sourcecode.cpp.cpp; path = Compressor.cpp; sourceTree = "<group>"; };
		C4146DB21F3E4821001AAE11 /* Compressor.h */ = {isa = PBXFileReference; lastKnownFileType = sourcecode.c.h; path = Compressor.h; sourceTree = "<group>"; };
		C4146DB31F3E4821001AAE11 /* def.h */ = {isa = PBXFileReference; lastKnownFileType = sourcecode.c.h; path = def.h; sourceTree = "<group>"; };
		C4146DB41F3E4821001AAE11 /* Delay.cpp */ = {isa = PBXFileReference; lastKnownFileType = sourcecode.cpp.cpp; path = Delay.cpp; sourceTree = "<group>"; };
		C4146DB51F3E4821001AAE11 /* Delay.h */ = {isa = PBXFileReference; lastKnownFileType = sourcecode.c.h; path = Delay.h; sourceTree = "<group>"; };
		C4146DB61F3E4821001AAE11 /* DelayAPF.cpp */ = {isa = PBXFileReference; lastKnownFileType = sourcecode.cpp.cpp; path = DelayAPF.cpp; sourceTree = "<group>"; };
		C4146DB71F3E4821001AAE11 /* DelayAPF.h */ = {isa = PBXFileReference; lastKnownFileType = sourcecode.c.h; path = DelayAPF.h; sourceTree = "<group>"; };
		C4146DB81F3E4821001AAE11 /* DynArray.h */ = {isa = PBXFileReference; lastKnownFileType = sourcecode.c.h; path = DynArray.h; sourceTree = "<group>"; };
		C4146DB91F3E4821001AAE11 /* DynArray.hpp */ = {isa = PBXFileReference; lastKnownFileType = sourcecode.cpp.h; path = DynArray.hpp; sourceTree = "<group>"; };
		C4146DBA1F3E4821001AAE11 /* Equalisator.cpp */ = {isa = PBXFileReference; lastKnownFileType = sourcecode.cpp.cpp; path = Equalisator.cpp; sourceTree = "<group>"; };
		C4146DBB1F3E4821001AAE11 /* Equalisator.h */ = {isa = PBXFileReference; lastKnownFileType = sourcecode.c.h; path = Equalisator.h; sourceTree = "<group>"; };
		C4146DBC1F3E4821001AAE11 /* FFTReal.h */ = {isa = PBXFileReference; lastKnownFileType = sourcecode.c.h; path = FFTReal.h; sourceTree = "<group>"; };
		C4146DBD1F3E4821001AAE11 /* FFTReal.hpp */ = {isa = PBXFileReference; lastKnownFileType = sourcecode.cpp.h; path = FFTReal.hpp; sourceTree = "<group>"; };
		C4146DBE1F3E4821001AAE11 /* FFTRealFixLen.h */ = {isa = PBXFileReference; lastKnownFileType = sourcecode.c.h; path = FFTRealFixLen.h; sourceTree = "<group>"; };
		C4146DBF1F3E4821001AAE11 /* FFTRealFixLen.hpp */ = {isa = PBXFileReference; lastKnownFileType = sourcecode.cpp.h; path = FFTRealFixLen.hpp; sourceTree = "<group>"; };
		C4146DC01F3E4821001AAE11 /* FFTRealFixLenParam.h */ = {isa = PBXFileReference; lastKnownFileType = sourcecode.c.h; path = FFTRealFixLenParam.h; sourceTree = "<group>"; };
		C4146DC11F3E4821001AAE11 /* FFTRealPassDirect.h */ = {isa = PBXFileReference; lastKnownFileType = sourcecode.c.h; path = FFTRealPassDirect.h; sourceTree = "<group>"; };
		C4146DC21F3E4821001AAE11 /* FFTRealPassDirect.hpp */ = {isa = PBXFileReference; lastKnownFileType = sourcecode.cpp.h; path = FFTRealPassDirect.hpp; sourceTree = "<group>"; };
		C4146DC31F3E4821001AAE11 /* FFTRealPassInverse.h */ = {isa = PBXFileReference; lastKnownFileType = sourcecode.c.h; path = FFTRealPassInverse.h; sourceTree = "<group>"; };
		C4146DC41F3E4821001AAE11 /* FFTRealPassInverse.hpp */ = {isa = PBXFileReference; lastKnownFileType = sourcecode.cpp.h; path = FFTRealPassInverse.hpp; sourceTree = "<group>"; };
		C4146DC51F3E4821001AAE11 /* FFTRealSelect.h */ = {isa = PBXFileReference; lastKnownFileType = sourcecode.c.h; path = FFTRealSelect.h; sourceTree = "<group>"; };
		C4146DC61F3E4821001AAE11 /* FFTRealSelect.hpp */ = {isa = PBXFileReference; lastKnownFileType = sourcecode.cpp.h; path = FFTRealSelect.hpp; sourceTree = "<group>"; };
		C4146DC71F3E4821001AAE11 /* FFTRealUseTrigo.h */ = {isa = PBXFileReference; lastKnownFileType = sourcecode.c.h; path = FFTRealUseTrigo.h; sourceTree = "<group>"; };
		C4146DC81F3E4821001AAE11 /* FFTRealUseTrigo.hpp */ = {isa = PBXFileReference; lastKnownFileType = sourcecode.cpp.h; path = FFTRealUseTrigo.hpp; sourceTree = "<group>"; };
		C4146DC91F3E4821001AAE11 /* Filter.cpp */ = {isa = PBXFileReference; lastKnownFileType = sourcecode.cpp.cpp; path = Filter.cpp; sourceTree = "<group>"; };
		C4146DCA1F3E4821001AAE11 /* Filter.h */ = {isa = PBXFileReference; lastKnownFileType = sourcecode.c.h; path = Filter.h; sourceTree = "<group>"; };
		C4146DCB1F3E4821001AAE11 /* LPFCombFilter.cpp */ = {isa = PBXFileReference; lastKnownFileType = sourcecode.cpp.cpp; path = LPFCombFilter.cpp; sourceTree = "<group>"; };
		C4146DCC1F3E4821001AAE11 /* LPFCombFilter.h */ = {isa = PBXFileReference; lastKnownFileType = sourcecode.c.h; path = LPFCombFilter.h; sourceTree = "<group>"; };
		C4146DCD1F3E4821001AAE11 /* OnePoleLPF.cpp */ = {isa = PBXFileReference; lastKnownFileType = sourcecode.cpp.cpp; path = OnePoleLPF.cpp; sourceTree = "<group>"; };
		C4146DCE1F3E4821001AAE11 /* OnePoleLPF.h */ = {isa = PBXFileReference; lastKnownFileType = sourcecode.c.h; path = OnePoleLPF.h; sourceTree = "<group>"; };
		C4146DCF1F3E4821001AAE11 /* OscSinCos.h */ = {isa = PBXFileReference; lastKnownFileType = sourcecode.c.h; path = OscSinCos.h; sourceTree = "<group>"; };
		C4146DD01F3E4821001AAE11 /* OscSinCos.hpp */ = {isa = PBXFileReference; lastKnownFileType = sourcecode.cpp.h; path = OscSinCos.hpp; sourceTree = "<group>"; };
		C4146DD11F3E4821001AAE11 /* pluginconstants.h */ = {isa = PBXFileReference; lastKnownFileType = sourcecode.c.h; path = pluginconstants.h; sourceTree = "<group>"; };
		C4146DD21F3E4821001AAE11 /* pluginobjects.cpp */ = {isa = PBXFileReference; lastKnownFileType = sourcecode.cpp.cpp; path = pluginobjects.cpp; sourceTree = "<group>"; };
		C4146DD31F3E4821001AAE11 /* RageProcessor.cpp */ = {isa = PBXFileReference; lastKnownFileType = sourcecode.cpp.cpp; path = RageProcessor.cpp; sourceTree = "<group>"; };
		C4146DD41F3E4821001AAE11 /* RageProcessor.h */ = {isa = PBXFileReference; lastKnownFileType = sourcecode.c.h; path = RageProcessor.h; sourceTree = "<group>"; };
		C424EC121FB4544E0091C46C /* AKChowningReverbDSP.hpp */ = {isa = PBXFileReference; fileEncoding = 4; lastKnownFileType = sourcecode.cpp.h; path = AKChowningReverbDSP.hpp; sourceTree = "<group>"; };
		C428590B1E90B7C3009B737D /* AKZitaReverb.swift */ = {isa = PBXFileReference; fileEncoding = 4; lastKnownFileType = sourcecode.swift; path = AKZitaReverb.swift; sourceTree = "<group>"; };
		C428591D1E90B80A009B737D /* AKDynamicRangeCompressor.swift */ = {isa = PBXFileReference; fileEncoding = 4; lastKnownFileType = sourcecode.swift; path = AKDynamicRangeCompressor.swift; sourceTree = "<group>"; };
		C42899BD1D55B3A300B941B5 /* peaklim.c */ = {isa = PBXFileReference; fileEncoding = 4; lastKnownFileType = sourcecode.c.c; path = peaklim.c; sourceTree = "<group>"; };
		C42899BF1D55B3AA00B941B5 /* nsmp.c */ = {isa = PBXFileReference; fileEncoding = 4; lastKnownFileType = sourcecode.c.c; path = nsmp.c; sourceTree = "<group>"; };
		C42899C11D55B3B800B941B5 /* tgate.c */ = {isa = PBXFileReference; fileEncoding = 4; lastKnownFileType = sourcecode.c.c; path = tgate.c; sourceTree = "<group>"; };
		C42AE0051C2DF681000CEED2 /* AKOutputWaveformPlot.swift */ = {isa = PBXFileReference; fileEncoding = 4; lastKnownFileType = sourcecode.swift; path = AKOutputWaveformPlot.swift; sourceTree = "<group>"; };
		C42AE0061C2DF681000CEED2 /* AKRollingOutputPlot.swift */ = {isa = PBXFileReference; fileEncoding = 4; lastKnownFileType = sourcecode.swift; path = AKRollingOutputPlot.swift; sourceTree = "<group>"; };
		C42BF6CD1CE80E9800155BE7 /* Numeric.swift */ = {isa = PBXFileReference; fileEncoding = 4; lastKnownFileType = sourcecode.swift; path = Numeric.swift; sourceTree = "<group>"; };
		C42FFBBB1C3D039C00823BD4 /* AKBalancer.swift */ = {isa = PBXFileReference; fileEncoding = 4; lastKnownFileType = sourcecode.swift; path = AKBalancer.swift; sourceTree = "<group>"; };
		C42FFBBC1C3D039C00823BD4 /* AKBalancerAudioUnit.h */ = {isa = PBXFileReference; fileEncoding = 4; lastKnownFileType = sourcecode.c.h; path = AKBalancerAudioUnit.h; sourceTree = "<group>"; };
		C42FFBBD1C3D039C00823BD4 /* AKBalancerAudioUnit.mm */ = {isa = PBXFileReference; fileEncoding = 4; lastKnownFileType = sourcecode.cpp.objcpp; path = AKBalancerAudioUnit.mm; sourceTree = "<group>"; };
		C42FFBBE1C3D039C00823BD4 /* AKBalancerDSPKernel.hpp */ = {isa = PBXFileReference; fileEncoding = 4; lastKnownFileType = sourcecode.cpp.h; path = AKBalancerDSPKernel.hpp; sourceTree = "<group>"; };
		C42FFBC01C3D039C00823BD4 /* AKBooster.swift */ = {isa = PBXFileReference; fileEncoding = 4; lastKnownFileType = sourcecode.swift; path = AKBooster.swift; sourceTree = "<group>"; xcLanguageSpecificationIdentifier = xcode.lang.swift; };
		C42FFBC51C3D039C00823BD4 /* AKDryWetMixer.swift */ = {isa = PBXFileReference; fileEncoding = 4; lastKnownFileType = sourcecode.swift; path = AKDryWetMixer.swift; sourceTree = "<group>"; };
		C42FFBCA1C3D039C00823BD4 /* AKPanner.swift */ = {isa = PBXFileReference; fileEncoding = 4; lastKnownFileType = sourcecode.swift; path = AKPanner.swift; sourceTree = "<group>"; };
		C43323201FE05FC700330AEC /* AKTimeline.h */ = {isa = PBXFileReference; fileEncoding = 4; lastKnownFileType = sourcecode.c.h; path = AKTimeline.h; sourceTree = "<group>"; };
		C43323211FE05FC700330AEC /* AKTimeline.c */ = {isa = PBXFileReference; fileEncoding = 4; lastKnownFileType = sourcecode.c.c; path = AKTimeline.c; sourceTree = "<group>"; };
		C43323231FE05FC700330AEC /* TPCircularBuffer+Unit.c */ = {isa = PBXFileReference; fileEncoding = 4; lastKnownFileType = sourcecode.c.c; path = "TPCircularBuffer+Unit.c"; sourceTree = "<group>"; };
		C43323241FE05FC700330AEC /* TPCircularBuffer.h */ = {isa = PBXFileReference; fileEncoding = 4; lastKnownFileType = sourcecode.c.h; path = TPCircularBuffer.h; sourceTree = "<group>"; };
		C43323251FE05FC700330AEC /* TPCircularBuffer+AudioBufferList.c */ = {isa = PBXFileReference; fileEncoding = 4; lastKnownFileType = sourcecode.c.c; path = "TPCircularBuffer+AudioBufferList.c"; sourceTree = "<group>"; };
		C43323261FE05FC700330AEC /* TPCircularBuffer.c */ = {isa = PBXFileReference; fileEncoding = 4; lastKnownFileType = sourcecode.c.c; path = TPCircularBuffer.c; sourceTree = "<group>"; };
		C43323271FE05FC700330AEC /* TPCircularBuffer+Unit.h */ = {isa = PBXFileReference; fileEncoding = 4; lastKnownFileType = sourcecode.c.h; path = "TPCircularBuffer+Unit.h"; sourceTree = "<group>"; };
		C43323281FE05FC700330AEC /* TPCircularBuffer+AudioBufferList.h */ = {isa = PBXFileReference; fileEncoding = 4; lastKnownFileType = sourcecode.c.h; path = "TPCircularBuffer+AudioBufferList.h"; sourceTree = "<group>"; };
		C4362F131C2F5FCD00D17352 /* reverberateWithCostello.swift */ = {isa = PBXFileReference; fileEncoding = 4; lastKnownFileType = sourcecode.swift; path = reverberateWithCostello.swift; sourceTree = "<group>"; };
		C4362F151C2F5FD500D17352 /* variableDelay.swift */ = {isa = PBXFileReference; fileEncoding = 4; lastKnownFileType = sourcecode.swift; path = variableDelay.swift; sourceTree = "<group>"; };
		C43ABDED1E5BCD0400165053 /* clock.c */ = {isa = PBXFileReference; fileEncoding = 4; lastKnownFileType = sourcecode.c.c; path = clock.c; sourceTree = "<group>"; };
		C43ABDEF1E5BCD0C00165053 /* diode.c */ = {isa = PBXFileReference; fileEncoding = 4; lastKnownFileType = sourcecode.c.c; path = diode.c; sourceTree = "<group>"; };
		C43ABDF11E5BCD1B00165053 /* saturator.c */ = {isa = PBXFileReference; fileEncoding = 4; lastKnownFileType = sourcecode.c.c; path = saturator.c; sourceTree = "<group>"; };
		C43ABDF31E5BCD2600165053 /* ftmap.c */ = {isa = PBXFileReference; fileEncoding = 4; lastKnownFileType = sourcecode.c.c; path = ftmap.c; sourceTree = "<group>"; };
		C43ABDF51E5BCD3600165053 /* changed.c */ = {isa = PBXFileReference; fileEncoding = 4; lastKnownFileType = sourcecode.c.c; path = changed.c; sourceTree = "<group>"; };
		C43ABDF71E5BCD3A00165053 /* clock.c */ = {isa = PBXFileReference; fileEncoding = 4; lastKnownFileType = sourcecode.c.c; path = clock.c; sourceTree = "<group>"; };
		C43ABDF91E5BCD4200165053 /* diode.c */ = {isa = PBXFileReference; fileEncoding = 4; lastKnownFileType = sourcecode.c.c; path = diode.c; sourceTree = "<group>"; };
		C43ABDFB1E5BCD4D00165053 /* saturator.c */ = {isa = PBXFileReference; fileEncoding = 4; lastKnownFileType = sourcecode.c.c; path = saturator.c; sourceTree = "<group>"; };
		C43E429F1D066DD30066BF7A /* AK3DPanner.swift */ = {isa = PBXFileReference; fileEncoding = 4; lastKnownFileType = sourcecode.swift; path = AK3DPanner.swift; sourceTree = "<group>"; };
		C43FF29A1CBDA00600B3C05A /* AKFMOscillatorPresets.swift */ = {isa = PBXFileReference; fileEncoding = 4; lastKnownFileType = sourcecode.swift; path = AKFMOscillatorPresets.swift; sourceTree = "<group>"; };
		C44EA25E201870EB0072399F /* README.md */ = {isa = PBXFileReference; fileEncoding = 4; lastKnownFileType = net.daringfireball.markdown; path = README.md; sourceTree = "<group>"; };
		C44EA260201870EB0072399F /* SDModulatedDelayStuff.hpp */ = {isa = PBXFileReference; fileEncoding = 4; lastKnownFileType = sourcecode.cpp.h; path = SDModulatedDelayStuff.hpp; sourceTree = "<group>"; };
		C44EA261201870EB0072399F /* SDModulatedDelayDSPKernel.hpp */ = {isa = PBXFileReference; fileEncoding = 4; lastKnownFileType = sourcecode.cpp.h; path = SDModulatedDelayDSPKernel.hpp; sourceTree = "<group>"; };
		C44EA263201870EB0072399F /* AKFlanger.swift */ = {isa = PBXFileReference; fileEncoding = 4; lastKnownFileType = sourcecode.swift; path = AKFlanger.swift; sourceTree = "<group>"; };
		C44EA264201870EB0072399F /* AKFlangerAudioUnit.mm */ = {isa = PBXFileReference; fileEncoding = 4; lastKnownFileType = sourcecode.cpp.objcpp; path = AKFlangerAudioUnit.mm; sourceTree = "<group>"; };
		C44EA265201870EB0072399F /* AKFlangerAudioUnit.h */ = {isa = PBXFileReference; fileEncoding = 4; lastKnownFileType = sourcecode.c.h; path = AKFlangerAudioUnit.h; sourceTree = "<group>"; };
		C44EA267201870EB0072399F /* AKPhaserDSP.hpp */ = {isa = PBXFileReference; fileEncoding = 4; lastKnownFileType = sourcecode.cpp.h; path = AKPhaserDSP.hpp; sourceTree = "<group>"; };
		C44EA269201870EB0072399F /* AKPhaserAudioUnit.swift */ = {isa = PBXFileReference; fileEncoding = 4; lastKnownFileType = sourcecode.swift; path = AKPhaserAudioUnit.swift; sourceTree = "<group>"; };
		C44EA26A201870EB0072399F /* AKPhaser.swift */ = {isa = PBXFileReference; fileEncoding = 4; lastKnownFileType = sourcecode.swift; path = AKPhaser.swift; sourceTree = "<group>"; };
		C44EA26C201870EB0072399F /* AKChorus.swift */ = {isa = PBXFileReference; fileEncoding = 4; lastKnownFileType = sourcecode.swift; path = AKChorus.swift; sourceTree = "<group>"; };
		C44EA26D201870EB0072399F /* AKChorusAudioUnit.mm */ = {isa = PBXFileReference; fileEncoding = 4; lastKnownFileType = sourcecode.cpp.objcpp; path = AKChorusAudioUnit.mm; sourceTree = "<group>"; };
		C44EA26E201870EB0072399F /* AKChorusAudioUnit.h */ = {isa = PBXFileReference; fileEncoding = 4; lastKnownFileType = sourcecode.c.h; path = AKChorusAudioUnit.h; sourceTree = "<group>"; };
		C45210681E7D0884007C38FE /* AKCustomUgen.swift */ = {isa = PBXFileReference; fileEncoding = 4; lastKnownFileType = sourcecode.swift; path = AKCustomUgen.swift; sourceTree = "<group>"; };
		C45210691E7D0884007C38FE /* AKCustomUgenFunction.h */ = {isa = PBXFileReference; fileEncoding = 4; lastKnownFileType = sourcecode.c.h; path = AKCustomUgenFunction.h; sourceTree = "<group>"; };
		C452106A1E7D0884007C38FE /* AKCustomUgenInfo.h */ = {isa = PBXFileReference; fileEncoding = 4; lastKnownFileType = sourcecode.c.h; path = AKCustomUgenInfo.h; sourceTree = "<group>"; };
		C452106B1E7D0884007C38FE /* AKSporthStack+Internal.h */ = {isa = PBXFileReference; fileEncoding = 4; lastKnownFileType = sourcecode.c.h; path = "AKSporthStack+Internal.h"; sourceTree = "<group>"; };
		C452106C1E7D0884007C38FE /* AKSporthStack.h */ = {isa = PBXFileReference; fileEncoding = 4; lastKnownFileType = sourcecode.c.h; path = AKSporthStack.h; sourceTree = "<group>"; };
		C452106D1E7D0884007C38FE /* AKSporthStack.mm */ = {isa = PBXFileReference; fileEncoding = 4; lastKnownFileType = sourcecode.cpp.objcpp; path = AKSporthStack.mm; sourceTree = "<group>"; };
		C45231061DCDC23B00A4F0DC /* count.swift */ = {isa = PBXFileReference; fileEncoding = 4; lastKnownFileType = sourcecode.swift; path = count.swift; sourceTree = "<group>"; };
		C45231071DCDC23B00A4F0DC /* increment.swift */ = {isa = PBXFileReference; fileEncoding = 4; lastKnownFileType = sourcecode.swift; path = increment.swift; sourceTree = "<group>"; };
		C45231081DCDC23B00A4F0DC /* save.swift */ = {isa = PBXFileReference; fileEncoding = 4; lastKnownFileType = sourcecode.swift; path = save.swift; sourceTree = "<group>"; };
		C45380971C3A5CBD00A51738 /* AKAmplitudeTracker.swift */ = {isa = PBXFileReference; fileEncoding = 4; lastKnownFileType = sourcecode.swift; path = AKAmplitudeTracker.swift; sourceTree = "<group>"; };
		C45380981C3A5CBD00A51738 /* AKAmplitudeTrackerAudioUnit.h */ = {isa = PBXFileReference; fileEncoding = 4; lastKnownFileType = sourcecode.c.h; path = AKAmplitudeTrackerAudioUnit.h; sourceTree = "<group>"; };
		C45380991C3A5CBD00A51738 /* AKAmplitudeTrackerAudioUnit.mm */ = {isa = PBXFileReference; fileEncoding = 4; lastKnownFileType = sourcecode.cpp.objcpp; path = AKAmplitudeTrackerAudioUnit.mm; sourceTree = "<group>"; };
		C453809A1C3A5CBD00A51738 /* AKAmplitudeTrackerDSPKernel.hpp */ = {isa = PBXFileReference; fileEncoding = 4; lastKnownFileType = sourcecode.cpp.h; path = AKAmplitudeTrackerDSPKernel.hpp; sourceTree = "<group>"; };
		C453809E1C3A5CBD00A51738 /* AKFrequencyTracker.swift */ = {isa = PBXFileReference; fileEncoding = 4; lastKnownFileType = sourcecode.swift; path = AKFrequencyTracker.swift; sourceTree = "<group>"; };
		C453809F1C3A5CBD00A51738 /* AKFrequencyTrackerAudioUnit.h */ = {isa = PBXFileReference; fileEncoding = 4; lastKnownFileType = sourcecode.c.h; path = AKFrequencyTrackerAudioUnit.h; sourceTree = "<group>"; };
		C45380A01C3A5CBD00A51738 /* AKFrequencyTrackerAudioUnit.mm */ = {isa = PBXFileReference; fileEncoding = 4; lastKnownFileType = sourcecode.cpp.objcpp; path = AKFrequencyTrackerAudioUnit.mm; sourceTree = "<group>"; };
		C45380A11C3A5CBD00A51738 /* AKFrequencyTrackerDSPKernel.hpp */ = {isa = PBXFileReference; fileEncoding = 4; lastKnownFileType = sourcecode.cpp.h; path = AKFrequencyTrackerDSPKernel.hpp; sourceTree = "<group>"; };
		C45380A41C3A5CBD00A51738 /* AKOperationEffect.swift */ = {isa = PBXFileReference; fileEncoding = 4; lastKnownFileType = sourcecode.swift; path = AKOperationEffect.swift; sourceTree = "<group>"; xcLanguageSpecificationIdentifier = xcode.lang.swift; };
		C45380A51C3A5CBD00A51738 /* AKOperationEffectAudioUnit.h */ = {isa = PBXFileReference; fileEncoding = 4; lastKnownFileType = sourcecode.c.h; path = AKOperationEffectAudioUnit.h; sourceTree = "<group>"; };
		C45380A61C3A5CBD00A51738 /* AKOperationEffectAudioUnit.mm */ = {isa = PBXFileReference; fileEncoding = 4; lastKnownFileType = sourcecode.cpp.objcpp; path = AKOperationEffectAudioUnit.mm; sourceTree = "<group>"; };
		C45380A71C3A5CBD00A51738 /* AKOperationEffectDSPKernel.hpp */ = {isa = PBXFileReference; fileEncoding = 4; lastKnownFileType = sourcecode.cpp.h; path = AKOperationEffectDSPKernel.hpp; sourceTree = "<group>"; };
		C45380AA1C3A5CBD00A51738 /* AKDelay.swift */ = {isa = PBXFileReference; fileEncoding = 4; lastKnownFileType = sourcecode.swift; path = AKDelay.swift; sourceTree = "<group>"; };
		C45380AC1C3A5CBD00A51738 /* AKVariableDelay.swift */ = {isa = PBXFileReference; fileEncoding = 4; lastKnownFileType = sourcecode.swift; path = AKVariableDelay.swift; sourceTree = "<group>"; };
		C45380B21C3A5CBD00A51738 /* AKBitCrusher.swift */ = {isa = PBXFileReference; fileEncoding = 4; lastKnownFileType = sourcecode.swift; path = AKBitCrusher.swift; sourceTree = "<group>"; };
		C45380B71C3A5CBD00A51738 /* AKClipper.swift */ = {isa = PBXFileReference; fileEncoding = 4; lastKnownFileType = sourcecode.swift; path = AKClipper.swift; sourceTree = "<group>"; };
		C45380BC1C3A5CBD00A51738 /* AKDistortion.swift */ = {isa = PBXFileReference; fileEncoding = 4; lastKnownFileType = sourcecode.swift; path = AKDistortion.swift; sourceTree = "<group>"; };
		C45380BE1C3A5CBD00A51738 /* AKDecimator.swift */ = {isa = PBXFileReference; fileEncoding = 4; lastKnownFileType = sourcecode.swift; path = AKDecimator.swift; sourceTree = "<group>"; };
		C45380C01C3A5CBD00A51738 /* AKRingModulator.swift */ = {isa = PBXFileReference; fileEncoding = 4; lastKnownFileType = sourcecode.swift; path = AKRingModulator.swift; sourceTree = "<group>"; };
		C45380C21C3A5CBD00A51738 /* AKTanhDistortion.swift */ = {isa = PBXFileReference; fileEncoding = 4; lastKnownFileType = sourcecode.swift; path = AKTanhDistortion.swift; sourceTree = "<group>"; };
		C45380C81C3A5CBD00A51738 /* AKDynamicsProcessor.swift */ = {isa = PBXFileReference; fileEncoding = 4; lastKnownFileType = sourcecode.swift; path = AKDynamicsProcessor.swift; sourceTree = "<group>"; };
		C45380CA1C3A5CBD00A51738 /* AKPeakLimiter.swift */ = {isa = PBXFileReference; fileEncoding = 4; lastKnownFileType = sourcecode.swift; path = AKPeakLimiter.swift; sourceTree = "<group>"; };
		C45380CD1C3A5CBD00A51738 /* AKAutoWah.swift */ = {isa = PBXFileReference; fileEncoding = 4; lastKnownFileType = sourcecode.swift; path = AKAutoWah.swift; sourceTree = "<group>"; };
		C45380D21C3A5CBD00A51738 /* AKBandPassButterworthFilter.swift */ = {isa = PBXFileReference; fileEncoding = 4; lastKnownFileType = sourcecode.swift; path = AKBandPassButterworthFilter.swift; sourceTree = "<group>"; };
		C45380D91C3A5CBD00A51738 /* AKBandRejectButterworthFilter.swift */ = {isa = PBXFileReference; fileEncoding = 4; lastKnownFileType = sourcecode.swift; path = AKBandRejectButterworthFilter.swift; sourceTree = "<group>"; };
		C45380E31C3A5CBD00A51738 /* AKDCBlock.swift */ = {isa = PBXFileReference; fileEncoding = 4; lastKnownFileType = sourcecode.swift; path = AKDCBlock.swift; sourceTree = "<group>"; };
		C45380E81C3A5CBD00A51738 /* AKEqualizerFilter.swift */ = {isa = PBXFileReference; fileEncoding = 4; lastKnownFileType = sourcecode.swift; path = AKEqualizerFilter.swift; sourceTree = "<group>"; };
		C45380ED1C3A5CBD00A51738 /* AKFormantFilter.swift */ = {isa = PBXFileReference; fileEncoding = 4; lastKnownFileType = sourcecode.swift; path = AKFormantFilter.swift; sourceTree = "<group>"; };
		C45380F21C3A5CBD00A51738 /* AKHighPassButterworthFilter.swift */ = {isa = PBXFileReference; fileEncoding = 4; lastKnownFileType = sourcecode.swift; path = AKHighPassButterworthFilter.swift; sourceTree = "<group>"; };
		C45380F71C3A5CBD00A51738 /* AKHighPassFilter.swift */ = {isa = PBXFileReference; fileEncoding = 4; lastKnownFileType = sourcecode.swift; path = AKHighPassFilter.swift; sourceTree = "<group>"; };
		C45380F91C3A5CBD00A51738 /* AKHighShelfFilter.swift */ = {isa = PBXFileReference; fileEncoding = 4; lastKnownFileType = sourcecode.swift; path = AKHighShelfFilter.swift; sourceTree = "<group>"; };
		C45380FB1C3A5CBD00A51738 /* AKHighShelfParametricEqualizerFilter.swift */ = {isa = PBXFileReference; fileEncoding = 4; lastKnownFileType = sourcecode.swift; path = AKHighShelfParametricEqualizerFilter.swift; sourceTree = "<group>"; };
		C45381001C3A5CBD00A51738 /* AKLowPassButterworthFilter.swift */ = {isa = PBXFileReference; fileEncoding = 4; lastKnownFileType = sourcecode.swift; path = AKLowPassButterworthFilter.swift; sourceTree = "<group>"; };
		C45381051C3A5CBD00A51738 /* AKLowPassFilter.swift */ = {isa = PBXFileReference; fileEncoding = 4; lastKnownFileType = sourcecode.swift; path = AKLowPassFilter.swift; sourceTree = "<group>"; };
		C45381071C3A5CBD00A51738 /* AKLowShelfFilter.swift */ = {isa = PBXFileReference; fileEncoding = 4; lastKnownFileType = sourcecode.swift; path = AKLowShelfFilter.swift; sourceTree = "<group>"; };
		C45381091C3A5CBD00A51738 /* AKLowShelfParametricEqualizerFilter.swift */ = {isa = PBXFileReference; fileEncoding = 4; lastKnownFileType = sourcecode.swift; path = AKLowShelfParametricEqualizerFilter.swift; sourceTree = "<group>"; };
		C453810E1C3A5CBD00A51738 /* AKModalResonanceFilter.swift */ = {isa = PBXFileReference; fileEncoding = 4; lastKnownFileType = sourcecode.swift; path = AKModalResonanceFilter.swift; sourceTree = "<group>"; };
		C45381131C3A5CBD00A51738 /* AKMoogLadder.swift */ = {isa = PBXFileReference; fileEncoding = 4; lastKnownFileType = sourcecode.swift; path = AKMoogLadder.swift; sourceTree = "<group>"; };
		C453811A1C3A5CBD00A51738 /* AKPeakingParametricEqualizerFilter.swift */ = {isa = PBXFileReference; fileEncoding = 4; lastKnownFileType = sourcecode.swift; path = AKPeakingParametricEqualizerFilter.swift; sourceTree = "<group>"; };
		C453811F1C3A5CBD00A51738 /* AKRolandTB303Filter.swift */ = {isa = PBXFileReference; fileEncoding = 4; lastKnownFileType = sourcecode.swift; path = AKRolandTB303Filter.swift; sourceTree = "<group>"; };
		C45381241C3A5CBD00A51738 /* AKStringResonator.swift */ = {isa = PBXFileReference; fileEncoding = 4; lastKnownFileType = sourcecode.swift; path = AKStringResonator.swift; sourceTree = "<group>"; };
		C45381291C3A5CBD00A51738 /* AKThreePoleLowpassFilter.swift */ = {isa = PBXFileReference; fileEncoding = 4; lastKnownFileType = sourcecode.swift; path = AKThreePoleLowpassFilter.swift; sourceTree = "<group>"; };
		C453812E1C3A5CBD00A51738 /* AKToneComplementFilter.swift */ = {isa = PBXFileReference; fileEncoding = 4; lastKnownFileType = sourcecode.swift; path = AKToneComplementFilter.swift; sourceTree = "<group>"; };
		C45381331C3A5CBD00A51738 /* AKToneFilter.swift */ = {isa = PBXFileReference; fileEncoding = 4; lastKnownFileType = sourcecode.swift; path = AKToneFilter.swift; sourceTree = "<group>"; };
		C45381391C3A5CBD00A51738 /* AKReverb.swift */ = {isa = PBXFileReference; fileEncoding = 4; lastKnownFileType = sourcecode.swift; path = AKReverb.swift; sourceTree = "<group>"; };
		C453813A1C3A5CBD00A51738 /* AKReverb2.swift */ = {isa = PBXFileReference; fileEncoding = 4; lastKnownFileType = sourcecode.swift; path = AKReverb2.swift; sourceTree = "<group>"; };
		C453813C1C3A5CBD00A51738 /* AKChowningReverb.swift */ = {isa = PBXFileReference; fileEncoding = 4; lastKnownFileType = sourcecode.swift; path = AKChowningReverb.swift; sourceTree = "<group>"; };
		C45381411C3A5CBD00A51738 /* AKCostelloReverb.swift */ = {isa = PBXFileReference; fileEncoding = 4; lastKnownFileType = sourcecode.swift; path = AKCostelloReverb.swift; sourceTree = "<group>"; };
		C45381461C3A5CBD00A51738 /* AKFlatFrequencyResponseReverb.swift */ = {isa = PBXFileReference; fileEncoding = 4; lastKnownFileType = sourcecode.swift; path = AKFlatFrequencyResponseReverb.swift; sourceTree = "<group>"; };
		C453814D1C3A5CBD00A51738 /* AKOperationGenerator.swift */ = {isa = PBXFileReference; fileEncoding = 4; lastKnownFileType = sourcecode.swift; path = AKOperationGenerator.swift; sourceTree = "<group>"; };
		C453814E1C3A5CBD00A51738 /* AKOperationGeneratorAudioUnit.h */ = {isa = PBXFileReference; fileEncoding = 4; lastKnownFileType = sourcecode.c.h; path = AKOperationGeneratorAudioUnit.h; sourceTree = "<group>"; };
		C453814F1C3A5CBD00A51738 /* AKOperationGeneratorAudioUnit.mm */ = {isa = PBXFileReference; fileEncoding = 4; lastKnownFileType = sourcecode.cpp.objcpp; path = AKOperationGeneratorAudioUnit.mm; sourceTree = "<group>"; };
		C45381501C3A5CBD00A51738 /* AKOperationGeneratorDSPKernel.hpp */ = {isa = PBXFileReference; fileEncoding = 4; lastKnownFileType = sourcecode.cpp.h; path = AKOperationGeneratorDSPKernel.hpp; sourceTree = "<group>"; };
		C45381531C3A5CBD00A51738 /* AKPinkNoise.swift */ = {isa = PBXFileReference; fileEncoding = 4; lastKnownFileType = sourcecode.swift; path = AKPinkNoise.swift; sourceTree = "<group>"; };
		C45381581C3A5CBD00A51738 /* AKWhiteNoise.swift */ = {isa = PBXFileReference; fileEncoding = 4; lastKnownFileType = sourcecode.swift; path = AKWhiteNoise.swift; sourceTree = "<group>"; };
		C453815E1C3A5CBD00A51738 /* AKFMOscillator.swift */ = {isa = PBXFileReference; fileEncoding = 4; lastKnownFileType = sourcecode.swift; path = AKFMOscillator.swift; sourceTree = "<group>"; };
		C45381631C3A5CBD00A51738 /* AKOscillator.swift */ = {isa = PBXFileReference; fileEncoding = 4; lastKnownFileType = sourcecode.swift; path = AKOscillator.swift; sourceTree = "<group>"; };
		C45381821C3A5CBD00A51738 /* AKMixer.swift */ = {isa = PBXFileReference; fileEncoding = 4; lastKnownFileType = sourcecode.swift; path = AKMixer.swift; sourceTree = "<group>"; };
		C45464011C6978240087394B /* AKVariSpeed.swift */ = {isa = PBXFileReference; fileEncoding = 4; lastKnownFileType = sourcecode.swift; path = AKVariSpeed.swift; sourceTree = "<group>"; };
		C45B55741FC0C7C70068A2B7 /* talkbox.c */ = {isa = PBXFileReference; fileEncoding = 4; lastKnownFileType = sourcecode.c.c; path = talkbox.c; sourceTree = "<group>"; };
		C45F3F7A1ED157AB00A75143 /* AKSamplePlayer.swift */ = {isa = PBXFileReference; fileEncoding = 4; lastKnownFileType = sourcecode.swift; path = AKSamplePlayer.swift; sourceTree = "<group>"; };
		C45F3F7B1ED157AB00A75143 /* AKSamplePlayerAudioUnit.h */ = {isa = PBXFileReference; fileEncoding = 4; lastKnownFileType = sourcecode.c.h; path = AKSamplePlayerAudioUnit.h; sourceTree = "<group>"; };
		C45F3F7C1ED157AB00A75143 /* AKSamplePlayerAudioUnit.mm */ = {isa = PBXFileReference; fileEncoding = 4; lastKnownFileType = sourcecode.cpp.objcpp; path = AKSamplePlayerAudioUnit.mm; sourceTree = "<group>"; };
		C45F3F7D1ED157AB00A75143 /* AKSamplePlayerDSPKernel.hpp */ = {isa = PBXFileReference; fileEncoding = 4; lastKnownFileType = sourcecode.cpp.h; path = AKSamplePlayerDSPKernel.hpp; sourceTree = "<group>"; };
		C46402431DD99E8B005542E2 /* AKComponent.swift */ = {isa = PBXFileReference; fileEncoding = 4; lastKnownFileType = sourcecode.swift; path = AKComponent.swift; sourceTree = "<group>"; };
		C46615171EEA26670044A5FC /* voc.c */ = {isa = PBXFileReference; fileEncoding = 4; lastKnownFileType = sourcecode.c.c; path = voc.c; sourceTree = "<group>"; };
		C46615191EEA26890044A5FC /* voc.c */ = {isa = PBXFileReference; fileEncoding = 4; lastKnownFileType = sourcecode.c.c; path = voc.c; sourceTree = "<group>"; };
		C46615401EEA65370044A5FC /* AKVocalTract.swift */ = {isa = PBXFileReference; fileEncoding = 4; lastKnownFileType = sourcecode.swift; path = AKVocalTract.swift; sourceTree = "<group>"; };
		C46615491EEA654C0044A5FC /* growl.c */ = {isa = PBXFileReference; fileEncoding = 4; lastKnownFileType = sourcecode.c.c; path = growl.c; sourceTree = "<group>"; };
		C466154A1EEA654C0044A5FC /* growl.h */ = {isa = PBXFileReference; fileEncoding = 4; lastKnownFileType = sourcecode.c.h; path = growl.h; sourceTree = "<group>"; };
		C466154B1EEA654C0044A5FC /* vocwrapper.c */ = {isa = PBXFileReference; fileEncoding = 4; lastKnownFileType = sourcecode.c.c; path = vocwrapper.c; sourceTree = "<group>"; };
		C466154C1EEA654C0044A5FC /* vocwrapper.h */ = {isa = PBXFileReference; fileEncoding = 4; lastKnownFileType = sourcecode.c.h; path = vocwrapper.h; sourceTree = "<group>"; };
		C46781A81C1C277B0000BF29 /* AKNodeFFTPlot.swift */ = {isa = PBXFileReference; fileEncoding = 4; lastKnownFileType = sourcecode.swift; path = AKNodeFFTPlot.swift; sourceTree = "<group>"; };
		C46781A91C1C277B0000BF29 /* AKNodeOutputPlot.swift */ = {isa = PBXFileReference; fileEncoding = 4; lastKnownFileType = sourcecode.swift; path = AKNodeOutputPlot.swift; sourceTree = "<group>"; };
		C468097D1CEED72800ADFC05 /* AKPitchShifter.swift */ = {isa = PBXFileReference; fileEncoding = 4; lastKnownFileType = sourcecode.swift; path = AKPitchShifter.swift; sourceTree = "<group>"; };
		C468D0631E9CD4C9005FACFA /* AKPeriodicFunction.swift */ = {isa = PBXFileReference; fileEncoding = 4; lastKnownFileType = sourcecode.swift; path = AKPeriodicFunction.swift; sourceTree = "<group>"; };
		C46B27AF2029A39F00EC0E87 /* AKVariableDelayDSP.mm */ = {isa = PBXFileReference; fileEncoding = 4; lastKnownFileType = sourcecode.cpp.objcpp; path = AKVariableDelayDSP.mm; sourceTree = "<group>"; };
		C46B27B32029AE2E00EC0E87 /* AKDynamicRangeCompressorDSP.mm */ = {isa = PBXFileReference; fileEncoding = 4; lastKnownFileType = sourcecode.cpp.objcpp; path = AKDynamicRangeCompressorDSP.mm; sourceTree = "<group>"; };
		C46B27B52029AE4200EC0E87 /* AKDCBlockDSP.mm */ = {isa = PBXFileReference; fileEncoding = 4; lastKnownFileType = sourcecode.cpp.objcpp; path = AKDCBlockDSP.mm; sourceTree = "<group>"; };
		C46B27B72029AE5500EC0E87 /* AKEqualizerFilterDSP.mm */ = {isa = PBXFileReference; fileEncoding = 4; lastKnownFileType = sourcecode.cpp.objcpp; path = AKEqualizerFilterDSP.mm; sourceTree = "<group>"; };
		C46B27B92029AE6A00EC0E87 /* AKKorgLowPassFilterDSP.mm */ = {isa = PBXFileReference; fileEncoding = 4; lastKnownFileType = sourcecode.cpp.objcpp; path = AKKorgLowPassFilterDSP.mm; sourceTree = "<group>"; };
		C46B27BB2029AE7C00EC0E87 /* AKPhaserDSP.mm */ = {isa = PBXFileReference; fileEncoding = 4; lastKnownFileType = sourcecode.cpp.objcpp; path = AKPhaserDSP.mm; sourceTree = "<group>"; };
		C46B27BD2029AE8900EC0E87 /* AKPitchShifterDSP.mm */ = {isa = PBXFileReference; fileEncoding = 4; lastKnownFileType = sourcecode.cpp.objcpp; path = AKPitchShifterDSP.mm; sourceTree = "<group>"; };
		C46B27BF2029AE9A00EC0E87 /* AKZitaReverbDSP.mm */ = {isa = PBXFileReference; fileEncoding = 4; lastKnownFileType = sourcecode.cpp.objcpp; path = AKZitaReverbDSP.mm; sourceTree = "<group>"; };
		C47047E41E78FCB800D9906F /* fwavblnk.raw */ = {isa = PBXFileReference; lastKnownFileType = file; path = fwavblnk.raw; sourceTree = "<group>"; };
		C47047E51E78FCC000D9906F /* sinewave.raw */ = {isa = PBXFileReference; lastKnownFileType = file; path = sinewave.raw; sourceTree = "<group>"; };
		C47047E61E78FCC900D9906F /* Rhodey.cpp */ = {isa = PBXFileReference; fileEncoding = 4; lastKnownFileType = sourcecode.cpp.cpp; path = Rhodey.cpp; sourceTree = "<group>"; };
		C47047E81E78FCCF00D9906F /* Shakers.cpp */ = {isa = PBXFileReference; fileEncoding = 4; lastKnownFileType = sourcecode.cpp.cpp; path = Shakers.cpp; sourceTree = "<group>"; };
		C47047EA1E78FCDA00D9906F /* TwoZero.cpp */ = {isa = PBXFileReference; fileEncoding = 4; lastKnownFileType = sourcecode.cpp.cpp; path = TwoZero.cpp; sourceTree = "<group>"; };
		C47047EC1E78FCEF00D9906F /* TwoZero.h */ = {isa = PBXFileReference; fileEncoding = 4; lastKnownFileType = sourcecode.c.h; path = TwoZero.h; sourceTree = "<group>"; };
		C47047EE1E78FD1600D9906F /* Rhodey.h */ = {isa = PBXFileReference; fileEncoding = 4; lastKnownFileType = sourcecode.c.h; path = Rhodey.h; sourceTree = "<group>"; };
		C47047F01E78FDBD00D9906F /* Shakers.h */ = {isa = PBXFileReference; fileEncoding = 4; lastKnownFileType = sourcecode.c.h; path = Shakers.h; sourceTree = "<group>"; };
		C47047F21E78FDCA00D9906F /* FileLoop.cpp */ = {isa = PBXFileReference; fileEncoding = 4; lastKnownFileType = sourcecode.cpp.cpp; path = FileLoop.cpp; sourceTree = "<group>"; };
		C47047F41E78FDD900D9906F /* FileLoop.h */ = {isa = PBXFileReference; fileEncoding = 4; lastKnownFileType = sourcecode.c.h; path = FileLoop.h; sourceTree = "<group>"; };
		C47047F71E78FDFA00D9906F /* AKRhodesPiano.swift */ = {isa = PBXFileReference; fileEncoding = 4; lastKnownFileType = sourcecode.swift; path = AKRhodesPiano.swift; sourceTree = "<group>"; };
		C47047F81E78FDFA00D9906F /* AKRhodesPianoAudioUnit.h */ = {isa = PBXFileReference; fileEncoding = 4; lastKnownFileType = sourcecode.c.h; path = AKRhodesPianoAudioUnit.h; sourceTree = "<group>"; };
		C47047F91E78FDFA00D9906F /* AKRhodesPianoAudioUnit.mm */ = {isa = PBXFileReference; fileEncoding = 4; lastKnownFileType = sourcecode.cpp.objcpp; path = AKRhodesPianoAudioUnit.mm; sourceTree = "<group>"; };
		C47047FA1E78FDFA00D9906F /* AKRhodesPianoDSPKernel.hpp */ = {isa = PBXFileReference; fileEncoding = 4; lastKnownFileType = sourcecode.cpp.h; path = AKRhodesPianoDSPKernel.hpp; sourceTree = "<group>"; };
		C47047FC1E78FDFA00D9906F /* AKShaker.swift */ = {isa = PBXFileReference; fileEncoding = 4; lastKnownFileType = sourcecode.swift; path = AKShaker.swift; sourceTree = "<group>"; };
		C47047FD1E78FDFA00D9906F /* AKShakerAudioUnit.h */ = {isa = PBXFileReference; fileEncoding = 4; lastKnownFileType = sourcecode.c.h; path = AKShakerAudioUnit.h; sourceTree = "<group>"; };
		C47047FE1E78FDFA00D9906F /* AKShakerAudioUnit.mm */ = {isa = PBXFileReference; fileEncoding = 4; lastKnownFileType = sourcecode.cpp.objcpp; path = AKShakerAudioUnit.mm; sourceTree = "<group>"; };
		C47047FF1E78FDFA00D9906F /* AKShakerDSPKernel.hpp */ = {isa = PBXFileReference; fileEncoding = 4; lastKnownFileType = sourcecode.cpp.h; path = AKShakerDSPKernel.hpp; sourceTree = "<group>"; };
		C47048011E78FDFA00D9906F /* AKTubularBells.swift */ = {isa = PBXFileReference; fileEncoding = 4; lastKnownFileType = sourcecode.swift; path = AKTubularBells.swift; sourceTree = "<group>"; };
		C47048021E78FDFA00D9906F /* AKTubularBellsAudioUnit.h */ = {isa = PBXFileReference; fileEncoding = 4; lastKnownFileType = sourcecode.c.h; path = AKTubularBellsAudioUnit.h; sourceTree = "<group>"; };
		C47048031E78FDFA00D9906F /* AKTubularBellsAudioUnit.mm */ = {isa = PBXFileReference; fileEncoding = 4; lastKnownFileType = sourcecode.cpp.objcpp; path = AKTubularBellsAudioUnit.mm; sourceTree = "<group>"; };
		C47048041E78FDFA00D9906F /* AKTubularBellsDSPKernel.hpp */ = {isa = PBXFileReference; fileEncoding = 4; lastKnownFileType = sourcecode.cpp.h; path = AKTubularBellsDSPKernel.hpp; sourceTree = "<group>"; };
		C47048111E78FE7500D9906F /* TubeBell.cpp */ = {isa = PBXFileReference; fileEncoding = 4; lastKnownFileType = sourcecode.cpp.cpp; path = TubeBell.cpp; sourceTree = "<group>"; };
		C47048131E78FE8200D9906F /* TubeBell.h */ = {isa = PBXFileReference; fileEncoding = 4; lastKnownFileType = sourcecode.c.h; path = TubeBell.h; sourceTree = "<group>"; };
		C47048151E78FE9000D9906F /* FM.h */ = {isa = PBXFileReference; fileEncoding = 4; lastKnownFileType = sourcecode.c.h; path = FM.h; sourceTree = "<group>"; };
		C47048171E78FE9D00D9906F /* FM.cpp */ = {isa = PBXFileReference; fileEncoding = 4; lastKnownFileType = sourcecode.cpp.cpp; path = FM.cpp; sourceTree = "<group>"; };
		C47048261E7A6B9400D9906F /* rspline.c */ = {isa = PBXFileReference; fileEncoding = 4; lastKnownFileType = sourcecode.c.c; path = rspline.c; sourceTree = "<group>"; };
		C47048281E7A6BC900D9906F /* rspline.c */ = {isa = PBXFileReference; fileEncoding = 4; lastKnownFileType = sourcecode.c.c; path = rspline.c; sourceTree = "<group>"; };
		C470CF6D2017476B003D1AFA /* AKVariableDelayDSP.hpp */ = {isa = PBXFileReference; fileEncoding = 4; lastKnownFileType = sourcecode.cpp.h; path = AKVariableDelayDSP.hpp; sourceTree = "<group>"; };
		C470CF6F2017476B003D1AFA /* AKVariableDelayAudioUnit.swift */ = {isa = PBXFileReference; fileEncoding = 4; lastKnownFileType = sourcecode.swift; path = AKVariableDelayAudioUnit.swift; sourceTree = "<group>"; };
		C470CF732017477E003D1AFA /* AKBitCrusherAudioUnit.swift */ = {isa = PBXFileReference; fileEncoding = 4; lastKnownFileType = sourcecode.swift; path = AKBitCrusherAudioUnit.swift; sourceTree = "<group>"; };
		C470CF752017477E003D1AFA /* AKBitCrusherDSP.hpp */ = {isa = PBXFileReference; fileEncoding = 4; lastKnownFileType = sourcecode.cpp.h; path = AKBitCrusherDSP.hpp; sourceTree = "<group>"; };
		C470CF792017478F003D1AFA /* AKClipperAudioUnit.swift */ = {isa = PBXFileReference; fileEncoding = 4; lastKnownFileType = sourcecode.swift; path = AKClipperAudioUnit.swift; sourceTree = "<group>"; };
		C470CF7A2017478F003D1AFA /* AKClipperDSP.hpp */ = {isa = PBXFileReference; fileEncoding = 4; lastKnownFileType = sourcecode.cpp.h; path = AKClipperDSP.hpp; sourceTree = "<group>"; };
		C470CF7F201747A6003D1AFA /* AKTanhDistortionDSP.hpp */ = {isa = PBXFileReference; fileEncoding = 4; lastKnownFileType = sourcecode.cpp.h; path = AKTanhDistortionDSP.hpp; sourceTree = "<group>"; };
		C470CF81201747A6003D1AFA /* AKTanhDistortionAudioUnit.swift */ = {isa = PBXFileReference; fileEncoding = 4; lastKnownFileType = sourcecode.swift; path = AKTanhDistortionAudioUnit.swift; sourceTree = "<group>"; };
		C470CF86201747C0003D1AFA /* AKDynamicRangeCompressorAudioUnit.swift */ = {isa = PBXFileReference; fileEncoding = 4; lastKnownFileType = sourcecode.swift; path = AKDynamicRangeCompressorAudioUnit.swift; sourceTree = "<group>"; };
		C470CF87201747C0003D1AFA /* AKDynamicRangeCompressorDSP.hpp */ = {isa = PBXFileReference; fileEncoding = 4; lastKnownFileType = sourcecode.cpp.h; path = AKDynamicRangeCompressorDSP.hpp; sourceTree = "<group>"; };
		C470CF8B201747D7003D1AFA /* AKAmplitudeEnvelopeAudioUnit.swift */ = {isa = PBXFileReference; fileEncoding = 4; lastKnownFileType = sourcecode.swift; path = AKAmplitudeEnvelopeAudioUnit.swift; sourceTree = "<group>"; };
		C470CF8C201747D7003D1AFA /* AKAmplitudeEnvelope.mm */ = {isa = PBXFileReference; fileEncoding = 4; lastKnownFileType = sourcecode.cpp.objcpp; path = AKAmplitudeEnvelope.mm; sourceTree = "<group>"; };
		C470CF8D201747D7003D1AFA /* AKAmplitudeEnvelopeDSP.hpp */ = {isa = PBXFileReference; fileEncoding = 4; lastKnownFileType = sourcecode.cpp.h; path = AKAmplitudeEnvelopeDSP.hpp; sourceTree = "<group>"; };
		C470CF91201747E7003D1AFA /* AKTremolo.mm */ = {isa = PBXFileReference; fileEncoding = 4; lastKnownFileType = sourcecode.cpp.objcpp; path = AKTremolo.mm; sourceTree = "<group>"; };
		C470CF92201747E7003D1AFA /* AKTremoloDSP.hpp */ = {isa = PBXFileReference; fileEncoding = 4; lastKnownFileType = sourcecode.cpp.h; path = AKTremoloDSP.hpp; sourceTree = "<group>"; };
		C470CF93201747E7003D1AFA /* AKTremoloAudioUnit.swift */ = {isa = PBXFileReference; fileEncoding = 4; lastKnownFileType = sourcecode.swift; path = AKTremoloAudioUnit.swift; sourceTree = "<group>"; };
		C470CF982017484D003D1AFA /* AKAutoWahAudioUnit.swift */ = {isa = PBXFileReference; fileEncoding = 4; lastKnownFileType = sourcecode.swift; path = AKAutoWahAudioUnit.swift; sourceTree = "<group>"; };
		C470CF992017484D003D1AFA /* AKAutoWahDSP.hpp */ = {isa = PBXFileReference; fileEncoding = 4; lastKnownFileType = sourcecode.cpp.h; path = AKAutoWahDSP.hpp; sourceTree = "<group>"; };
		C470CF9D2017485E003D1AFA /* AKBandPassButterworthFilterAudioUnit.swift */ = {isa = PBXFileReference; fileEncoding = 4; lastKnownFileType = sourcecode.swift; path = AKBandPassButterworthFilterAudioUnit.swift; sourceTree = "<group>"; };
		C470CF9F2017485E003D1AFA /* AKBandPassButterworthFilterDSP.hpp */ = {isa = PBXFileReference; fileEncoding = 4; lastKnownFileType = sourcecode.cpp.h; path = AKBandPassButterworthFilterDSP.hpp; sourceTree = "<group>"; };
		C470CFA320174872003D1AFA /* AKBandRejectButterworthFilterAudioUnit.swift */ = {isa = PBXFileReference; fileEncoding = 4; lastKnownFileType = sourcecode.swift; path = AKBandRejectButterworthFilterAudioUnit.swift; sourceTree = "<group>"; };
		C470CFA520174872003D1AFA /* AKBandRejectButterworthFilterDSP.hpp */ = {isa = PBXFileReference; fileEncoding = 4; lastKnownFileType = sourcecode.cpp.h; path = AKBandRejectButterworthFilterDSP.hpp; sourceTree = "<group>"; };
		C470CFA920174889003D1AFA /* AKDCBlockDSP.hpp */ = {isa = PBXFileReference; fileEncoding = 4; lastKnownFileType = sourcecode.cpp.h; path = AKDCBlockDSP.hpp; sourceTree = "<group>"; };
		C470CFAB20174889003D1AFA /* AKDCBlockAudioUnit.swift */ = {isa = PBXFileReference; fileEncoding = 4; lastKnownFileType = sourcecode.swift; path = AKDCBlockAudioUnit.swift; sourceTree = "<group>"; };
		C470CFAF20174898003D1AFA /* AKEqualizerFilterDSP.hpp */ = {isa = PBXFileReference; fileEncoding = 4; lastKnownFileType = sourcecode.cpp.h; path = AKEqualizerFilterDSP.hpp; sourceTree = "<group>"; };
		C470CFB120174898003D1AFA /* AKEqualizerFilterAudioUnit.swift */ = {isa = PBXFileReference; fileEncoding = 4; lastKnownFileType = sourcecode.swift; path = AKEqualizerFilterAudioUnit.swift; sourceTree = "<group>"; };
		C470CFB5201748AA003D1AFA /* AKFormantFilterAudioUnit.swift */ = {isa = PBXFileReference; fileEncoding = 4; lastKnownFileType = sourcecode.swift; path = AKFormantFilterAudioUnit.swift; sourceTree = "<group>"; };
		C470CFB6201748AA003D1AFA /* AKFormantFilterDSP.hpp */ = {isa = PBXFileReference; fileEncoding = 4; lastKnownFileType = sourcecode.cpp.h; path = AKFormantFilterDSP.hpp; sourceTree = "<group>"; };
		C470CFBB201748BB003D1AFA /* AKHighPassButterworthFilterDSP.hpp */ = {isa = PBXFileReference; fileEncoding = 4; lastKnownFileType = sourcecode.cpp.h; path = AKHighPassButterworthFilterDSP.hpp; sourceTree = "<group>"; };
		C470CFBC201748BB003D1AFA /* AKHighPassButterworthFilterAudioUnit.swift */ = {isa = PBXFileReference; fileEncoding = 4; lastKnownFileType = sourcecode.swift; path = AKHighPassButterworthFilterAudioUnit.swift; sourceTree = "<group>"; };
		C470CFC1201748D0003D1AFA /* AKHighShelfParametricEqualizerFilterDSP.hpp */ = {isa = PBXFileReference; fileEncoding = 4; lastKnownFileType = sourcecode.cpp.h; path = AKHighShelfParametricEqualizerFilterDSP.hpp; sourceTree = "<group>"; };
		C470CFC3201748D0003D1AFA /* AKHighShelfParametricEqualizerFilterAudioUnit.swift */ = {isa = PBXFileReference; fileEncoding = 4; lastKnownFileType = sourcecode.swift; path = AKHighShelfParametricEqualizerFilterAudioUnit.swift; sourceTree = "<group>"; };
		C470CFC7201748E2003D1AFA /* AKKorgLowPassFilterDSP.hpp */ = {isa = PBXFileReference; fileEncoding = 4; lastKnownFileType = sourcecode.cpp.h; path = AKKorgLowPassFilterDSP.hpp; sourceTree = "<group>"; };
		C470CFC8201748E2003D1AFA /* AKKorgLowPassFilterAudioUnit.swift */ = {isa = PBXFileReference; fileEncoding = 4; lastKnownFileType = sourcecode.swift; path = AKKorgLowPassFilterAudioUnit.swift; sourceTree = "<group>"; };
		C470CFCE201748F6003D1AFA /* AKLowPassButterworthFilterDSP.hpp */ = {isa = PBXFileReference; fileEncoding = 4; lastKnownFileType = sourcecode.cpp.h; path = AKLowPassButterworthFilterDSP.hpp; sourceTree = "<group>"; };
		C470CFCF201748F6003D1AFA /* AKLowPassButterworthFilterAudioUnit.swift */ = {isa = PBXFileReference; fileEncoding = 4; lastKnownFileType = sourcecode.swift; path = AKLowPassButterworthFilterAudioUnit.swift; sourceTree = "<group>"; };
		C470CFD32017490A003D1AFA /* AKLowShelfParametricEqualizerFilterAudioUnit.swift */ = {isa = PBXFileReference; fileEncoding = 4; lastKnownFileType = sourcecode.swift; path = AKLowShelfParametricEqualizerFilterAudioUnit.swift; sourceTree = "<group>"; };
		C470CFD42017490B003D1AFA /* AKLowShelfParametricEqualizerFilterDSP.hpp */ = {isa = PBXFileReference; fileEncoding = 4; lastKnownFileType = sourcecode.cpp.h; path = AKLowShelfParametricEqualizerFilterDSP.hpp; sourceTree = "<group>"; };
		C470CFDA20174920003D1AFA /* AKModalResonanceFilterAudioUnit.swift */ = {isa = PBXFileReference; fileEncoding = 4; lastKnownFileType = sourcecode.swift; path = AKModalResonanceFilterAudioUnit.swift; sourceTree = "<group>"; };
		C470CFDB20174920003D1AFA /* AKModalResonanceFilterDSP.hpp */ = {isa = PBXFileReference; fileEncoding = 4; lastKnownFileType = sourcecode.cpp.h; path = AKModalResonanceFilterDSP.hpp; sourceTree = "<group>"; };
		C470CFE02017493A003D1AFA /* AKMoogLadderAudioUnit.swift */ = {isa = PBXFileReference; fileEncoding = 4; lastKnownFileType = sourcecode.swift; path = AKMoogLadderAudioUnit.swift; sourceTree = "<group>"; };
		C470CFE12017493A003D1AFA /* AKMoogLadderPresets.swift */ = {isa = PBXFileReference; fileEncoding = 4; lastKnownFileType = sourcecode.swift; path = AKMoogLadderPresets.swift; sourceTree = "<group>"; };
		C470CFE22017493B003D1AFA /* AKMoogLadderDSP.hpp */ = {isa = PBXFileReference; fileEncoding = 4; lastKnownFileType = sourcecode.cpp.h; path = AKMoogLadderDSP.hpp; sourceTree = "<group>"; };
		C470CFE720174950003D1AFA /* AKPeakingParametricEqualizerFilterDSP.hpp */ = {isa = PBXFileReference; fileEncoding = 4; lastKnownFileType = sourcecode.cpp.h; path = AKPeakingParametricEqualizerFilterDSP.hpp; sourceTree = "<group>"; };
		C470CFE820174950003D1AFA /* AKPeakingParametricEqualizerFilterAudioUnit.swift */ = {isa = PBXFileReference; fileEncoding = 4; lastKnownFileType = sourcecode.swift; path = AKPeakingParametricEqualizerFilterAudioUnit.swift; sourceTree = "<group>"; };
		C470CFEE20174963003D1AFA /* AKResonantFilterDSP.hpp */ = {isa = PBXFileReference; fileEncoding = 4; lastKnownFileType = sourcecode.cpp.h; path = AKResonantFilterDSP.hpp; sourceTree = "<group>"; };
		C470CFEF20174963003D1AFA /* AKResonantFilterAudioUnit.swift */ = {isa = PBXFileReference; fileEncoding = 4; lastKnownFileType = sourcecode.swift; path = AKResonantFilterAudioUnit.swift; sourceTree = "<group>"; };
		C470CFF420174974003D1AFA /* AKRolandTB303FilterDSP.hpp */ = {isa = PBXFileReference; fileEncoding = 4; lastKnownFileType = sourcecode.cpp.h; path = AKRolandTB303FilterDSP.hpp; sourceTree = "<group>"; };
		C470CFF520174974003D1AFA /* AKRolandTB303FilterAudioUnit.swift */ = {isa = PBXFileReference; fileEncoding = 4; lastKnownFileType = sourcecode.swift; path = AKRolandTB303FilterAudioUnit.swift; sourceTree = "<group>"; };
		C470CFF920174984003D1AFA /* AKStringResonatorAudioUnit.swift */ = {isa = PBXFileReference; fileEncoding = 4; lastKnownFileType = sourcecode.swift; path = AKStringResonatorAudioUnit.swift; sourceTree = "<group>"; };
		C470CFFB20174985003D1AFA /* AKStringResonatorDSP.hpp */ = {isa = PBXFileReference; fileEncoding = 4; lastKnownFileType = sourcecode.cpp.h; path = AKStringResonatorDSP.hpp; sourceTree = "<group>"; };
		C470CFFF20174996003D1AFA /* AKThreePoleLowpassFilterAudioUnit.swift */ = {isa = PBXFileReference; fileEncoding = 4; lastKnownFileType = sourcecode.swift; path = AKThreePoleLowpassFilterAudioUnit.swift; sourceTree = "<group>"; };
		C470D00120174996003D1AFA /* AKThreePoleLowpassFilterDSP.hpp */ = {isa = PBXFileReference; fileEncoding = 4; lastKnownFileType = sourcecode.cpp.h; path = AKThreePoleLowpassFilterDSP.hpp; sourceTree = "<group>"; };
		C470D005201749A6003D1AFA /* AKToneComplementFilterDSP.hpp */ = {isa = PBXFileReference; fileEncoding = 4; lastKnownFileType = sourcecode.cpp.h; path = AKToneComplementFilterDSP.hpp; sourceTree = "<group>"; };
		C470D007201749A7003D1AFA /* AKToneComplementFilterAudioUnit.swift */ = {isa = PBXFileReference; fileEncoding = 4; lastKnownFileType = sourcecode.swift; path = AKToneComplementFilterAudioUnit.swift; sourceTree = "<group>"; };
		C470D00B201749B8003D1AFA /* AKToneFilterAudioUnit.swift */ = {isa = PBXFileReference; fileEncoding = 4; lastKnownFileType = sourcecode.swift; path = AKToneFilterAudioUnit.swift; sourceTree = "<group>"; };
		C470D00C201749B8003D1AFA /* AKToneFilterDSP.hpp */ = {isa = PBXFileReference; fileEncoding = 4; lastKnownFileType = sourcecode.cpp.h; path = AKToneFilterDSP.hpp; sourceTree = "<group>"; };
		C470D017201749E6003D1AFA /* AKPitchShifterDSP.hpp */ = {isa = PBXFileReference; fileEncoding = 4; lastKnownFileType = sourcecode.cpp.h; path = AKPitchShifterDSP.hpp; sourceTree = "<group>"; };
		C470D019201749E6003D1AFA /* AKPitchShifterAudioUnit.swift */ = {isa = PBXFileReference; fileEncoding = 4; lastKnownFileType = sourcecode.swift; path = AKPitchShifterAudioUnit.swift; sourceTree = "<group>"; };
		C470D01D201749FE003D1AFA /* AKCombFilterReverbDSP.hpp */ = {isa = PBXFileReference; fileEncoding = 4; lastKnownFileType = sourcecode.cpp.h; path = AKCombFilterReverbDSP.hpp; sourceTree = "<group>"; };
		C470D01E201749FE003D1AFA /* AKCombFilterReverb.mm */ = {isa = PBXFileReference; fileEncoding = 4; lastKnownFileType = sourcecode.cpp.objcpp; path = AKCombFilterReverb.mm; sourceTree = "<group>"; };
		C470D01F201749FF003D1AFA /* AKCombFilterReverbAudioUnit.swift */ = {isa = PBXFileReference; fileEncoding = 4; lastKnownFileType = sourcecode.swift; path = AKCombFilterReverbAudioUnit.swift; sourceTree = "<group>"; };
		C470D02420174A11003D1AFA /* AKFlatFrequencyResponseReverbAudioUnit.swift */ = {isa = PBXFileReference; fileEncoding = 4; lastKnownFileType = sourcecode.swift; path = AKFlatFrequencyResponseReverbAudioUnit.swift; sourceTree = "<group>"; };
		C470D02A20174A24003D1AFA /* AKZitaReverbDSP.hpp */ = {isa = PBXFileReference; fileEncoding = 4; lastKnownFileType = sourcecode.cpp.h; path = AKZitaReverbDSP.hpp; sourceTree = "<group>"; };
		C470D02B20174A24003D1AFA /* AKZitaReverbAudioUnit.swift */ = {isa = PBXFileReference; fileEncoding = 4; lastKnownFileType = sourcecode.swift; path = AKZitaReverbAudioUnit.swift; sourceTree = "<group>"; };
		C470D02F20174A39003D1AFA /* AKBrownianNoiseDSP.hpp */ = {isa = PBXFileReference; fileEncoding = 4; lastKnownFileType = sourcecode.cpp.h; path = AKBrownianNoiseDSP.hpp; sourceTree = "<group>"; };
		C470D03020174A39003D1AFA /* AKBrownianNoiseAudioUnit.swift */ = {isa = PBXFileReference; fileEncoding = 4; lastKnownFileType = sourcecode.swift; path = AKBrownianNoiseAudioUnit.swift; sourceTree = "<group>"; };
		C470D03120174A39003D1AFA /* AKBrownianNoise.mm */ = {isa = PBXFileReference; fileEncoding = 4; lastKnownFileType = sourcecode.cpp.objcpp; path = AKBrownianNoise.mm; sourceTree = "<group>"; };
		C470D03520174A4D003D1AFA /* AKPinkNoiseAudioUnit.swift */ = {isa = PBXFileReference; fileEncoding = 4; lastKnownFileType = sourcecode.swift; path = AKPinkNoiseAudioUnit.swift; sourceTree = "<group>"; };
		C470D03620174A4D003D1AFA /* AKPinkNoise.mm */ = {isa = PBXFileReference; fileEncoding = 4; lastKnownFileType = sourcecode.cpp.objcpp; path = AKPinkNoise.mm; sourceTree = "<group>"; };
		C470D03720174A4D003D1AFA /* AKPinkNoiseDSP.hpp */ = {isa = PBXFileReference; fileEncoding = 4; lastKnownFileType = sourcecode.cpp.h; path = AKPinkNoiseDSP.hpp; sourceTree = "<group>"; };
		C470D03B20174A5F003D1AFA /* AKWhiteNoiseAudioUnit.swift */ = {isa = PBXFileReference; fileEncoding = 4; lastKnownFileType = sourcecode.swift; path = AKWhiteNoiseAudioUnit.swift; sourceTree = "<group>"; };
		C470D03C20174A5F003D1AFA /* AKWhiteNoiseDSP.hpp */ = {isa = PBXFileReference; fileEncoding = 4; lastKnownFileType = sourcecode.cpp.h; path = AKWhiteNoiseDSP.hpp; sourceTree = "<group>"; };
		C470D03D20174A5F003D1AFA /* AKWhiteNoise.mm */ = {isa = PBXFileReference; fileEncoding = 4; lastKnownFileType = sourcecode.cpp.objcpp; path = AKWhiteNoise.mm; sourceTree = "<group>"; };
		C470D04120174A78003D1AFA /* AKFMOscillatorAudioUnit.swift */ = {isa = PBXFileReference; fileEncoding = 4; lastKnownFileType = sourcecode.swift; path = AKFMOscillatorAudioUnit.swift; sourceTree = "<group>"; };
		C470D04220174A78003D1AFA /* AKFMOscillatorDSP.hpp */ = {isa = PBXFileReference; fileEncoding = 4; lastKnownFileType = sourcecode.cpp.h; path = AKFMOscillatorDSP.hpp; sourceTree = "<group>"; };
		C470D04320174A78003D1AFA /* AKFMOscillator.mm */ = {isa = PBXFileReference; fileEncoding = 4; lastKnownFileType = sourcecode.cpp.objcpp; path = AKFMOscillator.mm; sourceTree = "<group>"; };
		C470D04720174A93003D1AFA /* AKOscillatorAudioUnit.swift */ = {isa = PBXFileReference; fileEncoding = 4; lastKnownFileType = sourcecode.swift; path = AKOscillatorAudioUnit.swift; sourceTree = "<group>"; };
		C470D04820174A93003D1AFA /* AKOscillator.mm */ = {isa = PBXFileReference; fileEncoding = 4; lastKnownFileType = sourcecode.cpp.objcpp; path = AKOscillator.mm; sourceTree = "<group>"; };
		C470D04920174A93003D1AFA /* AKOscillatorDSP.hpp */ = {isa = PBXFileReference; fileEncoding = 4; lastKnownFileType = sourcecode.cpp.h; path = AKOscillatorDSP.hpp; sourceTree = "<group>"; };
		C470D04D20174AA9003D1AFA /* AKPhaseDistortionOscillatorDSP.hpp */ = {isa = PBXFileReference; fileEncoding = 4; lastKnownFileType = sourcecode.cpp.h; path = AKPhaseDistortionOscillatorDSP.hpp; sourceTree = "<group>"; };
		C470D04E20174AA9003D1AFA /* AKPhaseDistortionOscillator.mm */ = {isa = PBXFileReference; fileEncoding = 4; lastKnownFileType = sourcecode.cpp.objcpp; path = AKPhaseDistortionOscillator.mm; sourceTree = "<group>"; };
		C470D04F20174AA9003D1AFA /* AKPhaseDistortionOscillatorAudioUnit.swift */ = {isa = PBXFileReference; fileEncoding = 4; lastKnownFileType = sourcecode.swift; path = AKPhaseDistortionOscillatorAudioUnit.swift; sourceTree = "<group>"; };
		C470D05320174ABE003D1AFA /* AKPWMOscillator.mm */ = {isa = PBXFileReference; fileEncoding = 4; lastKnownFileType = sourcecode.cpp.objcpp; path = AKPWMOscillator.mm; sourceTree = "<group>"; };
		C470D05420174ABE003D1AFA /* AKPWMOscillatorAudioUnit.swift */ = {isa = PBXFileReference; fileEncoding = 4; lastKnownFileType = sourcecode.swift; path = AKPWMOscillatorAudioUnit.swift; sourceTree = "<group>"; };
		C470D05520174ABE003D1AFA /* AKPWMOscillatorDSP.hpp */ = {isa = PBXFileReference; fileEncoding = 4; lastKnownFileType = sourcecode.cpp.h; path = AKPWMOscillatorDSP.hpp; sourceTree = "<group>"; };
		C470D05920174AD6003D1AFA /* AKClarinetDSP.mm */ = {isa = PBXFileReference; fileEncoding = 4; lastKnownFileType = sourcecode.cpp.objcpp; path = AKClarinetDSP.mm; sourceTree = "<group>"; };
		C470D05A20174AD6003D1AFA /* AKClarinetAudioUnit.swift */ = {isa = PBXFileReference; fileEncoding = 4; lastKnownFileType = sourcecode.swift; path = AKClarinetAudioUnit.swift; sourceTree = "<group>"; };
		C470D05B20174AD6003D1AFA /* AKClarinetDSP.hpp */ = {isa = PBXFileReference; fileEncoding = 4; lastKnownFileType = sourcecode.cpp.h; path = AKClarinetDSP.hpp; sourceTree = "<group>"; };
		C470D05F20174AEC003D1AFA /* AKFluteDSP.mm */ = {isa = PBXFileReference; fileEncoding = 4; lastKnownFileType = sourcecode.cpp.objcpp; path = AKFluteDSP.mm; sourceTree = "<group>"; };
		C470D06020174AEC003D1AFA /* AKFluteAudioUnit.swift */ = {isa = PBXFileReference; fileEncoding = 4; lastKnownFileType = sourcecode.swift; path = AKFluteAudioUnit.swift; sourceTree = "<group>"; };
		C470D06120174AED003D1AFA /* AKFluteDSP.hpp */ = {isa = PBXFileReference; fileEncoding = 4; lastKnownFileType = sourcecode.cpp.h; path = AKFluteDSP.hpp; sourceTree = "<group>"; };
		C470D06520174B03003D1AFA /* AKPluckedStringDSP.mm */ = {isa = PBXFileReference; fileEncoding = 4; lastKnownFileType = sourcecode.cpp.objcpp; path = AKPluckedStringDSP.mm; sourceTree = "<group>"; };
		C470D06620174B03003D1AFA /* AKPluckedStringDSP.hpp */ = {isa = PBXFileReference; fileEncoding = 4; lastKnownFileType = sourcecode.cpp.h; path = AKPluckedStringDSP.hpp; sourceTree = "<group>"; };
		C470D06720174B03003D1AFA /* AKPluckedStringAudioUnit.swift */ = {isa = PBXFileReference; fileEncoding = 4; lastKnownFileType = sourcecode.swift; path = AKPluckedStringAudioUnit.swift; sourceTree = "<group>"; };
		C470D06B20174B1B003D1AFA /* AKVocalTractDSP.hpp */ = {isa = PBXFileReference; fileEncoding = 4; lastKnownFileType = sourcecode.cpp.h; path = AKVocalTractDSP.hpp; sourceTree = "<group>"; };
		C470D06C20174B1B003D1AFA /* AKVocalTract.mm */ = {isa = PBXFileReference; fileEncoding = 4; lastKnownFileType = sourcecode.cpp.objcpp; path = AKVocalTract.mm; sourceTree = "<group>"; };
		C470D06D20174B1B003D1AFA /* AKVocalTractAudioUnit.swift */ = {isa = PBXFileReference; fileEncoding = 4; lastKnownFileType = sourcecode.swift; path = AKVocalTractAudioUnit.swift; sourceTree = "<group>"; };
		C470D07120174B3F003D1AFA /* AKGeneratorAudioUnitBase.mm */ = {isa = PBXFileReference; fileEncoding = 4; lastKnownFileType = sourcecode.cpp.objcpp; path = AKGeneratorAudioUnitBase.mm; sourceTree = "<group>"; };
		C470D07220174B40003D1AFA /* AKGeneratorAudioUnitBase.h */ = {isa = PBXFileReference; fileEncoding = 4; lastKnownFileType = sourcecode.c.h; path = AKGeneratorAudioUnitBase.h; sourceTree = "<group>"; };
		C470D07520174B84003D1AFA /* AKBoosterAudioUnit.swift */ = {isa = PBXFileReference; fileEncoding = 4; lastKnownFileType = sourcecode.swift; path = AKBoosterAudioUnit.swift; sourceTree = "<group>"; };
		C470D07620174B84003D1AFA /* AKBoosterDSP.hpp */ = {isa = PBXFileReference; fileEncoding = 4; lastKnownFileType = sourcecode.cpp.h; path = AKBoosterDSP.hpp; sourceTree = "<group>"; };
		C470D07720174B84003D1AFA /* AKBooster.mm */ = {isa = PBXFileReference; fileEncoding = 4; lastKnownFileType = sourcecode.cpp.objcpp; path = AKBooster.mm; sourceTree = "<group>"; };
		C470D07B20174B99003D1AFA /* AKPanner.mm */ = {isa = PBXFileReference; fileEncoding = 4; lastKnownFileType = sourcecode.cpp.objcpp; path = AKPanner.mm; sourceTree = "<group>"; };
		C470D07C20174B99003D1AFA /* AKPannerDSP.hpp */ = {isa = PBXFileReference; fileEncoding = 4; lastKnownFileType = sourcecode.cpp.h; path = AKPannerDSP.hpp; sourceTree = "<group>"; };
		C470D07D20174B99003D1AFA /* AKPannerAudioUnit.swift */ = {isa = PBXFileReference; fileEncoding = 4; lastKnownFileType = sourcecode.swift; path = AKPannerAudioUnit.swift; sourceTree = "<group>"; };
		C470D08120174BAB003D1AFA /* AKStereoFieldLimiter.mm */ = {isa = PBXFileReference; fileEncoding = 4; lastKnownFileType = sourcecode.cpp.objcpp; path = AKStereoFieldLimiter.mm; sourceTree = "<group>"; };
		C470D08220174BAB003D1AFA /* AKStereoFieldLimiterDSP.hpp */ = {isa = PBXFileReference; fileEncoding = 4; lastKnownFileType = sourcecode.cpp.h; path = AKStereoFieldLimiterDSP.hpp; sourceTree = "<group>"; };
		C470D08320174BAB003D1AFA /* AKStereoFieldLimiterAudioUnit.swift */ = {isa = PBXFileReference; fileEncoding = 4; lastKnownFileType = sourcecode.swift; path = AKStereoFieldLimiterAudioUnit.swift; sourceTree = "<group>"; };
		C47AE4D31D39CCC60091118F /* AKPhaseDistortionOscillator.swift */ = {isa = PBXFileReference; fileEncoding = 4; lastKnownFileType = sourcecode.swift; path = AKPhaseDistortionOscillator.swift; sourceTree = "<group>"; };
		C47AE4D81D39CCC60091118F /* AKPhaseDistortionOscillatorBank.swift */ = {isa = PBXFileReference; fileEncoding = 4; lastKnownFileType = sourcecode.swift; path = AKPhaseDistortionOscillatorBank.swift; sourceTree = "<group>"; };
		C47AE4D91D39CCC60091118F /* AKPhaseDistortionOscillatorBankAudioUnit.h */ = {isa = PBXFileReference; fileEncoding = 4; lastKnownFileType = sourcecode.c.h; path = AKPhaseDistortionOscillatorBankAudioUnit.h; sourceTree = "<group>"; };
		C47AE4DA1D39CCC60091118F /* AKPhaseDistortionOscillatorBankAudioUnit.mm */ = {isa = PBXFileReference; fileEncoding = 4; lastKnownFileType = sourcecode.cpp.objcpp; path = AKPhaseDistortionOscillatorBankAudioUnit.mm; sourceTree = "<group>"; };
		C47AE4DB1D39CCC60091118F /* AKPhaseDistortionOscillatorBankDSPKernel.hpp */ = {isa = PBXFileReference; fileEncoding = 4; lastKnownFileType = sourcecode.cpp.h; path = AKPhaseDistortionOscillatorBankDSPKernel.hpp; sourceTree = "<group>"; };
		C47B3F3B1FBD74CD0097EC15 /* AKScheduledAction.swift */ = {isa = PBXFileReference; fileEncoding = 4; lastKnownFileType = sourcecode.swift; path = AKScheduledAction.swift; sourceTree = "<group>"; };
		C47B3F411FBE1EEE0097EC15 /* AKTable.swift */ = {isa = PBXFileReference; fileEncoding = 4; lastKnownFileType = sourcecode.swift; path = AKTable.swift; sourceTree = "<group>"; };
		C4812B082028569D00D4AFB1 /* AKFlatFrequencyResponseReverbDSP.hpp */ = {isa = PBXFileReference; fileEncoding = 4; lastKnownFileType = sourcecode.cpp.h; path = AKFlatFrequencyResponseReverbDSP.hpp; sourceTree = "<group>"; };
		C4812B0A202856B900D4AFB1 /* AKBitCrusherDSP.mm */ = {isa = PBXFileReference; fileEncoding = 4; lastKnownFileType = sourcecode.cpp.objcpp; path = AKBitCrusherDSP.mm; sourceTree = "<group>"; };
		C4812B0C202856C300D4AFB1 /* AKClipperDSP.mm */ = {isa = PBXFileReference; fileEncoding = 4; lastKnownFileType = sourcecode.cpp.objcpp; path = AKClipperDSP.mm; sourceTree = "<group>"; };
		C4812B0E202856D200D4AFB1 /* AKTanhDistortionDSP.mm */ = {isa = PBXFileReference; fileEncoding = 4; lastKnownFileType = sourcecode.cpp.objcpp; path = AKTanhDistortionDSP.mm; sourceTree = "<group>"; };
		C4812B10202856E600D4AFB1 /* AKAutoWahDSP.mm */ = {isa = PBXFileReference; fileEncoding = 4; lastKnownFileType = sourcecode.cpp.objcpp; path = AKAutoWahDSP.mm; sourceTree = "<group>"; };
		C4812B12202856F300D4AFB1 /* AKBandPassButterworthFilterDSP.mm */ = {isa = PBXFileReference; fileEncoding = 4; lastKnownFileType = sourcecode.cpp.objcpp; path = AKBandPassButterworthFilterDSP.mm; sourceTree = "<group>"; };
		C4812B142028570300D4AFB1 /* AKBandRejectButterworthFilterDSP.mm */ = {isa = PBXFileReference; fileEncoding = 4; lastKnownFileType = sourcecode.cpp.objcpp; path = AKBandRejectButterworthFilterDSP.mm; sourceTree = "<group>"; };
		C4812B162028571200D4AFB1 /* AKFormantFilterDSP.mm */ = {isa = PBXFileReference; fileEncoding = 4; lastKnownFileType = sourcecode.cpp.objcpp; path = AKFormantFilterDSP.mm; sourceTree = "<group>"; };
		C4812B182028571E00D4AFB1 /* AKHighPassButterworthFilterDSP.mm */ = {isa = PBXFileReference; fileEncoding = 4; lastKnownFileType = sourcecode.cpp.objcpp; path = AKHighPassButterworthFilterDSP.mm; sourceTree = "<group>"; };
		C4812B1A2028573700D4AFB1 /* AKHighShelfParametricEqualizerFilterDSP.mm */ = {isa = PBXFileReference; fileEncoding = 4; lastKnownFileType = sourcecode.cpp.objcpp; path = AKHighShelfParametricEqualizerFilterDSP.mm; sourceTree = "<group>"; };
		C4812B1C2028574A00D4AFB1 /* AKLowPassButterworthFilterDSP.mm */ = {isa = PBXFileReference; fileEncoding = 4; lastKnownFileType = sourcecode.cpp.objcpp; path = AKLowPassButterworthFilterDSP.mm; sourceTree = "<group>"; };
		C4812B1E2028575700D4AFB1 /* AKLowShelfParametricEqualizerFilterDSP.mm */ = {isa = PBXFileReference; fileEncoding = 4; lastKnownFileType = sourcecode.cpp.objcpp; path = AKLowShelfParametricEqualizerFilterDSP.mm; sourceTree = "<group>"; };
		C4812B202028576500D4AFB1 /* AKModalResonanceFilterDSP.mm */ = {isa = PBXFileReference; fileEncoding = 4; lastKnownFileType = sourcecode.cpp.objcpp; path = AKModalResonanceFilterDSP.mm; sourceTree = "<group>"; };
		C4812B222028577600D4AFB1 /* AKMoogLadderDSP.mm */ = {isa = PBXFileReference; fileEncoding = 4; lastKnownFileType = sourcecode.cpp.objcpp; path = AKMoogLadderDSP.mm; sourceTree = "<group>"; };
		C4812B242028578300D4AFB1 /* AKPeakingParametricEqualizerFilterDSP.mm */ = {isa = PBXFileReference; fileEncoding = 4; lastKnownFileType = sourcecode.cpp.objcpp; path = AKPeakingParametricEqualizerFilterDSP.mm; sourceTree = "<group>"; };
		C4812B262028578F00D4AFB1 /* AKResonantFilterDSP.mm */ = {isa = PBXFileReference; fileEncoding = 4; lastKnownFileType = sourcecode.cpp.objcpp; path = AKResonantFilterDSP.mm; sourceTree = "<group>"; };
		C4812B282028579B00D4AFB1 /* AKRolandTB303FilterDSP.mm */ = {isa = PBXFileReference; fileEncoding = 4; lastKnownFileType = sourcecode.cpp.objcpp; path = AKRolandTB303FilterDSP.mm; sourceTree = "<group>"; };
		C4812B2A202857A700D4AFB1 /* AKStringResonatorDSP.mm */ = {isa = PBXFileReference; fileEncoding = 4; lastKnownFileType = sourcecode.cpp.objcpp; path = AKStringResonatorDSP.mm; sourceTree = "<group>"; };
		C4812B2C202857C000D4AFB1 /* AKThreePoleLowpassFilterDSP.mm */ = {isa = PBXFileReference; fileEncoding = 4; lastKnownFileType = sourcecode.cpp.objcpp; path = AKThreePoleLowpassFilterDSP.mm; sourceTree = "<group>"; };
		C4812B2E202857D700D4AFB1 /* AKToneComplementFilterDSP.mm */ = {isa = PBXFileReference; fileEncoding = 4; lastKnownFileType = sourcecode.cpp.objcpp; path = AKToneComplementFilterDSP.mm; sourceTree = "<group>"; };
		C4812B30202857EB00D4AFB1 /* AKToneFilterDSP.mm */ = {isa = PBXFileReference; fileEncoding = 4; lastKnownFileType = sourcecode.cpp.objcpp; path = AKToneFilterDSP.mm; sourceTree = "<group>"; };
		C4812B32202857FB00D4AFB1 /* AKChowningReverbDSP.mm */ = {isa = PBXFileReference; fileEncoding = 4; lastKnownFileType = sourcecode.cpp.objcpp; path = AKChowningReverbDSP.mm; sourceTree = "<group>"; };
		C4812B342028581200D4AFB1 /* AKFlatFrequencyResponseReverbDSP.mm */ = {isa = PBXFileReference; fileEncoding = 4; lastKnownFileType = sourcecode.cpp.objcpp; path = AKFlatFrequencyResponseReverbDSP.mm; sourceTree = "<group>"; };
		C483F63E1D666DA200374B2A /* trackedAmplitude.swift */ = {isa = PBXFileReference; fileEncoding = 4; lastKnownFileType = sourcecode.swift; path = trackedAmplitude.swift; sourceTree = "<group>"; };
		C48443891C311C4F007BE794 /* triggeredWithEnvelope.swift */ = {isa = PBXFileReference; fileEncoding = 4; lastKnownFileType = sourcecode.swift; path = triggeredWithEnvelope.swift; sourceTree = "<group>"; };
		C484438B1C311C59007BE794 /* AKParameter.swift */ = {isa = PBXFileReference; fileEncoding = 4; lastKnownFileType = sourcecode.swift; path = AKParameter.swift; sourceTree = "<group>"; };
		C484438C1C311C59007BE794 /* AKStereoOperation.swift */ = {isa = PBXFileReference; fileEncoding = 4; lastKnownFileType = sourcecode.swift; path = AKStereoOperation.swift; sourceTree = "<group>"; };
		C48444F51C370329007BE794 /* sawtooth.swift */ = {isa = PBXFileReference; fileEncoding = 4; lastKnownFileType = sourcecode.swift; path = sawtooth.swift; sourceTree = "<group>"; };
		C48444F61C370329007BE794 /* square.swift */ = {isa = PBXFileReference; fileEncoding = 4; lastKnownFileType = sourcecode.swift; path = square.swift; sourceTree = "<group>"; };
		C48444F71C370329007BE794 /* triangle.swift */ = {isa = PBXFileReference; fileEncoding = 4; lastKnownFileType = sourcecode.swift; path = triangle.swift; sourceTree = "<group>"; };
		C48444FC1C370339007BE794 /* pluckedString.swift */ = {isa = PBXFileReference; fileEncoding = 4; lastKnownFileType = sourcecode.swift; path = pluckedString.swift; sourceTree = "<group>"; };
		C486B3391DFE2C70009A25C4 /* gen_eval.c */ = {isa = PBXFileReference; fileEncoding = 4; lastKnownFileType = sourcecode.c.c; path = gen_eval.c; sourceTree = "<group>"; };
		C487B5FF1DD922D000C56B59 /* AKClarinet.swift */ = {isa = PBXFileReference; fileEncoding = 4; lastKnownFileType = sourcecode.swift; path = AKClarinet.swift; sourceTree = "<group>"; };
		C487B6131DD9239800C56B59 /* OneZero.h */ = {isa = PBXFileReference; fileEncoding = 4; lastKnownFileType = sourcecode.c.h; path = OneZero.h; sourceTree = "<group>"; };
		C487B6151DD9239D00C56B59 /* Envelope.h */ = {isa = PBXFileReference; fileEncoding = 4; lastKnownFileType = sourcecode.c.h; path = Envelope.h; sourceTree = "<group>"; };
		C487B6171DD923A400C56B59 /* Clarinet.h */ = {isa = PBXFileReference; fileEncoding = 4; lastKnownFileType = sourcecode.c.h; path = Clarinet.h; sourceTree = "<group>"; };
		C487B6191DD923BA00C56B59 /* Clarinet.cpp */ = {isa = PBXFileReference; fileEncoding = 4; lastKnownFileType = sourcecode.cpp.cpp; path = Clarinet.cpp; sourceTree = "<group>"; };
		C487B61B1DD923C000C56B59 /* OneZero.cpp */ = {isa = PBXFileReference; fileEncoding = 4; lastKnownFileType = sourcecode.cpp.cpp; path = OneZero.cpp; sourceTree = "<group>"; };
		C487B61D1DD923C600C56B59 /* Envelope.cpp */ = {isa = PBXFileReference; fileEncoding = 4; lastKnownFileType = sourcecode.cpp.cpp; path = Envelope.cpp; sourceTree = "<group>"; };
		C48C69551D3C1573008EA51B /* CUI.h */ = {isa = PBXFileReference; fileEncoding = 4; lastKnownFileType = sourcecode.c.h; path = CUI.h; sourceTree = "<group>"; };
		C48C69571D3C1573008EA51B /* fft.c */ = {isa = PBXFileReference; fileEncoding = 4; lastKnownFileType = sourcecode.c.c; path = fft.c; sourceTree = "<group>"; };
		C48C69591D3C1573008EA51B /* ini.c */ = {isa = PBXFileReference; fileEncoding = 4; lastKnownFileType = sourcecode.c.c; path = ini.c; sourceTree = "<group>"; };
		C48C695A1D3C1573008EA51B /* ini.h */ = {isa = PBXFileReference; fileEncoding = 4; lastKnownFileType = sourcecode.c.h; path = ini.h; sourceTree = "<group>"; };
		C48C695B1D3C1573008EA51B /* LICENSE.txt */ = {isa = PBXFileReference; fileEncoding = 4; lastKnownFileType = text; path = LICENSE.txt; sourceTree = "<group>"; };
		C48C695D1D3C1573008EA51B /* _kiss_fft_guts.h */ = {isa = PBXFileReference; fileEncoding = 4; lastKnownFileType = sourcecode.c.h; path = _kiss_fft_guts.h; sourceTree = "<group>"; };
		C48C695E1D3C1573008EA51B /* COPYING */ = {isa = PBXFileReference; fileEncoding = 4; lastKnownFileType = text; path = COPYING; sourceTree = "<group>"; };
		C48C695F1D3C1573008EA51B /* kiss_fft.c */ = {isa = PBXFileReference; fileEncoding = 4; lastKnownFileType = sourcecode.c.c; path = kiss_fft.c; sourceTree = "<group>"; };
		C48C69601D3C1573008EA51B /* kiss_fft.h */ = {isa = PBXFileReference; fileEncoding = 4; lastKnownFileType = sourcecode.c.h; path = kiss_fft.h; sourceTree = "<group>"; };
		C48C69611D3C1573008EA51B /* kiss_fftr.c */ = {isa = PBXFileReference; fileEncoding = 4; lastKnownFileType = sourcecode.c.c; path = kiss_fftr.c; sourceTree = "<group>"; };
		C48C69621D3C1573008EA51B /* kiss_fftr.h */ = {isa = PBXFileReference; fileEncoding = 4; lastKnownFileType = sourcecode.c.h; path = kiss_fftr.h; sourceTree = "<group>"; };
		C48C69631D3C1573008EA51B /* README */ = {isa = PBXFileReference; fileEncoding = 4; lastKnownFileType = text; path = README; sourceTree = "<group>"; };
		C48C69651D3C1573008EA51B /* adsr.c */ = {isa = PBXFileReference; fileEncoding = 4; lastKnownFileType = sourcecode.c.c; path = adsr.c; sourceTree = "<group>"; };
		C48C69661D3C1573008EA51B /* allpass.c */ = {isa = PBXFileReference; fileEncoding = 4; lastKnownFileType = sourcecode.c.c; path = allpass.c; sourceTree = "<group>"; };
		C48C69671D3C1573008EA51B /* atone.c */ = {isa = PBXFileReference; fileEncoding = 4; lastKnownFileType = sourcecode.c.c; path = atone.c; sourceTree = "<group>"; };
		C48C69681D3C1573008EA51B /* autowah.c */ = {isa = PBXFileReference; fileEncoding = 4; lastKnownFileType = sourcecode.c.c; path = autowah.c; sourceTree = "<group>"; };
		C48C69691D3C1573008EA51B /* bal.c */ = {isa = PBXFileReference; fileEncoding = 4; lastKnownFileType = sourcecode.c.c; path = bal.c; sourceTree = "<group>"; };
		C48C696A1D3C1573008EA51B /* bar.c */ = {isa = PBXFileReference; fileEncoding = 4; lastKnownFileType = sourcecode.c.c; path = bar.c; sourceTree = "<group>"; };
		C48C696B1D3C1573008EA51B /* base.c */ = {isa = PBXFileReference; fileEncoding = 4; lastKnownFileType = sourcecode.c.c; path = base.c; sourceTree = "<group>"; };
		C48C696C1D3C1573008EA51B /* biquad.c */ = {isa = PBXFileReference; fileEncoding = 4; lastKnownFileType = sourcecode.c.c; path = biquad.c; sourceTree = "<group>"; };
		C48C696D1D3C1573008EA51B /* biscale.c */ = {isa = PBXFileReference; fileEncoding = 4; lastKnownFileType = sourcecode.c.c; path = biscale.c; sourceTree = "<group>"; };
		C48C696E1D3C1573008EA51B /* bitcrush.c */ = {isa = PBXFileReference; fileEncoding = 4; lastKnownFileType = sourcecode.c.c; path = bitcrush.c; sourceTree = "<group>"; };
		C48C696F1D3C1573008EA51B /* blsaw.c */ = {isa = PBXFileReference; fileEncoding = 4; lastKnownFileType = sourcecode.c.c; path = blsaw.c; sourceTree = "<group>"; };
		C48C69701D3C1573008EA51B /* blsquare.c */ = {isa = PBXFileReference; fileEncoding = 4; lastKnownFileType = sourcecode.c.c; path = blsquare.c; sourceTree = "<group>"; };
		C48C69711D3C1573008EA51B /* bltriangle.c */ = {isa = PBXFileReference; fileEncoding = 4; lastKnownFileType = sourcecode.c.c; path = bltriangle.c; sourceTree = "<group>"; };
		C48C69721D3C1573008EA51B /* butbp.c */ = {isa = PBXFileReference; fileEncoding = 4; lastKnownFileType = sourcecode.c.c; path = butbp.c; sourceTree = "<group>"; };
		C48C69731D3C1573008EA51B /* butbr.c */ = {isa = PBXFileReference; fileEncoding = 4; lastKnownFileType = sourcecode.c.c; path = butbr.c; sourceTree = "<group>"; };
		C48C69741D3C1573008EA51B /* buthp.c */ = {isa = PBXFileReference; fileEncoding = 4; lastKnownFileType = sourcecode.c.c; path = buthp.c; sourceTree = "<group>"; };
		C48C69751D3C1573008EA51B /* butlp.c */ = {isa = PBXFileReference; fileEncoding = 4; lastKnownFileType = sourcecode.c.c; path = butlp.c; sourceTree = "<group>"; };
		C48C69761D3C1573008EA51B /* clip.c */ = {isa = PBXFileReference; fileEncoding = 4; lastKnownFileType = sourcecode.c.c; path = clip.c; sourceTree = "<group>"; };
		C48C69771D3C1573008EA51B /* comb.c */ = {isa = PBXFileReference; fileEncoding = 4; lastKnownFileType = sourcecode.c.c; path = comb.c; sourceTree = "<group>"; };
		C48C69781D3C1573008EA51B /* compressor.c */ = {isa = PBXFileReference; fileEncoding = 4; lastKnownFileType = sourcecode.c.c; path = compressor.c; sourceTree = "<group>"; };
		C48C69791D3C1573008EA51B /* conv.c */ = {isa = PBXFileReference; fileEncoding = 4; lastKnownFileType = sourcecode.c.c; path = conv.c; sourceTree = "<group>"; };
		C48C697A1D3C1573008EA51B /* count.c */ = {isa = PBXFileReference; fileEncoding = 4; lastKnownFileType = sourcecode.c.c; path = count.c; sourceTree = "<group>"; };
		C48C697B1D3C1573008EA51B /* crossfade.c */ = {isa = PBXFileReference; fileEncoding = 4; lastKnownFileType = sourcecode.c.c; path = crossfade.c; sourceTree = "<group>"; };
		C48C697C1D3C1573008EA51B /* dcblock.c */ = {isa = PBXFileReference; fileEncoding = 4; lastKnownFileType = sourcecode.c.c; path = dcblock.c; sourceTree = "<group>"; };
		C48C697D1D3C1573008EA51B /* delay.c */ = {isa = PBXFileReference; fileEncoding = 4; lastKnownFileType = sourcecode.c.c; path = delay.c; sourceTree = "<group>"; };
		C48C697E1D3C1573008EA51B /* dist.c */ = {isa = PBXFileReference; fileEncoding = 4; lastKnownFileType = sourcecode.c.c; path = dist.c; sourceTree = "<group>"; };
		C48C697F1D3C1573008EA51B /* dmetro.c */ = {isa = PBXFileReference; fileEncoding = 4; lastKnownFileType = sourcecode.c.c; path = dmetro.c; sourceTree = "<group>"; };
		C48C69801D3C1573008EA51B /* drip.c */ = {isa = PBXFileReference; fileEncoding = 4; lastKnownFileType = sourcecode.c.c; path = drip.c; sourceTree = "<group>"; };
		C48C69811D3C1573008EA51B /* dtrig.c */ = {isa = PBXFileReference; fileEncoding = 4; lastKnownFileType = sourcecode.c.c; path = dtrig.c; sourceTree = "<group>"; };
		C48C69821D3C1574008EA51B /* dust.c */ = {isa = PBXFileReference; fileEncoding = 4; lastKnownFileType = sourcecode.c.c; path = dust.c; sourceTree = "<group>"; };
		C48C69831D3C1574008EA51B /* eqfil.c */ = {isa = PBXFileReference; fileEncoding = 4; lastKnownFileType = sourcecode.c.c; path = eqfil.c; sourceTree = "<group>"; };
		C48C69841D3C1574008EA51B /* expon.c */ = {isa = PBXFileReference; fileEncoding = 4; lastKnownFileType = sourcecode.c.c; path = expon.c; sourceTree = "<group>"; };
		C48C69851D3C1574008EA51B /* fftwrapper.c */ = {isa = PBXFileReference; fileEncoding = 4; lastKnownFileType = sourcecode.c.c; path = fftwrapper.c; sourceTree = "<group>"; };
		C48C69861D3C1574008EA51B /* fof.c */ = {isa = PBXFileReference; fileEncoding = 4; lastKnownFileType = sourcecode.c.c; path = fof.c; sourceTree = "<group>"; };
		C48C69871D3C1574008EA51B /* fofilt.c */ = {isa = PBXFileReference; fileEncoding = 4; lastKnownFileType = sourcecode.c.c; path = fofilt.c; sourceTree = "<group>"; };
		C48C69881D3C1574008EA51B /* fog.c */ = {isa = PBXFileReference; fileEncoding = 4; lastKnownFileType = sourcecode.c.c; path = fog.c; sourceTree = "<group>"; };
		C48C69891D3C1574008EA51B /* fold.c */ = {isa = PBXFileReference; fileEncoding = 4; lastKnownFileType = sourcecode.c.c; path = fold.c; sourceTree = "<group>"; };
		C48C698A1D3C1574008EA51B /* foo.c */ = {isa = PBXFileReference; fileEncoding = 4; lastKnownFileType = sourcecode.c.c; path = foo.c; sourceTree = "<group>"; };
		C48C698B1D3C1574008EA51B /* fosc.c */ = {isa = PBXFileReference; fileEncoding = 4; lastKnownFileType = sourcecode.c.c; path = fosc.c; sourceTree = "<group>"; };
		C48C698C1D3C1574008EA51B /* ftbl.c */ = {isa = PBXFileReference; fileEncoding = 4; lastKnownFileType = sourcecode.c.c; path = ftbl.c; sourceTree = "<group>"; };
		C48C698D1D3C1574008EA51B /* gbuzz.c */ = {isa = PBXFileReference; fileEncoding = 4; lastKnownFileType = sourcecode.c.c; path = gbuzz.c; sourceTree = "<group>"; };
		C48C698E1D3C1574008EA51B /* hilbert.c */ = {isa = PBXFileReference; fileEncoding = 4; lastKnownFileType = sourcecode.c.c; path = hilbert.c; sourceTree = "<group>"; };
		C48C698F1D3C1574008EA51B /* in.c */ = {isa = PBXFileReference; fileEncoding = 4; lastKnownFileType = sourcecode.c.c; path = in.c; sourceTree = "<group>"; };
		C48C69901D3C1574008EA51B /* jcrev.c */ = {isa = PBXFileReference; fileEncoding = 4; lastKnownFileType = sourcecode.c.c; path = jcrev.c; sourceTree = "<group>"; };
		C48C69911D3C1574008EA51B /* jitter.c */ = {isa = PBXFileReference; fileEncoding = 4; lastKnownFileType = sourcecode.c.c; path = jitter.c; sourceTree = "<group>"; };
		C48C69921D3C1574008EA51B /* line.c */ = {isa = PBXFileReference; fileEncoding = 4; lastKnownFileType = sourcecode.c.c; path = line.c; sourceTree = "<group>"; };
		C48C69931D3C1574008EA51B /* lpf18.c */ = {isa = PBXFileReference; fileEncoding = 4; lastKnownFileType = sourcecode.c.c; path = lpf18.c; sourceTree = "<group>"; };
		C48C69941D3C1574008EA51B /* maygate.c */ = {isa = PBXFileReference; fileEncoding = 4; lastKnownFileType = sourcecode.c.c; path = maygate.c; sourceTree = "<group>"; };
		C48C69951D3C1574008EA51B /* metro.c */ = {isa = PBXFileReference; fileEncoding = 4; lastKnownFileType = sourcecode.c.c; path = metro.c; sourceTree = "<group>"; };
		C48C69961D3C1574008EA51B /* mincer.c */ = {isa = PBXFileReference; fileEncoding = 4; lastKnownFileType = sourcecode.c.c; path = mincer.c; sourceTree = "<group>"; };
		C48C69971D3C1574008EA51B /* mode.c */ = {isa = PBXFileReference; fileEncoding = 4; lastKnownFileType = sourcecode.c.c; path = mode.c; sourceTree = "<group>"; };
		C48C69981D3C1574008EA51B /* moogladder.c */ = {isa = PBXFileReference; fileEncoding = 4; lastKnownFileType = sourcecode.c.c; path = moogladder.c; sourceTree = "<group>"; };
		C48C69991D3C1574008EA51B /* noise.c */ = {isa = PBXFileReference; fileEncoding = 4; lastKnownFileType = sourcecode.c.c; path = noise.c; sourceTree = "<group>"; };
		C48C699A1D3C1574008EA51B /* osc.c */ = {isa = PBXFileReference; fileEncoding = 4; lastKnownFileType = sourcecode.c.c; path = osc.c; sourceTree = "<group>"; };
		C48C699B1D3C1574008EA51B /* oscmorph.c */ = {isa = PBXFileReference; fileEncoding = 4; lastKnownFileType = sourcecode.c.c; path = oscmorph.c; sourceTree = "<group>"; };
		C48C699C1D3C1574008EA51B /* padsynth.c */ = {isa = PBXFileReference; fileEncoding = 4; lastKnownFileType = sourcecode.c.c; path = padsynth.c; sourceTree = "<group>"; };
		C48C699D1D3C1574008EA51B /* pan2.c */ = {isa = PBXFileReference; fileEncoding = 4; lastKnownFileType = sourcecode.c.c; path = pan2.c; sourceTree = "<group>"; };
		C48C699E1D3C1574008EA51B /* panst.c */ = {isa = PBXFileReference; fileEncoding = 4; lastKnownFileType = sourcecode.c.c; path = panst.c; sourceTree = "<group>"; };
		C48C699F1D3C1574008EA51B /* pareq.c */ = {isa = PBXFileReference; fileEncoding = 4; lastKnownFileType = sourcecode.c.c; path = pareq.c; sourceTree = "<group>"; };
		C48C69A01D3C1574008EA51B /* paulstretch.c */ = {isa = PBXFileReference; fileEncoding = 4; lastKnownFileType = sourcecode.c.c; path = paulstretch.c; sourceTree = "<group>"; };
		C48C69A11D3C1574008EA51B /* pdhalf.c */ = {isa = PBXFileReference; fileEncoding = 4; lastKnownFileType = sourcecode.c.c; path = pdhalf.c; sourceTree = "<group>"; };
		C48C69A21D3C1574008EA51B /* phaser.c */ = {isa = PBXFileReference; fileEncoding = 4; lastKnownFileType = sourcecode.c.c; path = phaser.c; sourceTree = "<group>"; };
		C48C69A31D3C1574008EA51B /* phasor.c */ = {isa = PBXFileReference; fileEncoding = 4; lastKnownFileType = sourcecode.c.c; path = phasor.c; sourceTree = "<group>"; };
		C48C69A41D3C1574008EA51B /* pinknoise.c */ = {isa = PBXFileReference; fileEncoding = 4; lastKnownFileType = sourcecode.c.c; path = pinknoise.c; sourceTree = "<group>"; };
		C48C69A51D3C1574008EA51B /* pitchamdf.c */ = {isa = PBXFileReference; fileEncoding = 4; lastKnownFileType = sourcecode.c.c; path = pitchamdf.c; sourceTree = "<group>"; };
		C48C69A61D3C1574008EA51B /* pluck.c */ = {isa = PBXFileReference; fileEncoding = 4; lastKnownFileType = sourcecode.c.c; path = pluck.c; sourceTree = "<group>"; };
		C48C69A71D3C1574008EA51B /* port.c */ = {isa = PBXFileReference; fileEncoding = 4; lastKnownFileType = sourcecode.c.c; path = port.c; sourceTree = "<group>"; };
		C48C69A81D3C1574008EA51B /* posc3.c */ = {isa = PBXFileReference; fileEncoding = 4; lastKnownFileType = sourcecode.c.c; path = posc3.c; sourceTree = "<group>"; };
		C48C69A91D3C1574008EA51B /* progress.c */ = {isa = PBXFileReference; fileEncoding = 4; lastKnownFileType = sourcecode.c.c; path = progress.c; sourceTree = "<group>"; };
		C48C69AA1D3C1574008EA51B /* prop.c */ = {isa = PBXFileReference; fileEncoding = 4; lastKnownFileType = sourcecode.c.c; path = prop.c; sourceTree = "<group>"; };
		C48C69AB1D3C1574008EA51B /* pshift.c */ = {isa = PBXFileReference; fileEncoding = 4; lastKnownFileType = sourcecode.c.c; path = pshift.c; sourceTree = "<group>"; };
		C48C69AC1D3C1574008EA51B /* ptrack.c */ = {isa = PBXFileReference; fileEncoding = 4; lastKnownFileType = sourcecode.c.c; path = ptrack.c; sourceTree = "<group>"; };
		C48C69AD1D3C1574008EA51B /* randh.c */ = {isa = PBXFileReference; fileEncoding = 4; lastKnownFileType = sourcecode.c.c; path = randh.c; sourceTree = "<group>"; };
		C48C69AE1D3C1574008EA51B /* randi.c */ = {isa = PBXFileReference; fileEncoding = 4; lastKnownFileType = sourcecode.c.c; path = randi.c; sourceTree = "<group>"; };
		C48C69AF1D3C1574008EA51B /* randmt.c */ = {isa = PBXFileReference; fileEncoding = 4; lastKnownFileType = sourcecode.c.c; path = randmt.c; sourceTree = "<group>"; };
		C48C69B01D3C1574008EA51B /* random.c */ = {isa = PBXFileReference; fileEncoding = 4; lastKnownFileType = sourcecode.c.c; path = random.c; sourceTree = "<group>"; };
		C48C69B11D3C1574008EA51B /* reson.c */ = {isa = PBXFileReference; fileEncoding = 4; lastKnownFileType = sourcecode.c.c; path = reson.c; sourceTree = "<group>"; };
		C48C69B21D3C1574008EA51B /* reverse.c */ = {isa = PBXFileReference; fileEncoding = 4; lastKnownFileType = sourcecode.c.c; path = reverse.c; sourceTree = "<group>"; };
		C48C69B31D3C1574008EA51B /* revsc.c */ = {isa = PBXFileReference; fileEncoding = 4; lastKnownFileType = sourcecode.c.c; path = revsc.c; sourceTree = "<group>"; };
		C48C69B41D3C1574008EA51B /* rms.c */ = {isa = PBXFileReference; fileEncoding = 4; lastKnownFileType = sourcecode.c.c; path = rms.c; sourceTree = "<group>"; };
		C48C69B51D3C1574008EA51B /* rpt.c */ = {isa = PBXFileReference; fileEncoding = 4; lastKnownFileType = sourcecode.c.c; path = rpt.c; sourceTree = "<group>"; };
		C48C69B61D3C1574008EA51B /* samphold.c */ = {isa = PBXFileReference; fileEncoding = 4; lastKnownFileType = sourcecode.c.c; path = samphold.c; sourceTree = "<group>"; };
		C48C69B71D3C1574008EA51B /* scale.c */ = {isa = PBXFileReference; fileEncoding = 4; lastKnownFileType = sourcecode.c.c; path = scale.c; sourceTree = "<group>"; };
		C48C69B81D3C1574008EA51B /* sdelay.c */ = {isa = PBXFileReference; fileEncoding = 4; lastKnownFileType = sourcecode.c.c; path = sdelay.c; sourceTree = "<group>"; };
		C48C69B91D3C1574008EA51B /* streson.c */ = {isa = PBXFileReference; fileEncoding = 4; lastKnownFileType = sourcecode.c.c; path = streson.c; sourceTree = "<group>"; };
		C48C69BA1D3C1574008EA51B /* switch.c */ = {isa = PBXFileReference; fileEncoding = 4; lastKnownFileType = sourcecode.c.c; path = switch.c; sourceTree = "<group>"; };
		C48C69BB1D3C1574008EA51B /* tabread.c */ = {isa = PBXFileReference; fileEncoding = 4; lastKnownFileType = sourcecode.c.c; path = tabread.c; sourceTree = "<group>"; };
		C48C69BC1D3C1574008EA51B /* tadsr.c */ = {isa = PBXFileReference; fileEncoding = 4; lastKnownFileType = sourcecode.c.c; path = tadsr.c; sourceTree = "<group>"; };
		C48C69BD1D3C1574008EA51B /* tblrec.c */ = {isa = PBXFileReference; fileEncoding = 4; lastKnownFileType = sourcecode.c.c; path = tblrec.c; sourceTree = "<group>"; };
		C48C69BE1D3C1574008EA51B /* tbvcf.c */ = {isa = PBXFileReference; fileEncoding = 4; lastKnownFileType = sourcecode.c.c; path = tbvcf.c; sourceTree = "<group>"; };
		C48C69BF1D3C1574008EA51B /* tdiv.c */ = {isa = PBXFileReference; fileEncoding = 4; lastKnownFileType = sourcecode.c.c; path = tdiv.c; sourceTree = "<group>"; };
		C48C69C01D3C1574008EA51B /* tenv.c */ = {isa = PBXFileReference; fileEncoding = 4; lastKnownFileType = sourcecode.c.c; path = tenv.c; sourceTree = "<group>"; };
		C48C69C11D3C1574008EA51B /* tenv2.c */ = {isa = PBXFileReference; fileEncoding = 4; lastKnownFileType = sourcecode.c.c; path = tenv2.c; sourceTree = "<group>"; };
		C48C69C21D3C1574008EA51B /* tenvx.c */ = {isa = PBXFileReference; fileEncoding = 4; lastKnownFileType = sourcecode.c.c; path = tenvx.c; sourceTree = "<group>"; };
		C48C69C31D3C1574008EA51B /* tevent.c */ = {isa = PBXFileReference; fileEncoding = 4; lastKnownFileType = sourcecode.c.c; path = tevent.c; sourceTree = "<group>"; };
		C48C69C41D3C1574008EA51B /* thresh.c */ = {isa = PBXFileReference; fileEncoding = 4; lastKnownFileType = sourcecode.c.c; path = thresh.c; sourceTree = "<group>"; };
		C48C69C51D3C1574008EA51B /* timer.c */ = {isa = PBXFileReference; fileEncoding = 4; lastKnownFileType = sourcecode.c.c; path = timer.c; sourceTree = "<group>"; };
		C48C69C61D3C1574008EA51B /* tin.c */ = {isa = PBXFileReference; fileEncoding = 4; lastKnownFileType = sourcecode.c.c; path = tin.c; sourceTree = "<group>"; };
		C48C69C71D3C1574008EA51B /* tone.c */ = {isa = PBXFileReference; fileEncoding = 4; lastKnownFileType = sourcecode.c.c; path = tone.c; sourceTree = "<group>"; };
		C48C69C81D3C1574008EA51B /* trand.c */ = {isa = PBXFileReference; fileEncoding = 4; lastKnownFileType = sourcecode.c.c; path = trand.c; sourceTree = "<group>"; };
		C48C69CA1D3C1574008EA51B /* tseg.c */ = {isa = PBXFileReference; fileEncoding = 4; lastKnownFileType = sourcecode.c.c; path = tseg.c; sourceTree = "<group>"; };
		C48C69CB1D3C1574008EA51B /* tseq.c */ = {isa = PBXFileReference; fileEncoding = 4; lastKnownFileType = sourcecode.c.c; path = tseq.c; sourceTree = "<group>"; };
		C48C69CC1D3C1574008EA51B /* vdelay.c */ = {isa = PBXFileReference; fileEncoding = 4; lastKnownFileType = sourcecode.c.c; path = vdelay.c; sourceTree = "<group>"; };
		C48C69CE1D3C1574008EA51B /* waveset.c */ = {isa = PBXFileReference; fileEncoding = 4; lastKnownFileType = sourcecode.c.c; path = waveset.c; sourceTree = "<group>"; };
		C48C69CF1D3C1574008EA51B /* wpkorg35.c */ = {isa = PBXFileReference; fileEncoding = 4; lastKnownFileType = sourcecode.c.c; path = wpkorg35.c; sourceTree = "<group>"; };
		C48C69D01D3C1574008EA51B /* zitarev.c */ = {isa = PBXFileReference; fileEncoding = 4; lastKnownFileType = sourcecode.c.c; path = zitarev.c; sourceTree = "<group>"; };
		C48C69D11D3C1574008EA51B /* soundpipe.h */ = {isa = PBXFileReference; fileEncoding = 4; lastKnownFileType = sourcecode.c.h; path = soundpipe.h; sourceTree = "<group>"; };
		C48C69D31D3C1574008EA51B /* md5.c */ = {isa = PBXFileReference; fileEncoding = 4; lastKnownFileType = sourcecode.c.c; path = md5.c; sourceTree = "<group>"; };
		C48C69D41D3C1574008EA51B /* md5.h */ = {isa = PBXFileReference; fileEncoding = 4; lastKnownFileType = sourcecode.c.h; path = md5.h; sourceTree = "<group>"; };
		C48C69D51D3C1574008EA51B /* test.c */ = {isa = PBXFileReference; fileEncoding = 4; lastKnownFileType = sourcecode.c.c; path = test.c; sourceTree = "<group>"; };
		C48C69D61D3C1574008EA51B /* test.h */ = {isa = PBXFileReference; fileEncoding = 4; lastKnownFileType = sourcecode.c.h; path = test.h; sourceTree = "<group>"; };
		C48C69D81D3C1574008EA51B /* func.c */ = {isa = PBXFileReference; fileEncoding = 4; lastKnownFileType = sourcecode.c.c; path = func.c; sourceTree = "<group>"; };
		C48C69DA1D3C1574008EA51B /* plumber.h */ = {isa = PBXFileReference; fileEncoding = 4; lastKnownFileType = sourcecode.c.h; path = plumber.h; sourceTree = "<group>"; };
		C48C69DB1D3C1574008EA51B /* sporth.h */ = {isa = PBXFileReference; fileEncoding = 4; lastKnownFileType = sourcecode.c.h; path = sporth.h; sourceTree = "<group>"; };
		C48C69DC1D3C1574008EA51B /* ugens.h */ = {isa = PBXFileReference; fileEncoding = 4; lastKnownFileType = sourcecode.c.h; path = ugens.h; sourceTree = "<group>"; };
		C48C69DD1D3C1574008EA51B /* hash.c */ = {isa = PBXFileReference; fileEncoding = 4; lastKnownFileType = sourcecode.c.c; path = hash.c; sourceTree = "<group>"; };
		C48C69DE1D3C1574008EA51B /* parse.c */ = {isa = PBXFileReference; fileEncoding = 4; lastKnownFileType = sourcecode.c.c; path = parse.c; sourceTree = "<group>"; };
		C48C69DF1D3C1574008EA51B /* plumber.c */ = {isa = PBXFileReference; fileEncoding = 4; lastKnownFileType = sourcecode.c.c; path = plumber.c; sourceTree = "<group>"; };
		C48C69E01D3C1574008EA51B /* sporth.c */ = {isa = PBXFileReference; fileEncoding = 4; lastKnownFileType = sourcecode.c.c; path = sporth.c; sourceTree = "<group>"; };
		C48C69E11D3C1574008EA51B /* stack.c */ = {isa = PBXFileReference; fileEncoding = 4; lastKnownFileType = sourcecode.c.c; path = stack.c; sourceTree = "<group>"; };
		C493908A1E088F2F009FEAA1 /* AKStereoFieldLimiter.swift */ = {isa = PBXFileReference; fileEncoding = 4; lastKnownFileType = sourcecode.swift; path = AKStereoFieldLimiter.swift; sourceTree = "<group>"; };
		C49A09E71D5099D9007D8ADB /* smoothdelay.c */ = {isa = PBXFileReference; fileEncoding = 4; lastKnownFileType = sourcecode.c.c; path = smoothdelay.c; sourceTree = "<group>"; };
		C49A0A261D54290F007D8ADB /* threePoleLowPassFilter.swift */ = {isa = PBXFileReference; fileEncoding = 4; lastKnownFileType = sourcecode.swift; path = threePoleLowPassFilter.swift; sourceTree = "<group>"; };
		C49A0A281D542948007D8ADB /* pitchShift.swift */ = {isa = PBXFileReference; fileEncoding = 4; lastKnownFileType = sourcecode.swift; path = pitchShift.swift; sourceTree = "<group>"; };
		C49A0A2A1D54295E007D8ADB /* reverberateWithCombFilter.swift */ = {isa = PBXFileReference; fileEncoding = 4; lastKnownFileType = sourcecode.swift; path = reverberateWithCombFilter.swift; sourceTree = "<group>"; };
		C49A0A461D54463D007D8ADB /* korgLowPassFilter.swift */ = {isa = PBXFileReference; fileEncoding = 4; lastKnownFileType = sourcecode.swift; path = korgLowPassFilter.swift; sourceTree = "<group>"; };
		C49A0A491D54464E007D8ADB /* AKKorgLowPassFilter.swift */ = {isa = PBXFileReference; fileEncoding = 4; lastKnownFileType = sourcecode.swift; path = AKKorgLowPassFilter.swift; sourceTree = "<group>"; };
		C49DCD3D1D2100AB00BF018A /* AKFMOscillatorBank.swift */ = {isa = PBXFileReference; fileEncoding = 4; lastKnownFileType = sourcecode.swift; path = AKFMOscillatorBank.swift; sourceTree = "<group>"; };
		C49DCD3E1D2100AB00BF018A /* AKFMOscillatorBankAudioUnit.h */ = {isa = PBXFileReference; fileEncoding = 4; lastKnownFileType = sourcecode.c.h; path = AKFMOscillatorBankAudioUnit.h; sourceTree = "<group>"; };
		C49DCD3F1D2100AB00BF018A /* AKFMOscillatorBankAudioUnit.mm */ = {isa = PBXFileReference; fileEncoding = 4; lastKnownFileType = sourcecode.cpp.objcpp; path = AKFMOscillatorBankAudioUnit.mm; sourceTree = "<group>"; };
		C49DCD401D2100AB00BF018A /* AKFMOscillatorBankDSPKernel.hpp */ = {isa = PBXFileReference; fileEncoding = 4; lastKnownFileType = sourcecode.cpp.h; path = AKFMOscillatorBankDSPKernel.hpp; sourceTree = "<group>"; };
		C49DCD461D2100B400BF018A /* AKMorphingOscillatorBank.swift */ = {isa = PBXFileReference; fileEncoding = 4; lastKnownFileType = sourcecode.swift; path = AKMorphingOscillatorBank.swift; sourceTree = "<group>"; };
		C49DCD471D2100B400BF018A /* AKMorphingOscillatorBankAudioUnit.h */ = {isa = PBXFileReference; fileEncoding = 4; lastKnownFileType = sourcecode.c.h; path = AKMorphingOscillatorBankAudioUnit.h; sourceTree = "<group>"; };
		C49DCD481D2100B400BF018A /* AKMorphingOscillatorBankAudioUnit.mm */ = {isa = PBXFileReference; fileEncoding = 4; lastKnownFileType = sourcecode.cpp.objcpp; path = AKMorphingOscillatorBankAudioUnit.mm; sourceTree = "<group>"; };
		C49DCD491D2100B400BF018A /* AKMorphingOscillatorBankDSPKernel.hpp */ = {isa = PBXFileReference; fileEncoding = 4; lastKnownFileType = sourcecode.cpp.h; path = AKMorphingOscillatorBankDSPKernel.hpp; sourceTree = "<group>"; };
		C49DCD4F1D2100BF00BF018A /* AKOscillatorBank.swift */ = {isa = PBXFileReference; fileEncoding = 4; lastKnownFileType = sourcecode.swift; path = AKOscillatorBank.swift; sourceTree = "<group>"; };
		C49DCD501D2100BF00BF018A /* AKOscillatorBankAudioUnit.h */ = {isa = PBXFileReference; fileEncoding = 4; lastKnownFileType = sourcecode.c.h; path = AKOscillatorBankAudioUnit.h; sourceTree = "<group>"; };
		C49DCD511D2100BF00BF018A /* AKOscillatorBankAudioUnit.mm */ = {isa = PBXFileReference; fileEncoding = 4; lastKnownFileType = sourcecode.cpp.objcpp; path = AKOscillatorBankAudioUnit.mm; sourceTree = "<group>"; };
		C49DCD521D2100BF00BF018A /* AKOscillatorBankDSPKernel.hpp */ = {isa = PBXFileReference; fileEncoding = 4; lastKnownFileType = sourcecode.cpp.h; path = AKOscillatorBankDSPKernel.hpp; sourceTree = "<group>"; };
		C49DCD541D2100BF00BF018A /* AKPWMOscillator.swift */ = {isa = PBXFileReference; fileEncoding = 4; lastKnownFileType = sourcecode.swift; path = AKPWMOscillator.swift; sourceTree = "<group>"; };
		C49DCD591D2100BF00BF018A /* AKPWMOscillatorBank.swift */ = {isa = PBXFileReference; fileEncoding = 4; lastKnownFileType = sourcecode.swift; path = AKPWMOscillatorBank.swift; sourceTree = "<group>"; };
		C49DCD5A1D2100BF00BF018A /* AKPWMOscillatorBankAudioUnit.h */ = {isa = PBXFileReference; fileEncoding = 4; lastKnownFileType = sourcecode.c.h; path = AKPWMOscillatorBankAudioUnit.h; sourceTree = "<group>"; };
		C49DCD5B1D2100BF00BF018A /* AKPWMOscillatorBankAudioUnit.mm */ = {isa = PBXFileReference; fileEncoding = 4; lastKnownFileType = sourcecode.cpp.objcpp; path = AKPWMOscillatorBankAudioUnit.mm; sourceTree = "<group>"; };
		C49DCD5C1D2100BF00BF018A /* AKPWMOscillatorBankDSPKernel.hpp */ = {isa = PBXFileReference; fileEncoding = 4; lastKnownFileType = sourcecode.cpp.h; path = AKPWMOscillatorBankDSPKernel.hpp; sourceTree = "<group>"; };
		C49E9E131D2B4BE600E5E8BF /* AKAudioFile+ConvenienceInitializers.swift */ = {isa = PBXFileReference; fileEncoding = 4; lastKnownFileType = sourcecode.swift; path = "AKAudioFile+ConvenienceInitializers.swift"; sourceTree = "<group>"; };
		C49E9E151D2B4BE600E5E8BF /* AKAudioFile+Processing.swift */ = {isa = PBXFileReference; fileEncoding = 4; lastKnownFileType = sourcecode.swift; path = "AKAudioFile+Processing.swift"; sourceTree = "<group>"; };
		C49E9E161D2B4BE600E5E8BF /* AKAudioFile.swift */ = {isa = PBXFileReference; fileEncoding = 4; lastKnownFileType = sourcecode.swift; path = AKAudioFile.swift; sourceTree = "<group>"; };
		C49F29301D1626B9000A2D2F /* AKFlute.swift */ = {isa = PBXFileReference; fileEncoding = 4; lastKnownFileType = sourcecode.swift; path = AKFlute.swift; sourceTree = "<group>"; };
		C4A107491E6967A40018848C /* AKBrownianNoise.swift */ = {isa = PBXFileReference; fileEncoding = 4; lastKnownFileType = sourcecode.swift; path = AKBrownianNoise.swift; sourceTree = "<group>"; };
		C4A107511E6967D00018848C /* brown.c */ = {isa = PBXFileReference; fileEncoding = 4; lastKnownFileType = sourcecode.c.c; path = brown.c; sourceTree = "<group>"; };
		C4A107591E696EFC0018848C /* brown.c */ = {isa = PBXFileReference; fileEncoding = 4; lastKnownFileType = sourcecode.c.c; path = brown.c; sourceTree = "<group>"; };
		C4A1075F1E696F490018848C /* brownianNoise.swift */ = {isa = PBXFileReference; fileEncoding = 4; lastKnownFileType = sourcecode.swift; path = brownianNoise.swift; sourceTree = "<group>"; };
		C4A43295200618B60005BFE4 /* AKChowningReverbAudioUnit.swift */ = {isa = PBXFileReference; fileEncoding = 4; lastKnownFileType = sourcecode.swift; path = AKChowningReverbAudioUnit.swift; sourceTree = "<group>"; };
		C4A43299200618C80005BFE4 /* AKCostelloReverbDSP.hpp */ = {isa = PBXFileReference; fileEncoding = 4; lastKnownFileType = sourcecode.cpp.h; path = AKCostelloReverbDSP.hpp; sourceTree = "<group>"; };
		C4A4329A200618C80005BFE4 /* AKCostelloReverbAudioUnit.swift */ = {isa = PBXFileReference; fileEncoding = 4; lastKnownFileType = sourcecode.swift; path = AKCostelloReverbAudioUnit.swift; sourceTree = "<group>"; };
		C4A4329C200618C90005BFE4 /* AKCostelloReverbPresets.swift */ = {isa = PBXFileReference; fileEncoding = 4; lastKnownFileType = sourcecode.swift; path = AKCostelloReverbPresets.swift; sourceTree = "<group>"; };
		C4A916921C25083A006C1A15 /* metronome.swift */ = {isa = PBXFileReference; fileEncoding = 4; lastKnownFileType = sourcecode.swift; path = metronome.swift; sourceTree = "<group>"; };
		C4A916931C25083A006C1A15 /* periodicTrigger.swift */ = {isa = PBXFileReference; fileEncoding = 4; lastKnownFileType = sourcecode.swift; path = periodicTrigger.swift; sourceTree = "<group>"; };
		C4A916941C25083A006C1A15 /* portamento.swift */ = {isa = PBXFileReference; fileEncoding = 4; lastKnownFileType = sourcecode.swift; path = portamento.swift; sourceTree = "<group>"; };
		C4AA7C1A1FD2A90C00040720 /* AKAmplitudeTap.swift */ = {isa = PBXFileReference; fileEncoding = 4; lastKnownFileType = sourcecode.swift; path = AKAmplitudeTap.swift; sourceTree = "<group>"; };
		C4AA7C1C1FD2A90C00040720 /* AKRenderTap.h */ = {isa = PBXFileReference; fileEncoding = 4; lastKnownFileType = sourcecode.c.h; path = AKRenderTap.h; sourceTree = "<group>"; };
		C4AA7C1D1FD2A90C00040720 /* AKRenderTap.m */ = {isa = PBXFileReference; fileEncoding = 4; lastKnownFileType = sourcecode.c.objc; path = AKRenderTap.m; sourceTree = "<group>"; };
		C4AA7C1F1FD2A90C00040720 /* AKFFTTap.swift */ = {isa = PBXFileReference; fileEncoding = 4; lastKnownFileType = sourcecode.swift; path = AKFFTTap.swift; sourceTree = "<group>"; };
		C4AA7C211FD2A90C00040720 /* AKTimelineTap.h */ = {isa = PBXFileReference; fileEncoding = 4; lastKnownFileType = sourcecode.c.h; path = AKTimelineTap.h; sourceTree = "<group>"; };
		C4AA7C221FD2A90C00040720 /* AKTimelineTap.m */ = {isa = PBXFileReference; fileEncoding = 4; lastKnownFileType = sourcecode.c.objc; path = AKTimelineTap.m; sourceTree = "<group>"; };
		C4AA7C241FD2A90D00040720 /* AKLazyTap.h */ = {isa = PBXFileReference; fileEncoding = 4; lastKnownFileType = sourcecode.c.h; path = AKLazyTap.h; sourceTree = "<group>"; };
		C4AA7C251FD2A90D00040720 /* AKLazyTap.m */ = {isa = PBXFileReference; fileEncoding = 4; lastKnownFileType = sourcecode.c.objc; path = AKLazyTap.m; sourceTree = "<group>"; };
		C4ABF5331C82AEC00078EE8E /* AKMetalBar.swift */ = {isa = PBXFileReference; fileEncoding = 4; lastKnownFileType = sourcecode.swift; path = AKMetalBar.swift; sourceTree = "<group>"; };
		C4ABF5341C82AEC00078EE8E /* AKMetalBarAudioUnit.h */ = {isa = PBXFileReference; fileEncoding = 4; lastKnownFileType = sourcecode.c.h; path = AKMetalBarAudioUnit.h; sourceTree = "<group>"; };
		C4ABF5351C82AEC00078EE8E /* AKMetalBarAudioUnit.mm */ = {isa = PBXFileReference; fileEncoding = 4; lastKnownFileType = sourcecode.cpp.objcpp; path = AKMetalBarAudioUnit.mm; sourceTree = "<group>"; };
		C4ABF5361C82AEC00078EE8E /* AKMetalBarDSPKernel.hpp */ = {isa = PBXFileReference; fileEncoding = 4; lastKnownFileType = sourcecode.cpp.h; path = AKMetalBarDSPKernel.hpp; sourceTree = "<group>"; };
		C4AC0B121FC9419900EDA024 /* AKDSPBase.hpp */ = {isa = PBXFileReference; fileEncoding = 4; lastKnownFileType = sourcecode.cpp.h; path = AKDSPBase.hpp; sourceTree = "<group>"; };
		C4AC0B131FC9419900EDA024 /* AKAudioUnitBase.h */ = {isa = PBXFileReference; fileEncoding = 4; lastKnownFileType = sourcecode.c.h; path = AKAudioUnitBase.h; sourceTree = "<group>"; };
		C4AC0B141FC9419900EDA024 /* AKAudioUnitBase.mm */ = {isa = PBXFileReference; fileEncoding = 4; lastKnownFileType = sourcecode.cpp.objcpp; path = AKAudioUnitBase.mm; sourceTree = "<group>"; };
		C4AC0B191FC941FC00EDA024 /* AKLinearParameterRamp.hpp */ = {isa = PBXFileReference; fileEncoding = 4; lastKnownFileType = sourcecode.cpp.h; path = AKLinearParameterRamp.hpp; sourceTree = "<group>"; };
		C4AC0B1A1FC941FC00EDA024 /* AKParameterRampBase.hpp */ = {isa = PBXFileReference; fileEncoding = 4; lastKnownFileType = sourcecode.cpp.h; path = AKParameterRampBase.hpp; sourceTree = "<group>"; };
		C4AC0B1E1FC9423900EDA024 /* ParameterRamper.hpp */ = {isa = PBXFileReference; fileEncoding = 4; lastKnownFileType = sourcecode.cpp.h; path = ParameterRamper.hpp; sourceTree = "<group>"; };
		C4AC0B1F1FC9423900EDA024 /* DSPKernel.hpp */ = {isa = PBXFileReference; fileEncoding = 4; lastKnownFileType = sourcecode.cpp.h; path = DSPKernel.hpp; sourceTree = "<group>"; };
		C4AC0B201FC9423900EDA024 /* DSPKernel.mm */ = {isa = PBXFileReference; fileEncoding = 4; lastKnownFileType = sourcecode.cpp.objcpp; path = DSPKernel.mm; sourceTree = "<group>"; };
		C4AC0B211FC9423900EDA024 /* BufferedAudioBus.hpp */ = {isa = PBXFileReference; fileEncoding = 4; lastKnownFileType = sourcecode.cpp.h; path = BufferedAudioBus.hpp; sourceTree = "<group>"; };
		C4AC0B271FC9427200EDA024 /* AKBankAudioUnit.h */ = {isa = PBXFileReference; fileEncoding = 4; lastKnownFileType = sourcecode.c.h; path = AKBankAudioUnit.h; sourceTree = "<group>"; };
		C4AC0B281FC9427200EDA024 /* AKBankDSPKernel.hpp */ = {isa = PBXFileReference; fileEncoding = 4; lastKnownFileType = sourcecode.cpp.h; path = AKBankDSPKernel.hpp; sourceTree = "<group>"; };
		C4AC0B291FC9427200EDA024 /* AKBankAudioUnit.mm */ = {isa = PBXFileReference; fileEncoding = 4; lastKnownFileType = sourcecode.cpp.objcpp; path = AKBankAudioUnit.mm; sourceTree = "<group>"; };
		C4AC0B331FC9439100EDA024 /* AKSoundpipeDSPBase.hpp */ = {isa = PBXFileReference; fileEncoding = 4; lastKnownFileType = sourcecode.cpp.h; path = AKSoundpipeDSPBase.hpp; sourceTree = "<group>"; };
		C4AC8BC71C4E292D009EA58E /* AKCompressor.swift */ = {isa = PBXFileReference; fileEncoding = 4; lastKnownFileType = sourcecode.swift; path = AKCompressor.swift; sourceTree = "<group>"; };
		C4AC8BC91C4E292D009EA58E /* AKExpander.swift */ = {isa = PBXFileReference; fileEncoding = 4; lastKnownFileType = sourcecode.swift; path = AKExpander.swift; sourceTree = "<group>"; };
		C4B192D51C3B639B00C0F330 /* AKAmplitudeEnvelope.swift */ = {isa = PBXFileReference; fileEncoding = 4; lastKnownFileType = sourcecode.swift; path = AKAmplitudeEnvelope.swift; sourceTree = "<group>"; };
		C4BDE8391C12FFBC00207DA9 /* AudioKit.framework */ = {isa = PBXFileReference; explicitFileType = wrapper.framework; includeInIndex = 0; path = AudioKit.framework; sourceTree = BUILT_PRODUCTS_DIR; };
		C4BDE83C1C12FFBC00207DA9 /* AudioKit.h */ = {isa = PBXFileReference; lastKnownFileType = sourcecode.c.h; path = AudioKit.h; sourceTree = "<group>"; };
		C4BDE83E1C12FFBC00207DA9 /* Info.plist */ = {isa = PBXFileReference; lastKnownFileType = text.plist.xml; name = Info.plist; path = ../../tvOS/AudioKit/Info.plist; sourceTree = "<group>"; };
		C4BDE90B1C13004A00207DA9 /* AKNode.swift */ = {isa = PBXFileReference; fileEncoding = 4; lastKnownFileType = sourcecode.swift; path = AKNode.swift; sourceTree = "<group>"; };
		C4D1FD041CE5BDC60043209E /* AKTremolo.swift */ = {isa = PBXFileReference; fileEncoding = 4; lastKnownFileType = sourcecode.swift; path = AKTremolo.swift; sourceTree = "<group>"; };
		C4D3714F1EEFA79E00B3DCA6 /* vocalTract.swift */ = {isa = PBXFileReference; fileEncoding = 4; lastKnownFileType = sourcecode.swift; path = vocalTract.swift; sourceTree = "<group>"; };
		C4D4C4ED1EB7176600134B39 /* AKTuningTable+CombinationProductSet.swift */ = {isa = PBXFileReference; fileEncoding = 4; lastKnownFileType = sourcecode.swift; path = "AKTuningTable+CombinationProductSet.swift"; sourceTree = "<group>"; };
		C4D4C4EE1EB7176600134B39 /* AKTuningTable+EqualTemperament.swift */ = {isa = PBXFileReference; fileEncoding = 4; lastKnownFileType = sourcecode.swift; path = "AKTuningTable+EqualTemperament.swift"; sourceTree = "<group>"; };
		C4D4C4EF1EB7176600134B39 /* AKTuningTable+NorthIndianRaga.swift */ = {isa = PBXFileReference; fileEncoding = 4; lastKnownFileType = sourcecode.swift; path = "AKTuningTable+NorthIndianRaga.swift"; sourceTree = "<group>"; };
		C4D4C4F01EB7176600134B39 /* AKTuningTable+RecurrenceRelation.swift */ = {isa = PBXFileReference; fileEncoding = 4; lastKnownFileType = sourcecode.swift; path = "AKTuningTable+RecurrenceRelation.swift"; sourceTree = "<group>"; };
		C4D4C4F11EB7176600134B39 /* AKTuningTable+Scala.swift */ = {isa = PBXFileReference; fileEncoding = 4; lastKnownFileType = sourcecode.swift; path = "AKTuningTable+Scala.swift"; sourceTree = "<group>"; };
		C4D4C4F21EB7176600134B39 /* AKTuningTable+Wilson.swift */ = {isa = PBXFileReference; fileEncoding = 4; lastKnownFileType = sourcecode.swift; path = "AKTuningTable+Wilson.swift"; sourceTree = "<group>"; };
		C4D4C4F31EB7176600134B39 /* AKTuningTable.swift */ = {isa = PBXFileReference; fileEncoding = 4; lastKnownFileType = sourcecode.swift; path = AKTuningTable.swift; sourceTree = "<group>"; };
		C4D800661F94A1E900D4A5F0 /* AKAudioFile+Utilities.swift */ = {isa = PBXFileReference; fileEncoding = 4; lastKnownFileType = sourcecode.swift; path = "AKAudioFile+Utilities.swift"; sourceTree = "<group>"; };
		C4DA4BEC1C248F3000AA3771 /* jitter.swift */ = {isa = PBXFileReference; fileEncoding = 4; lastKnownFileType = sourcecode.swift; path = jitter.swift; sourceTree = "<group>"; };
		C4DA4BED1C248F3000AA3771 /* randomNumberPulse.swift */ = {isa = PBXFileReference; fileEncoding = 4; lastKnownFileType = sourcecode.swift; path = randomNumberPulse.swift; sourceTree = "<group>"; };
		C4DA4BEE1C248F3000AA3771 /* randomVertexPulse.swift */ = {isa = PBXFileReference; fileEncoding = 4; lastKnownFileType = sourcecode.swift; path = randomVertexPulse.swift; sourceTree = "<group>"; };
		C4E13D311C42703C008F0A3C /* AKPhaseLockedVocoder.swift */ = {isa = PBXFileReference; fileEncoding = 4; lastKnownFileType = sourcecode.swift; path = AKPhaseLockedVocoder.swift; sourceTree = "<group>"; };
		C4E13D321C42703C008F0A3C /* AKPhaseLockedVocoderAudioUnit.h */ = {isa = PBXFileReference; fileEncoding = 4; lastKnownFileType = sourcecode.c.h; path = AKPhaseLockedVocoderAudioUnit.h; sourceTree = "<group>"; };
		C4E13D331C42703C008F0A3C /* AKPhaseLockedVocoderAudioUnit.mm */ = {isa = PBXFileReference; fileEncoding = 4; lastKnownFileType = sourcecode.cpp.objcpp; path = AKPhaseLockedVocoderAudioUnit.mm; sourceTree = "<group>"; };
		C4E13D341C42703C008F0A3C /* AKPhaseLockedVocoderDSPKernel.hpp */ = {isa = PBXFileReference; fileEncoding = 4; lastKnownFileType = sourcecode.cpp.h; path = AKPhaseLockedVocoderDSPKernel.hpp; sourceTree = "<group>"; };
		C4E13D361C42703C008F0A3C /* AKAudioPlayer.swift */ = {isa = PBXFileReference; fileEncoding = 4; lastKnownFileType = sourcecode.swift; path = AKAudioPlayer.swift; sourceTree = "<group>"; };
		C4E13D3C1C42703C008F0A3C /* AKTimePitch.swift */ = {isa = PBXFileReference; fileEncoding = 4; lastKnownFileType = sourcecode.swift; path = AKTimePitch.swift; sourceTree = "<group>"; };
		C4E3759D1D13575C00FDB70D /* AKMandolin.swift */ = {isa = PBXFileReference; fileEncoding = 4; lastKnownFileType = sourcecode.swift; path = AKMandolin.swift; sourceTree = "<group>"; xcLanguageSpecificationIdentifier = xcode.lang.swift; };
		C4E3759E1D13575C00FDB70D /* AKMandolinAudioUnit.h */ = {isa = PBXFileReference; fileEncoding = 4; lastKnownFileType = sourcecode.c.h; path = AKMandolinAudioUnit.h; sourceTree = "<group>"; };
		C4E3759F1D13575C00FDB70D /* AKMandolinAudioUnit.mm */ = {isa = PBXFileReference; fileEncoding = 4; lastKnownFileType = sourcecode.cpp.objcpp; path = AKMandolinAudioUnit.mm; sourceTree = "<group>"; };
		C4E375A01D13575C00FDB70D /* AKMandolinDSPKernel.hpp */ = {isa = PBXFileReference; fileEncoding = 4; lastKnownFileType = sourcecode.cpp.h; path = AKMandolinDSPKernel.hpp; sourceTree = "<group>"; };
		C4E375A61D1357D900FDB70D /* ADSR.cpp */ = {isa = PBXFileReference; fileEncoding = 4; lastKnownFileType = sourcecode.cpp.cpp; path = ADSR.cpp; sourceTree = "<group>"; };
		C4E375B51D1357D900FDB70D /* DelayA.cpp */ = {isa = PBXFileReference; fileEncoding = 4; lastKnownFileType = sourcecode.cpp.cpp; path = DelayA.cpp; sourceTree = "<group>"; };
		C4E375B61D1357D900FDB70D /* DelayL.cpp */ = {isa = PBXFileReference; fileEncoding = 4; lastKnownFileType = sourcecode.cpp.cpp; path = DelayL.cpp; sourceTree = "<group>"; };
		C4E375BB1D1357D900FDB70D /* FileRead.cpp */ = {isa = PBXFileReference; fileEncoding = 4; lastKnownFileType = sourcecode.cpp.cpp; path = FileRead.cpp; sourceTree = "<group>"; };
		C4E375BD1D1357D900FDB70D /* FileWvIn.cpp */ = {isa = PBXFileReference; fileEncoding = 4; lastKnownFileType = sourcecode.cpp.cpp; path = FileWvIn.cpp; sourceTree = "<group>"; };
		C4E375BF1D1357D900FDB70D /* Fir.cpp */ = {isa = PBXFileReference; fileEncoding = 4; lastKnownFileType = sourcecode.cpp.cpp; path = Fir.cpp; sourceTree = "<group>"; };
		C4E375C01D1357D900FDB70D /* Flute.cpp */ = {isa = PBXFileReference; fileEncoding = 4; lastKnownFileType = sourcecode.cpp.cpp; path = Flute.cpp; sourceTree = "<group>"; };
		C4E375E91D1357D900FDB70D /* Flute.h */ = {isa = PBXFileReference; fileEncoding = 4; lastKnownFileType = sourcecode.c.h; path = Flute.h; sourceTree = "<group>"; };
		C4E375FC1D1357D900FDB70D /* Mandolin.h */ = {isa = PBXFileReference; fileEncoding = 4; lastKnownFileType = sourcecode.c.h; path = Mandolin.h; sourceTree = "<group>"; };
		C4E376351D1357D900FDB70D /* Mandolin.cpp */ = {isa = PBXFileReference; fileEncoding = 4; lastKnownFileType = sourcecode.cpp.cpp; path = Mandolin.cpp; sourceTree = "<group>"; };
		C4E3763D1D1357D900FDB70D /* Noise.cpp */ = {isa = PBXFileReference; fileEncoding = 4; lastKnownFileType = sourcecode.cpp.cpp; path = Noise.cpp; sourceTree = "<group>"; };
		C4E3763F1D1357D900FDB70D /* OnePole.cpp */ = {isa = PBXFileReference; fileEncoding = 4; lastKnownFileType = sourcecode.cpp.cpp; path = OnePole.cpp; sourceTree = "<group>"; };
		C4E376451D1357D900FDB70D /* PoleZero.cpp */ = {isa = PBXFileReference; fileEncoding = 4; lastKnownFileType = sourcecode.cpp.cpp; path = PoleZero.cpp; sourceTree = "<group>"; };
		C4E376551D1357D900FDB70D /* mand1.raw */ = {isa = PBXFileReference; lastKnownFileType = file; path = mand1.raw; sourceTree = "<group>"; };
		C4E376561D1357D900FDB70D /* mand10.raw */ = {isa = PBXFileReference; lastKnownFileType = file; path = mand10.raw; sourceTree = "<group>"; };
		C4E376571D1357D900FDB70D /* mand11.raw */ = {isa = PBXFileReference; lastKnownFileType = file; path = mand11.raw; sourceTree = "<group>"; };
		C4E376581D1357D900FDB70D /* mand12.raw */ = {isa = PBXFileReference; lastKnownFileType = file; path = mand12.raw; sourceTree = "<group>"; };
		C4E376591D1357D900FDB70D /* mand2.raw */ = {isa = PBXFileReference; lastKnownFileType = file; path = mand2.raw; sourceTree = "<group>"; };
		C4E3765A1D1357D900FDB70D /* mand3.raw */ = {isa = PBXFileReference; lastKnownFileType = file; path = mand3.raw; sourceTree = "<group>"; };
		C4E3765B1D1357D900FDB70D /* mand4.raw */ = {isa = PBXFileReference; lastKnownFileType = file; path = mand4.raw; sourceTree = "<group>"; };
		C4E3765C1D1357D900FDB70D /* mand5.raw */ = {isa = PBXFileReference; lastKnownFileType = file; path = mand5.raw; sourceTree = "<group>"; };
		C4E3765D1D1357D900FDB70D /* mand6.raw */ = {isa = PBXFileReference; lastKnownFileType = file; path = mand6.raw; sourceTree = "<group>"; };
		C4E3765E1D1357D900FDB70D /* mand7.raw */ = {isa = PBXFileReference; lastKnownFileType = file; path = mand7.raw; sourceTree = "<group>"; };
		C4E3765F1D1357D900FDB70D /* mand8.raw */ = {isa = PBXFileReference; lastKnownFileType = file; path = mand8.raw; sourceTree = "<group>"; };
		C4E376601D1357D900FDB70D /* mand9.raw */ = {isa = PBXFileReference; lastKnownFileType = file; path = mand9.raw; sourceTree = "<group>"; };
		C4E376611D1357D900FDB70D /* mandpluk.raw */ = {isa = PBXFileReference; lastKnownFileType = file; path = mandpluk.raw; sourceTree = "<group>"; };
		C4E376771D1357D900FDB70D /* SineWave.cpp */ = {isa = PBXFileReference; fileEncoding = 4; lastKnownFileType = sourcecode.cpp.cpp; path = SineWave.cpp; sourceTree = "<group>"; };
		C4E3767D1D1357D900FDB70D /* Stk.cpp */ = {isa = PBXFileReference; fileEncoding = 4; lastKnownFileType = sourcecode.cpp.cpp; path = Stk.cpp; sourceTree = "<group>"; };
		C4E3767F1D1357D900FDB70D /* Twang.cpp */ = {isa = PBXFileReference; fileEncoding = 4; lastKnownFileType = sourcecode.cpp.cpp; path = Twang.cpp; sourceTree = "<group>"; };
		C4E729941D382C0800E0647E /* AKResonantFilter.swift */ = {isa = PBXFileReference; fileEncoding = 4; lastKnownFileType = sourcecode.swift; path = AKResonantFilter.swift; sourceTree = "<group>"; };
		C4E7520A1C23888700688A1B /* AKOperation.swift */ = {isa = PBXFileReference; fileEncoding = 4; lastKnownFileType = sourcecode.swift; path = AKOperation.swift; sourceTree = "<group>"; };
		C4E7520D1C23888700688A1B /* delay.swift */ = {isa = PBXFileReference; fileEncoding = 4; lastKnownFileType = sourcecode.swift; path = delay.swift; sourceTree = "<group>"; };
		C4E7520F1C23888700688A1B /* bitcrush.swift */ = {isa = PBXFileReference; fileEncoding = 4; lastKnownFileType = sourcecode.swift; path = bitcrush.swift; sourceTree = "<group>"; };
		C4E752101C23888700688A1B /* clip.swift */ = {isa = PBXFileReference; fileEncoding = 4; lastKnownFileType = sourcecode.swift; path = clip.swift; sourceTree = "<group>"; };
		C4E752111C23888700688A1B /* distort.swift */ = {isa = PBXFileReference; fileEncoding = 4; lastKnownFileType = sourcecode.swift; path = distort.swift; sourceTree = "<group>"; };
		C4E752131C23888700688A1B /* autoWah.swift */ = {isa = PBXFileReference; fileEncoding = 4; lastKnownFileType = sourcecode.swift; path = autoWah.swift; sourceTree = "<group>"; };
		C4E752141C23888700688A1B /* dcBlock.swift */ = {isa = PBXFileReference; fileEncoding = 4; lastKnownFileType = sourcecode.swift; path = dcBlock.swift; sourceTree = "<group>"; };
		C4E752151C23888700688A1B /* highPassButterworthFilter.swift */ = {isa = PBXFileReference; fileEncoding = 4; lastKnownFileType = sourcecode.swift; path = highPassButterworthFilter.swift; sourceTree = "<group>"; };
		C4E752161C23888700688A1B /* highPassFilter.swift */ = {isa = PBXFileReference; fileEncoding = 4; lastKnownFileType = sourcecode.swift; path = highPassFilter.swift; sourceTree = "<group>"; };
		C4E752171C23888700688A1B /* lowPassButterworthFilter.swift */ = {isa = PBXFileReference; fileEncoding = 4; lastKnownFileType = sourcecode.swift; path = lowPassButterworthFilter.swift; sourceTree = "<group>"; };
		C4E752181C23888700688A1B /* lowPassFilter.swift */ = {isa = PBXFileReference; fileEncoding = 4; lastKnownFileType = sourcecode.swift; path = lowPassFilter.swift; sourceTree = "<group>"; };
		C4E752191C23888700688A1B /* modalResonanceFilter.swift */ = {isa = PBXFileReference; fileEncoding = 4; lastKnownFileType = sourcecode.swift; path = modalResonanceFilter.swift; sourceTree = "<group>"; };
		C4E7521A1C23888700688A1B /* moogLadderFilter.swift */ = {isa = PBXFileReference; fileEncoding = 4; lastKnownFileType = sourcecode.swift; path = moogLadderFilter.swift; sourceTree = "<group>"; };
		C4E7521D1C23888700688A1B /* reverberateWithChowning.swift */ = {isa = PBXFileReference; fileEncoding = 4; lastKnownFileType = sourcecode.swift; path = reverberateWithChowning.swift; sourceTree = "<group>"; };
		C4E7521E1C23888700688A1B /* reverberateWithFlatFrequencyResponse.swift */ = {isa = PBXFileReference; fileEncoding = 4; lastKnownFileType = sourcecode.swift; path = reverberateWithFlatFrequencyResponse.swift; sourceTree = "<group>"; };
		C4E752211C23888700688A1B /* pinkNoise.swift */ = {isa = PBXFileReference; fileEncoding = 4; lastKnownFileType = sourcecode.swift; path = pinkNoise.swift; sourceTree = "<group>"; };
		C4E752221C23888700688A1B /* whiteNoise.swift */ = {isa = PBXFileReference; fileEncoding = 4; lastKnownFileType = sourcecode.swift; path = whiteNoise.swift; sourceTree = "<group>"; };
		C4E752241C23888700688A1B /* fmOscillator.swift */ = {isa = PBXFileReference; fileEncoding = 4; lastKnownFileType = sourcecode.swift; path = fmOscillator.swift; sourceTree = "<group>"; };
		C4E752251C23888700688A1B /* phasor.swift */ = {isa = PBXFileReference; fileEncoding = 4; lastKnownFileType = sourcecode.swift; path = phasor.swift; sourceTree = "<group>"; };
		C4E752261C23888700688A1B /* sawtoothWave.swift */ = {isa = PBXFileReference; fileEncoding = 4; lastKnownFileType = sourcecode.swift; path = sawtoothWave.swift; sourceTree = "<group>"; };
		C4E752271C23888700688A1B /* sineWave.swift */ = {isa = PBXFileReference; fileEncoding = 4; lastKnownFileType = sourcecode.swift; path = sineWave.swift; sourceTree = "<group>"; };
		C4E752281C23888700688A1B /* squareWave.swift */ = {isa = PBXFileReference; fileEncoding = 4; lastKnownFileType = sourcecode.swift; path = squareWave.swift; sourceTree = "<group>"; };
		C4E752291C23888700688A1B /* triangleWave.swift */ = {isa = PBXFileReference; fileEncoding = 4; lastKnownFileType = sourcecode.swift; path = triangleWave.swift; sourceTree = "<group>"; };
		C4E7522B1C23888700688A1B /* add.swift */ = {isa = PBXFileReference; fileEncoding = 4; lastKnownFileType = sourcecode.swift; path = add.swift; sourceTree = "<group>"; };
		C4E7522C1C23888700688A1B /* divide.swift */ = {isa = PBXFileReference; fileEncoding = 4; lastKnownFileType = sourcecode.swift; path = divide.swift; sourceTree = "<group>"; };
		C4E7522E1C23888700688A1B /* max.swift */ = {isa = PBXFileReference; fileEncoding = 4; lastKnownFileType = sourcecode.swift; path = max.swift; sourceTree = "<group>"; };
		C4E7522F1C23888700688A1B /* min.swift */ = {isa = PBXFileReference; fileEncoding = 4; lastKnownFileType = sourcecode.swift; path = min.swift; sourceTree = "<group>"; };
		C4E752301C23888700688A1B /* multiply.swift */ = {isa = PBXFileReference; fileEncoding = 4; lastKnownFileType = sourcecode.swift; path = multiply.swift; sourceTree = "<group>"; };
		C4E752321C23888700688A1B /* scale.swift */ = {isa = PBXFileReference; fileEncoding = 4; lastKnownFileType = sourcecode.swift; path = scale.swift; sourceTree = "<group>"; };
		C4E752331C23888700688A1B /* subtract.swift */ = {isa = PBXFileReference; fileEncoding = 4; lastKnownFileType = sourcecode.swift; path = subtract.swift; sourceTree = "<group>"; };
		C4E752351C23888700688A1B /* pan.swift */ = {isa = PBXFileReference; fileEncoding = 4; lastKnownFileType = sourcecode.swift; path = pan.swift; sourceTree = "<group>"; };
		C4E8ED181C43A5ED0041965F /* AKConvolution.swift */ = {isa = PBXFileReference; fileEncoding = 4; lastKnownFileType = sourcecode.swift; path = AKConvolution.swift; sourceTree = "<group>"; };
		C4E8ED191C43A5ED0041965F /* AKConvolutionAudioUnit.h */ = {isa = PBXFileReference; fileEncoding = 4; lastKnownFileType = sourcecode.c.h; path = AKConvolutionAudioUnit.h; sourceTree = "<group>"; };
		C4E8ED1A1C43A5ED0041965F /* AKConvolutionAudioUnit.mm */ = {isa = PBXFileReference; fileEncoding = 4; lastKnownFileType = sourcecode.cpp.objcpp; path = AKConvolutionAudioUnit.mm; sourceTree = "<group>"; };
		C4E8ED1B1C43A5ED0041965F /* AKConvolutionDSPKernel.hpp */ = {isa = PBXFileReference; fileEncoding = 4; lastKnownFileType = sourcecode.cpp.h; path = AKConvolutionDSPKernel.hpp; sourceTree = "<group>"; };
		C4F8C81D1DCA89DD001F38F2 /* incr.c */ = {isa = PBXFileReference; fileEncoding = 4; lastKnownFileType = sourcecode.c.c; path = incr.c; sourceTree = "<group>"; };
		C4F8C81F1DCA89EC001F38F2 /* scrambler.c */ = {isa = PBXFileReference; fileEncoding = 4; lastKnownFileType = sourcecode.c.c; path = scrambler.c; sourceTree = "<group>"; };
		C4F8C8211DCA89F4001F38F2 /* slice.c */ = {isa = PBXFileReference; fileEncoding = 4; lastKnownFileType = sourcecode.c.c; path = slice.c; sourceTree = "<group>"; };
		C4F8CA431DCA928A001F38F2 /* adsr.c */ = {isa = PBXFileReference; fileEncoding = 4; lastKnownFileType = sourcecode.c.c; path = adsr.c; sourceTree = "<group>"; };
		C4F8CA441DCA928A001F38F2 /* allpass.c */ = {isa = PBXFileReference; fileEncoding = 4; lastKnownFileType = sourcecode.c.c; path = allpass.c; sourceTree = "<group>"; };
		C4F8CA461DCA928A001F38F2 /* atone.c */ = {isa = PBXFileReference; fileEncoding = 4; lastKnownFileType = sourcecode.c.c; path = atone.c; sourceTree = "<group>"; };
		C4F8CA471DCA928A001F38F2 /* autowah.c */ = {isa = PBXFileReference; fileEncoding = 4; lastKnownFileType = sourcecode.c.c; path = autowah.c; sourceTree = "<group>"; };
		C4F8CA481DCA928A001F38F2 /* bal.c */ = {isa = PBXFileReference; fileEncoding = 4; lastKnownFileType = sourcecode.c.c; path = bal.c; sourceTree = "<group>"; };
		C4F8CA491DCA928A001F38F2 /* basic.c */ = {isa = PBXFileReference; fileEncoding = 4; lastKnownFileType = sourcecode.c.c; path = basic.c; sourceTree = "<group>"; };
		C4F8CA4A1DCA928A001F38F2 /* biscale.c */ = {isa = PBXFileReference; fileEncoding = 4; lastKnownFileType = sourcecode.c.c; path = biscale.c; sourceTree = "<group>"; };
		C4F8CA4B1DCA928A001F38F2 /* bitcrush.c */ = {isa = PBXFileReference; fileEncoding = 4; lastKnownFileType = sourcecode.c.c; path = bitcrush.c; sourceTree = "<group>"; };
		C4F8CA4C1DCA928A001F38F2 /* bitwise.c */ = {isa = PBXFileReference; fileEncoding = 4; lastKnownFileType = sourcecode.c.c; path = bitwise.c; sourceTree = "<group>"; };
		C4F8CA4D1DCA928A001F38F2 /* blsaw.c */ = {isa = PBXFileReference; fileEncoding = 4; lastKnownFileType = sourcecode.c.c; path = blsaw.c; sourceTree = "<group>"; };
		C4F8CA4E1DCA928A001F38F2 /* blsquare.c */ = {isa = PBXFileReference; fileEncoding = 4; lastKnownFileType = sourcecode.c.c; path = blsquare.c; sourceTree = "<group>"; };
		C4F8CA4F1DCA928A001F38F2 /* bltriangle.c */ = {isa = PBXFileReference; fileEncoding = 4; lastKnownFileType = sourcecode.c.c; path = bltriangle.c; sourceTree = "<group>"; };
		C4F8CA501DCA928A001F38F2 /* bpm.c */ = {isa = PBXFileReference; fileEncoding = 4; lastKnownFileType = sourcecode.c.c; path = bpm.c; sourceTree = "<group>"; };
		C4F8CA511DCA928A001F38F2 /* butbp.c */ = {isa = PBXFileReference; fileEncoding = 4; lastKnownFileType = sourcecode.c.c; path = butbp.c; sourceTree = "<group>"; };
		C4F8CA521DCA928A001F38F2 /* butbr.c */ = {isa = PBXFileReference; fileEncoding = 4; lastKnownFileType = sourcecode.c.c; path = butbr.c; sourceTree = "<group>"; };
		C4F8CA531DCA928A001F38F2 /* buthp.c */ = {isa = PBXFileReference; fileEncoding = 4; lastKnownFileType = sourcecode.c.c; path = buthp.c; sourceTree = "<group>"; };
		C4F8CA541DCA928A001F38F2 /* butlp.c */ = {isa = PBXFileReference; fileEncoding = 4; lastKnownFileType = sourcecode.c.c; path = butlp.c; sourceTree = "<group>"; };
		C4F8CA551DCA928A001F38F2 /* clip.c */ = {isa = PBXFileReference; fileEncoding = 4; lastKnownFileType = sourcecode.c.c; path = clip.c; sourceTree = "<group>"; };
		C4F8CA561DCA928A001F38F2 /* comb.c */ = {isa = PBXFileReference; fileEncoding = 4; lastKnownFileType = sourcecode.c.c; path = comb.c; sourceTree = "<group>"; };
		C4F8CA571DCA928A001F38F2 /* conv.c */ = {isa = PBXFileReference; fileEncoding = 4; lastKnownFileType = sourcecode.c.c; path = conv.c; sourceTree = "<group>"; };
		C4F8CA581DCA928A001F38F2 /* count.c */ = {isa = PBXFileReference; fileEncoding = 4; lastKnownFileType = sourcecode.c.c; path = count.c; sourceTree = "<group>"; };
		C4F8CA591DCA928A001F38F2 /* crossfade.c */ = {isa = PBXFileReference; fileEncoding = 4; lastKnownFileType = sourcecode.c.c; path = crossfade.c; sourceTree = "<group>"; };
		C4F8CA5A1DCA928A001F38F2 /* dcblock.c */ = {isa = PBXFileReference; fileEncoding = 4; lastKnownFileType = sourcecode.c.c; path = dcblock.c; sourceTree = "<group>"; };
		C4F8CA5B1DCA928A001F38F2 /* delay.c */ = {isa = PBXFileReference; fileEncoding = 4; lastKnownFileType = sourcecode.c.c; path = delay.c; sourceTree = "<group>"; };
		C4F8CA5C1DCA928A001F38F2 /* dist.c */ = {isa = PBXFileReference; fileEncoding = 4; lastKnownFileType = sourcecode.c.c; path = dist.c; sourceTree = "<group>"; };
		C4F8CA5D1DCA928A001F38F2 /* dmetro.c */ = {isa = PBXFileReference; fileEncoding = 4; lastKnownFileType = sourcecode.c.c; path = dmetro.c; sourceTree = "<group>"; };
		C4F8CA5E1DCA928A001F38F2 /* drip.c */ = {isa = PBXFileReference; fileEncoding = 4; lastKnownFileType = sourcecode.c.c; path = drip.c; sourceTree = "<group>"; };
		C4F8CA5F1DCA928A001F38F2 /* dtrig.c */ = {isa = PBXFileReference; fileEncoding = 4; lastKnownFileType = sourcecode.c.c; path = dtrig.c; sourceTree = "<group>"; };
		C4F8CA601DCA928A001F38F2 /* dust.c */ = {isa = PBXFileReference; fileEncoding = 4; lastKnownFileType = sourcecode.c.c; path = dust.c; sourceTree = "<group>"; };
		C4F8CA611DCA928A001F38F2 /* eqfil.c */ = {isa = PBXFileReference; fileEncoding = 4; lastKnownFileType = sourcecode.c.c; path = eqfil.c; sourceTree = "<group>"; };
		C4F8CA621DCA928A001F38F2 /* eval.c */ = {isa = PBXFileReference; fileEncoding = 4; lastKnownFileType = sourcecode.c.c; path = eval.c; sourceTree = "<group>"; };
		C4F8CA631DCA928A001F38F2 /* expon.c */ = {isa = PBXFileReference; fileEncoding = 4; lastKnownFileType = sourcecode.c.c; path = expon.c; sourceTree = "<group>"; };
		C4F8CA641DCA928A001F38F2 /* f.c */ = {isa = PBXFileReference; fileEncoding = 4; lastKnownFileType = sourcecode.c.c; path = f.c; sourceTree = "<group>"; };
		C4F8CA651DCA928A001F38F2 /* fm.c */ = {isa = PBXFileReference; fileEncoding = 4; lastKnownFileType = sourcecode.c.c; path = fm.c; sourceTree = "<group>"; };
		C4F8CA661DCA928A001F38F2 /* fof.c */ = {isa = PBXFileReference; fileEncoding = 4; lastKnownFileType = sourcecode.c.c; path = fof.c; sourceTree = "<group>"; };
		C4F8CA671DCA928A001F38F2 /* fog.c */ = {isa = PBXFileReference; fileEncoding = 4; lastKnownFileType = sourcecode.c.c; path = fog.c; sourceTree = "<group>"; };
		C4F8CA681DCA928A001F38F2 /* fosc.c */ = {isa = PBXFileReference; fileEncoding = 4; lastKnownFileType = sourcecode.c.c; path = fosc.c; sourceTree = "<group>"; };
		C4F8CA691DCA928A001F38F2 /* ftsum.c */ = {isa = PBXFileReference; fileEncoding = 4; lastKnownFileType = sourcecode.c.c; path = ftsum.c; sourceTree = "<group>"; };
		C4F8CA6A1DCA928A001F38F2 /* gbuzz.c */ = {isa = PBXFileReference; fileEncoding = 4; lastKnownFileType = sourcecode.c.c; path = gbuzz.c; sourceTree = "<group>"; };
		C4F8CA6B1DCA928A001F38F2 /* gen_composite.c */ = {isa = PBXFileReference; fileEncoding = 4; lastKnownFileType = sourcecode.c.c; path = gen_composite.c; sourceTree = "<group>"; };
		C4F8CA6C1DCA928A001F38F2 /* gen_file.c */ = {isa = PBXFileReference; fileEncoding = 4; lastKnownFileType = sourcecode.c.c; path = gen_file.c; sourceTree = "<group>"; };
		C4F8CA6D1DCA928A001F38F2 /* gen_line.c */ = {isa = PBXFileReference; fileEncoding = 4; lastKnownFileType = sourcecode.c.c; path = gen_line.c; sourceTree = "<group>"; };
		C4F8CA6E1DCA928A001F38F2 /* gen_padsynth.c */ = {isa = PBXFileReference; fileEncoding = 4; lastKnownFileType = sourcecode.c.c; path = gen_padsynth.c; sourceTree = "<group>"; };
		C4F8CA6F1DCA928A001F38F2 /* gen_rand.c */ = {isa = PBXFileReference; fileEncoding = 4; lastKnownFileType = sourcecode.c.c; path = gen_rand.c; sourceTree = "<group>"; };
		C4F8CA701DCA928A001F38F2 /* gen_sine.c */ = {isa = PBXFileReference; fileEncoding = 4; lastKnownFileType = sourcecode.c.c; path = gen_sine.c; sourceTree = "<group>"; };
		C4F8CA711DCA928A001F38F2 /* gen_sinesum.c */ = {isa = PBXFileReference; fileEncoding = 4; lastKnownFileType = sourcecode.c.c; path = gen_sinesum.c; sourceTree = "<group>"; };
		C4F8CA721DCA928A001F38F2 /* gen_sporth.c */ = {isa = PBXFileReference; fileEncoding = 4; lastKnownFileType = sourcecode.c.c; path = gen_sporth.c; sourceTree = "<group>"; };
		C4F8CA731DCA928A001F38F2 /* gen_vals.c */ = {isa = PBXFileReference; fileEncoding = 4; lastKnownFileType = sourcecode.c.c; path = gen_vals.c; sourceTree = "<group>"; };
		C4F8CA741DCA928A001F38F2 /* hilbert.c */ = {isa = PBXFileReference; fileEncoding = 4; lastKnownFileType = sourcecode.c.c; path = hilbert.c; sourceTree = "<group>"; };
		C4F8CA751DCA928A001F38F2 /* in.c */ = {isa = PBXFileReference; fileEncoding = 4; lastKnownFileType = sourcecode.c.c; path = in.c; sourceTree = "<group>"; };
		C4F8CA761DCA928A001F38F2 /* incr.c */ = {isa = PBXFileReference; fileEncoding = 4; lastKnownFileType = sourcecode.c.c; path = incr.c; sourceTree = "<group>"; };
		C4F8CA771DCA928A001F38F2 /* jcrev.c */ = {isa = PBXFileReference; fileEncoding = 4; lastKnownFileType = sourcecode.c.c; path = jcrev.c; sourceTree = "<group>"; };
		C4F8CA781DCA928A001F38F2 /* jitter.c */ = {isa = PBXFileReference; fileEncoding = 4; lastKnownFileType = sourcecode.c.c; path = jitter.c; sourceTree = "<group>"; };
		C4F8CA791DCA928A001F38F2 /* line.c */ = {isa = PBXFileReference; fileEncoding = 4; lastKnownFileType = sourcecode.c.c; path = line.c; sourceTree = "<group>"; };
		C4F8CA7A1DCA928A001F38F2 /* load.c */ = {isa = PBXFileReference; fileEncoding = 4; lastKnownFileType = sourcecode.c.c; path = load.c; sourceTree = "<group>"; };
		C4F8CA7B1DCA928A001F38F2 /* loadfile.c */ = {isa = PBXFileReference; fileEncoding = 4; lastKnownFileType = sourcecode.c.c; path = loadfile.c; sourceTree = "<group>"; };
		C4F8CA7D1DCA928A001F38F2 /* lpf18.c */ = {isa = PBXFileReference; fileEncoding = 4; lastKnownFileType = sourcecode.c.c; path = lpf18.c; sourceTree = "<group>"; };
		C4F8CA7E1DCA928A001F38F2 /* mark.c */ = {isa = PBXFileReference; fileEncoding = 4; lastKnownFileType = sourcecode.c.c; path = mark.c; sourceTree = "<group>"; };
		C4F8CA7F1DCA928A001F38F2 /* maygate.c */ = {isa = PBXFileReference; fileEncoding = 4; lastKnownFileType = sourcecode.c.c; path = maygate.c; sourceTree = "<group>"; };
		C4F8CA801DCA928A001F38F2 /* maytrig.c */ = {isa = PBXFileReference; fileEncoding = 4; lastKnownFileType = sourcecode.c.c; path = maytrig.c; sourceTree = "<group>"; };
		C4F8CA811DCA928A001F38F2 /* metro.c */ = {isa = PBXFileReference; fileEncoding = 4; lastKnownFileType = sourcecode.c.c; path = metro.c; sourceTree = "<group>"; };
		C4F8CA821DCA928A001F38F2 /* mincer.c */ = {isa = PBXFileReference; fileEncoding = 4; lastKnownFileType = sourcecode.c.c; path = mincer.c; sourceTree = "<group>"; };
		C4F8CA831DCA928A001F38F2 /* mode.c */ = {isa = PBXFileReference; fileEncoding = 4; lastKnownFileType = sourcecode.c.c; path = mode.c; sourceTree = "<group>"; };
		C4F8CA841DCA928A001F38F2 /* moogladder.c */ = {isa = PBXFileReference; fileEncoding = 4; lastKnownFileType = sourcecode.c.c; path = moogladder.c; sourceTree = "<group>"; };
		C4F8CA851DCA928A001F38F2 /* noise.c */ = {isa = PBXFileReference; fileEncoding = 4; lastKnownFileType = sourcecode.c.c; path = noise.c; sourceTree = "<group>"; };
		C4F8CA861DCA928A001F38F2 /* nsmp.c */ = {isa = PBXFileReference; fileEncoding = 4; lastKnownFileType = sourcecode.c.c; path = nsmp.c; sourceTree = "<group>"; };
		C4F8CA871DCA928A001F38F2 /* osc.c */ = {isa = PBXFileReference; fileEncoding = 4; lastKnownFileType = sourcecode.c.c; path = osc.c; sourceTree = "<group>"; };
		C4F8CA881DCA928A001F38F2 /* oscmorph.c */ = {isa = PBXFileReference; fileEncoding = 4; lastKnownFileType = sourcecode.c.c; path = oscmorph.c; sourceTree = "<group>"; };
		C4F8CA891DCA928A001F38F2 /* p.c */ = {isa = PBXFileReference; fileEncoding = 4; lastKnownFileType = sourcecode.c.c; path = p.c; sourceTree = "<group>"; };
		C4F8CA8A1DCA928A001F38F2 /* pan.c */ = {isa = PBXFileReference; fileEncoding = 4; lastKnownFileType = sourcecode.c.c; path = pan.c; sourceTree = "<group>"; };
		C4F8CA8B1DCA928A001F38F2 /* pareq.c */ = {isa = PBXFileReference; fileEncoding = 4; lastKnownFileType = sourcecode.c.c; path = pareq.c; sourceTree = "<group>"; };
		C4F8CA8C1DCA928A001F38F2 /* paulstretch.c */ = {isa = PBXFileReference; fileEncoding = 4; lastKnownFileType = sourcecode.c.c; path = paulstretch.c; sourceTree = "<group>"; };
		C4F8CA8D1DCA928A001F38F2 /* pdhalf.c */ = {isa = PBXFileReference; fileEncoding = 4; lastKnownFileType = sourcecode.c.c; path = pdhalf.c; sourceTree = "<group>"; };
		C4F8CA8E1DCA928A001F38F2 /* peaklim.c */ = {isa = PBXFileReference; fileEncoding = 4; lastKnownFileType = sourcecode.c.c; path = peaklim.c; sourceTree = "<group>"; };
		C4F8CA8F1DCA928A001F38F2 /* phaser.c */ = {isa = PBXFileReference; fileEncoding = 4; lastKnownFileType = sourcecode.c.c; path = phaser.c; sourceTree = "<group>"; };
		C4F8CA901DCA928A001F38F2 /* phasor.c */ = {isa = PBXFileReference; fileEncoding = 4; lastKnownFileType = sourcecode.c.c; path = phasor.c; sourceTree = "<group>"; };
		C4F8CA911DCA928A001F38F2 /* pinknoise.c */ = {isa = PBXFileReference; fileEncoding = 4; lastKnownFileType = sourcecode.c.c; path = pinknoise.c; sourceTree = "<group>"; };
		C4F8CA921DCA928A001F38F2 /* pluck.c */ = {isa = PBXFileReference; fileEncoding = 4; lastKnownFileType = sourcecode.c.c; path = pluck.c; sourceTree = "<group>"; };
		C4F8CA931DCA928A001F38F2 /* port.c */ = {isa = PBXFileReference; fileEncoding = 4; lastKnownFileType = sourcecode.c.c; path = port.c; sourceTree = "<group>"; };
		C4F8CA941DCA928A001F38F2 /* posc3.c */ = {isa = PBXFileReference; fileEncoding = 4; lastKnownFileType = sourcecode.c.c; path = posc3.c; sourceTree = "<group>"; };
		C4F8CA951DCA928A001F38F2 /* print.c */ = {isa = PBXFileReference; fileEncoding = 4; lastKnownFileType = sourcecode.c.c; path = print.c; sourceTree = "<group>"; };
		C4F8CA961DCA928A001F38F2 /* prop.c */ = {isa = PBXFileReference; fileEncoding = 4; lastKnownFileType = sourcecode.c.c; path = prop.c; sourceTree = "<group>"; };
		C4F8CA971DCA928A001F38F2 /* pshift.c */ = {isa = PBXFileReference; fileEncoding = 4; lastKnownFileType = sourcecode.c.c; path = pshift.c; sourceTree = "<group>"; };
		C4F8CA981DCA928A001F38F2 /* ptrack.c */ = {isa = PBXFileReference; fileEncoding = 4; lastKnownFileType = sourcecode.c.c; path = ptrack.c; sourceTree = "<group>"; };
		C4F8CA991DCA928A001F38F2 /* rand.c */ = {isa = PBXFileReference; fileEncoding = 4; lastKnownFileType = sourcecode.c.c; path = rand.c; sourceTree = "<group>"; };
		C4F8CA9A1DCA928A001F38F2 /* randh.c */ = {isa = PBXFileReference; fileEncoding = 4; lastKnownFileType = sourcecode.c.c; path = randh.c; sourceTree = "<group>"; };
		C4F8CA9B1DCA928A001F38F2 /* randi.c */ = {isa = PBXFileReference; fileEncoding = 4; lastKnownFileType = sourcecode.c.c; path = randi.c; sourceTree = "<group>"; };
		C4F8CA9C1DCA928A001F38F2 /* ref.c */ = {isa = PBXFileReference; fileEncoding = 4; lastKnownFileType = sourcecode.c.c; path = ref.c; sourceTree = "<group>"; };
		C4F8CA9D1DCA928A001F38F2 /* render.c */ = {isa = PBXFileReference; fileEncoding = 4; lastKnownFileType = sourcecode.c.c; path = render.c; sourceTree = "<group>"; };
		C4F8CA9E1DCA928A001F38F2 /* reson.c */ = {isa = PBXFileReference; fileEncoding = 4; lastKnownFileType = sourcecode.c.c; path = reson.c; sourceTree = "<group>"; };
		C4F8CA9F1DCA928A001F38F2 /* reverse.c */ = {isa = PBXFileReference; fileEncoding = 4; lastKnownFileType = sourcecode.c.c; path = reverse.c; sourceTree = "<group>"; };
		C4F8CAA01DCA928A001F38F2 /* revsc.c */ = {isa = PBXFileReference; fileEncoding = 4; lastKnownFileType = sourcecode.c.c; path = revsc.c; sourceTree = "<group>"; };
		C4F8CAA11DCA928A001F38F2 /* rms.c */ = {isa = PBXFileReference; fileEncoding = 4; lastKnownFileType = sourcecode.c.c; path = rms.c; sourceTree = "<group>"; };
		C4F8CAA21DCA928A001F38F2 /* rpt.c */ = {isa = PBXFileReference; fileEncoding = 4; lastKnownFileType = sourcecode.c.c; path = rpt.c; sourceTree = "<group>"; };
		C4F8CAA31DCA928A001F38F2 /* samphold.c */ = {isa = PBXFileReference; fileEncoding = 4; lastKnownFileType = sourcecode.c.c; path = samphold.c; sourceTree = "<group>"; };
		C4F8CAA41DCA928A001F38F2 /* say.c */ = {isa = PBXFileReference; fileEncoding = 4; lastKnownFileType = sourcecode.c.c; path = say.c; sourceTree = "<group>"; };
		C4F8CAA51DCA928A001F38F2 /* scale.c */ = {isa = PBXFileReference; fileEncoding = 4; lastKnownFileType = sourcecode.c.c; path = scale.c; sourceTree = "<group>"; };
		C4F8CAA61DCA928A001F38F2 /* scrambler.c */ = {isa = PBXFileReference; fileEncoding = 4; lastKnownFileType = sourcecode.c.c; path = scrambler.c; sourceTree = "<group>"; };
		C4F8CAA71DCA928A001F38F2 /* sdelay.c */ = {isa = PBXFileReference; fileEncoding = 4; lastKnownFileType = sourcecode.c.c; path = sdelay.c; sourceTree = "<group>"; };
		C4F8CAA81DCA928A001F38F2 /* slice.c */ = {isa = PBXFileReference; fileEncoding = 4; lastKnownFileType = sourcecode.c.c; path = slice.c; sourceTree = "<group>"; };
		C4F8CAA91DCA928A001F38F2 /* slist.c */ = {isa = PBXFileReference; fileEncoding = 4; lastKnownFileType = sourcecode.c.c; path = slist.c; sourceTree = "<group>"; };
		C4F8CAAA1DCA928A001F38F2 /* smoothdelay.c */ = {isa = PBXFileReference; fileEncoding = 4; lastKnownFileType = sourcecode.c.c; path = smoothdelay.c; sourceTree = "<group>"; };
		C4F8CAAB1DCA928A001F38F2 /* srand.c */ = {isa = PBXFileReference; fileEncoding = 4; lastKnownFileType = sourcecode.c.c; path = srand.c; sourceTree = "<group>"; };
		C4F8CAAC1DCA928A001F38F2 /* streson.c */ = {isa = PBXFileReference; fileEncoding = 4; lastKnownFileType = sourcecode.c.c; path = streson.c; sourceTree = "<group>"; };
		C4F8CAAD1DCA928A001F38F2 /* switch.c */ = {isa = PBXFileReference; fileEncoding = 4; lastKnownFileType = sourcecode.c.c; path = switch.c; sourceTree = "<group>"; };
		C4F8CAAE1DCA928A001F38F2 /* t.c */ = {isa = PBXFileReference; fileEncoding = 4; lastKnownFileType = sourcecode.c.c; path = t.c; sourceTree = "<group>"; };
		C4F8CAAF1DCA928A001F38F2 /* tabread.c */ = {isa = PBXFileReference; fileEncoding = 4; lastKnownFileType = sourcecode.c.c; path = tabread.c; sourceTree = "<group>"; };
		C4F8CAB01DCA928A001F38F2 /* tadsr.c */ = {isa = PBXFileReference; fileEncoding = 4; lastKnownFileType = sourcecode.c.c; path = tadsr.c; sourceTree = "<group>"; };
		C4F8CAB11DCA928A001F38F2 /* tblrec.c */ = {isa = PBXFileReference; fileEncoding = 4; lastKnownFileType = sourcecode.c.c; path = tblrec.c; sourceTree = "<group>"; };
		C4F8CAB21DCA928A001F38F2 /* tdiv.c */ = {isa = PBXFileReference; fileEncoding = 4; lastKnownFileType = sourcecode.c.c; path = tdiv.c; sourceTree = "<group>"; };
		C4F8CAB31DCA928A001F38F2 /* tenv.c */ = {isa = PBXFileReference; fileEncoding = 4; lastKnownFileType = sourcecode.c.c; path = tenv.c; sourceTree = "<group>"; };
		C4F8CAB41DCA928A001F38F2 /* tenv2.c */ = {isa = PBXFileReference; fileEncoding = 4; lastKnownFileType = sourcecode.c.c; path = tenv2.c; sourceTree = "<group>"; };
		C4F8CAB51DCA928A001F38F2 /* tenvx.c */ = {isa = PBXFileReference; fileEncoding = 4; lastKnownFileType = sourcecode.c.c; path = tenvx.c; sourceTree = "<group>"; };
		C4F8CAB61DCA928A001F38F2 /* tgate.c */ = {isa = PBXFileReference; fileEncoding = 4; lastKnownFileType = sourcecode.c.c; path = tgate.c; sourceTree = "<group>"; };
		C4F8CAB71DCA928A001F38F2 /* thresh.c */ = {isa = PBXFileReference; fileEncoding = 4; lastKnownFileType = sourcecode.c.c; path = thresh.c; sourceTree = "<group>"; };
		C4F8CAB81DCA928A001F38F2 /* tick.c */ = {isa = PBXFileReference; fileEncoding = 4; lastKnownFileType = sourcecode.c.c; path = tick.c; sourceTree = "<group>"; };
		C4F8CAB91DCA928A001F38F2 /* timer.c */ = {isa = PBXFileReference; fileEncoding = 4; lastKnownFileType = sourcecode.c.c; path = timer.c; sourceTree = "<group>"; };
		C4F8CABA1DCA928A001F38F2 /* tin.c */ = {isa = PBXFileReference; fileEncoding = 4; lastKnownFileType = sourcecode.c.c; path = tin.c; sourceTree = "<group>"; };
		C4F8CABB1DCA928A001F38F2 /* tog.c */ = {isa = PBXFileReference; fileEncoding = 4; lastKnownFileType = sourcecode.c.c; path = tog.c; sourceTree = "<group>"; };
		C4F8CABC1DCA928A001F38F2 /* tone.c */ = {isa = PBXFileReference; fileEncoding = 4; lastKnownFileType = sourcecode.c.c; path = tone.c; sourceTree = "<group>"; };
		C4F8CABD1DCA928A001F38F2 /* tphasor.c */ = {isa = PBXFileReference; fileEncoding = 4; lastKnownFileType = sourcecode.c.c; path = tphasor.c; sourceTree = "<group>"; };
		C4F8CABE1DCA928A001F38F2 /* trand.c */ = {isa = PBXFileReference; fileEncoding = 4; lastKnownFileType = sourcecode.c.c; path = trand.c; sourceTree = "<group>"; };
		C4F8CABF1DCA928A001F38F2 /* tseg.c */ = {isa = PBXFileReference; fileEncoding = 4; lastKnownFileType = sourcecode.c.c; path = tseg.c; sourceTree = "<group>"; };
		C4F8CAC01DCA928A001F38F2 /* tseq.c */ = {isa = PBXFileReference; fileEncoding = 4; lastKnownFileType = sourcecode.c.c; path = tseq.c; sourceTree = "<group>"; };
		C4F8CAC11DCA928A001F38F2 /* v.c */ = {isa = PBXFileReference; fileEncoding = 4; lastKnownFileType = sourcecode.c.c; path = v.c; sourceTree = "<group>"; };
		C4F8CAC21DCA928A001F38F2 /* vdelay.c */ = {isa = PBXFileReference; fileEncoding = 4; lastKnownFileType = sourcecode.c.c; path = vdelay.c; sourceTree = "<group>"; };
		C4F8CAC31DCA928A001F38F2 /* waveset.c */ = {isa = PBXFileReference; fileEncoding = 4; lastKnownFileType = sourcecode.c.c; path = waveset.c; sourceTree = "<group>"; };
		C4F8CAC41DCA928A001F38F2 /* wpkorg35.c */ = {isa = PBXFileReference; fileEncoding = 4; lastKnownFileType = sourcecode.c.c; path = wpkorg35.c; sourceTree = "<group>"; };
		C4F8CAC51DCA928A001F38F2 /* writecode.c */ = {isa = PBXFileReference; fileEncoding = 4; lastKnownFileType = sourcecode.c.c; path = writecode.c; sourceTree = "<group>"; };
		C4F8CAC61DCA928A001F38F2 /* zeros.c */ = {isa = PBXFileReference; fileEncoding = 4; lastKnownFileType = sourcecode.c.c; path = zeros.c; sourceTree = "<group>"; };
		C4F8CAC71DCA928A001F38F2 /* zitarev.c */ = {isa = PBXFileReference; fileEncoding = 4; lastKnownFileType = sourcecode.c.c; path = zitarev.c; sourceTree = "<group>"; };
		C4FE01641CED2DD40062B3A3 /* AKNodeRecorder.swift */ = {isa = PBXFileReference; fileEncoding = 4; lastKnownFileType = sourcecode.swift; path = AKNodeRecorder.swift; sourceTree = "<group>"; };
		EA03BFC9201DD3A900E8BE2C /* AKDSPBase.mm */ = {isa = PBXFileReference; fileEncoding = 4; lastKnownFileType = sourcecode.cpp.objcpp; path = AKDSPBase.mm; sourceTree = "<group>"; };
		EA03BFD1201DD89B00E8BE2C /* AKMandolinPresets.swift */ = {isa = PBXFileReference; fileEncoding = 4; lastKnownFileType = sourcecode.swift; path = AKMandolinPresets.swift; sourceTree = "<group>"; };
		EA03BFD2201DD89B00E8BE2C /* AKMandolinDSPKernel.mm */ = {isa = PBXFileReference; fileEncoding = 4; lastKnownFileType = sourcecode.cpp.objcpp; path = AKMandolinDSPKernel.mm; sourceTree = "<group>"; };
		EA03BFD7201DE7EE00E8BE2C /* AKRhodesPianoDSPKernel.mm */ = {isa = PBXFileReference; fileEncoding = 4; lastKnownFileType = sourcecode.cpp.objcpp; path = AKRhodesPianoDSPKernel.mm; sourceTree = "<group>"; };
		EA03BFDF201DEB1300E8BE2C /* AKTubularBellsDSPKernel.mm */ = {isa = PBXFileReference; fileEncoding = 4; lastKnownFileType = sourcecode.cpp.objcpp; path = AKTubularBellsDSPKernel.mm; sourceTree = "<group>"; };
		EA03BFE3201F333200E8BE2C /* AKShakerDSPKernel.mm */ = {isa = PBXFileReference; fileEncoding = 4; lastKnownFileType = sourcecode.cpp.objcpp; path = AKShakerDSPKernel.mm; sourceTree = "<group>"; };
		EA03BFEB202070F300E8BE2C /* AKRhinoGuitarProcessorDSPKernel.mm */ = {isa = PBXFileReference; fileEncoding = 4; lastKnownFileType = sourcecode.cpp.objcpp; path = AKRhinoGuitarProcessorDSPKernel.mm; sourceTree = "<group>"; };
		EA03BFEF2020779000E8BE2C /* AKDynaRageCompressorDSPKernel.mm */ = {isa = PBXFileReference; fileEncoding = 4; lastKnownFileType = sourcecode.cpp.objcpp; path = AKDynaRageCompressorDSPKernel.mm; sourceTree = "<group>"; };
		EA03C0292024604500E8BE2C /* ParameterRamper.cpp */ = {isa = PBXFileReference; fileEncoding = 4; lastKnownFileType = sourcecode.cpp.cpp; path = ParameterRamper.cpp; sourceTree = "<group>"; };
		EA2FBDB3201752A3008D223C /* sinewave_raw.h */ = {isa = PBXFileReference; fileEncoding = 4; lastKnownFileType = sourcecode.c.h; path = sinewave_raw.h; sourceTree = "<group>"; };
		EA2FBDB4201752A4008D223C /* fwavblnk_raw.h */ = {isa = PBXFileReference; fileEncoding = 4; lastKnownFileType = sourcecode.c.h; path = fwavblnk_raw.h; sourceTree = "<group>"; };
		EA2FBDB5201752A4008D223C /* mand_raw.h */ = {isa = PBXFileReference; fileEncoding = 4; lastKnownFileType = sourcecode.c.h; path = mand_raw.h; sourceTree = "<group>"; };
		EA6949E81C5A2F610035B5DF /* AKSettings.swift */ = {isa = PBXFileReference; fileEncoding = 4; lastKnownFileType = sourcecode.swift; path = AKSettings.swift; sourceTree = "<group>"; };
		EA6949EE1C5AE1EA0035B5DF /* AudioKit.swift */ = {isa = PBXFileReference; fileEncoding = 4; lastKnownFileType = sourcecode.swift; path = AudioKit.swift; sourceTree = "<group>"; };
		EA8BA9851C5E253900BBD469 /* AKView.swift */ = {isa = PBXFileReference; fileEncoding = 4; lastKnownFileType = sourcecode.swift; path = AKView.swift; sourceTree = "<group>"; };
		EAB4E0502026A08600171A16 /* AKCostelloReverbDSP.mm */ = {isa = PBXFileReference; fileEncoding = 4; lastKnownFileType = sourcecode.cpp.objcpp; path = AKCostelloReverbDSP.mm; sourceTree = "<group>"; };
		EAF006781C4C7A5200ECD392 /* AKMorphingOscillator.swift */ = {isa = PBXFileReference; fileEncoding = 4; lastKnownFileType = sourcecode.swift; path = AKMorphingOscillator.swift; sourceTree = "<group>"; };
		EAF006791C4C7A5200ECD392 /* AKMorphingOscillatorAudioUnit.h */ = {isa = PBXFileReference; fileEncoding = 4; lastKnownFileType = sourcecode.c.h; path = AKMorphingOscillatorAudioUnit.h; sourceTree = "<group>"; };
		EAF0067A1C4C7A5200ECD392 /* AKMorphingOscillatorAudioUnit.mm */ = {isa = PBXFileReference; fileEncoding = 4; lastKnownFileType = sourcecode.cpp.objcpp; path = AKMorphingOscillatorAudioUnit.mm; sourceTree = "<group>"; };
		EAF0067B1C4C7A5200ECD392 /* AKMorphingOscillatorDSPKernel.hpp */ = {isa = PBXFileReference; fileEncoding = 4; lastKnownFileType = sourcecode.cpp.h; path = AKMorphingOscillatorDSPKernel.hpp; sourceTree = "<group>"; };
		EAF006901C4DB8DA00ECD392 /* segment.swift */ = {isa = PBXFileReference; fileEncoding = 4; lastKnownFileType = sourcecode.swift; path = segment.swift; sourceTree = "<group>"; };
<<<<<<< HEAD
		EAF71D8120248B640018946B /* CheckError.swift */ = {isa = PBXFileReference; fileEncoding = 4; lastKnownFileType = sourcecode.swift; path = CheckError.swift; sourceTree = "<group>"; };
		EAF71D8220248B640018946B /* AKDSPKernel.mm */ = {isa = PBXFileReference; fileEncoding = 4; lastKnownFileType = sourcecode.cpp.objcpp; path = AKDSPKernel.mm; sourceTree = "<group>"; };
		EAF71D8320248B640018946B /* AKAudioEffect.mm */ = {isa = PBXFileReference; fileEncoding = 4; lastKnownFileType = sourcecode.cpp.objcpp; path = AKAudioEffect.mm; sourceTree = "<group>"; };
		EAF71D8420248B640018946B /* AKAudioEffect.h */ = {isa = PBXFileReference; fileEncoding = 4; lastKnownFileType = sourcecode.c.h; path = AKAudioEffect.h; sourceTree = "<group>"; };
=======
		EAF5A44C202D6D130019352B /* ExceptionCatcher.m */ = {isa = PBXFileReference; fileEncoding = 4; lastKnownFileType = sourcecode.c.objc; path = ExceptionCatcher.m; sourceTree = "<group>"; };
		EAF5A44D202D6D140019352B /* ExceptionCatcher.swift */ = {isa = PBXFileReference; fileEncoding = 4; lastKnownFileType = sourcecode.swift; path = ExceptionCatcher.swift; sourceTree = "<group>"; };
		EAF5A44E202D6D140019352B /* ExceptionCatcher.h */ = {isa = PBXFileReference; fileEncoding = 4; lastKnownFileType = sourcecode.c.h; path = ExceptionCatcher.h; sourceTree = "<group>"; };
>>>>>>> e582863d
		EAF9C9881C69A4FC00C10CCE /* AKDevice.swift */ = {isa = PBXFileReference; fileEncoding = 4; lastKnownFileType = sourcecode.swift; path = AKDevice.swift; sourceTree = "<group>"; };
		EAFECEEA1F4EC31400A2B046 /* AudioKitUI.framework */ = {isa = PBXFileReference; explicitFileType = wrapper.framework; includeInIndex = 0; path = AudioKitUI.framework; sourceTree = BUILT_PRODUCTS_DIR; };
		EAFECEED1F4EC31400A2B046 /* Info.plist */ = {isa = PBXFileReference; lastKnownFileType = text.plist.xml; path = Info.plist; sourceTree = "<group>"; };
		EAFECEFB1F4EC3AB00A2B046 /* AudioKitUI.h */ = {isa = PBXFileReference; fileEncoding = 4; lastKnownFileType = sourcecode.c.h; path = AudioKitUI.h; sourceTree = "<group>"; };
		EAFECF071F4EC4BF00A2B046 /* AKMicrophone.swift */ = {isa = PBXFileReference; fileEncoding = 4; lastKnownFileType = sourcecode.swift; path = AKMicrophone.swift; sourceTree = "<group>"; };
		EAFECF081F4EC4BF00A2B046 /* AKStereoInput.swift */ = {isa = PBXFileReference; fileEncoding = 4; lastKnownFileType = sourcecode.swift; path = AKStereoInput.swift; sourceTree = "<group>"; };
		EAFECF0B1F4EC4C000A2B046 /* AKOfflineRenderAudioUnit.h */ = {isa = PBXFileReference; fileEncoding = 4; lastKnownFileType = sourcecode.c.h; path = AKOfflineRenderAudioUnit.h; sourceTree = "<group>"; };
		EAFECF0C1F4EC4C000A2B046 /* AKOfflineRendererAudioUnit.mm */ = {isa = PBXFileReference; fileEncoding = 4; lastKnownFileType = sourcecode.cpp.objcpp; path = AKOfflineRendererAudioUnit.mm; sourceTree = "<group>"; };
		EAFECF0D1F4EC4C000A2B046 /* AKOfflineRenderNode.swift */ = {isa = PBXFileReference; fileEncoding = 4; lastKnownFileType = sourcecode.swift; path = AKOfflineRenderNode.swift; sourceTree = "<group>"; };
		EAFECF131F4EC74400A2B046 /* AKConnection.swift */ = {isa = PBXFileReference; fileEncoding = 4; lastKnownFileType = sourcecode.swift; path = AKConnection.swift; sourceTree = "<group>"; };
/* End PBXFileReference section */

/* Begin PBXFrameworksBuildPhase section */
		C4BDE8351C12FFBC00207DA9 /* Frameworks */ = {
			isa = PBXFrameworksBuildPhase;
			buildActionMask = 2147483647;
			files = (
			);
			runOnlyForDeploymentPostprocessing = 0;
		};
		EAFECEE61F4EC31400A2B046 /* Frameworks */ = {
			isa = PBXFrameworksBuildPhase;
			buildActionMask = 2147483647;
			files = (
				EAFECEF51F4EC33300A2B046 /* AudioKit.framework in Frameworks */,
			);
			runOnlyForDeploymentPostprocessing = 0;
		};
/* End PBXFrameworksBuildPhase section */

/* Begin PBXGroup section */
		555857E61F62189700C73F59 /* ClipPlayer */ = {
			isa = PBXGroup;
			children = (
				555857E71F62189700C73F59 /* AKClip.swift */,
				555857E81F62189700C73F59 /* AKClipMerger.swift */,
				555857E91F62189700C73F59 /* AKClipPlayer.swift */,
				555857EA1F62189700C73F59 /* AKClipRecorder.swift */,
			);
			path = ClipPlayer;
			sourceTree = "<group>";
		};
		555857EF1F6218BB00C73F59 /* Synchronization */ = {
			isa = PBXGroup;
			children = (
				C47B3F3B1FBD74CD0097EC15 /* AKScheduledAction.swift */,
				555857F01F6218BB00C73F59 /* AKTiming.swift */,
			);
			path = Synchronization;
			sourceTree = "<group>";
		};
		558D80941F4D3D5C001E7BC1 /* Utilities */ = {
			isa = PBXGroup;
			children = (
				C43323221FE05FC700330AEC /* Circular Buffer */,
				C433231F1FE05FC700330AEC /* Timeline */,
				555857E21F62187500C73F59 /* AVAudioBufferConvenience.swift */,
				555857E31F62187500C73F59 /* AVAudioTimeShim.swift */,
				55B95B341FEDC37100C76AF5 /* AKInterop.h */,
			);
			path = Utilities;
			sourceTree = "<group>";
		};
		55E4F4FE1F5778A80088018A /* Sampler */ = {
			isa = PBXGroup;
			children = (
				55E4F5101F578BF30088018A /* AKPresetManager.h */,
				55E4F5111F578BF30088018A /* AKPresetManager.m */,
				55E4F5011F5778B60088018A /* Skeleton.aupreset */,
			);
			name = Sampler;
			sourceTree = "<group>";
		};
		55E4F52F1F57DB110088018A /* Metronome */ = {
			isa = PBXGroup;
			children = (
				55E4F5301F57DB2D0088018A /* AKSamplerMetronome.h */,
				55E4F5311F57DB2D0088018A /* AKSamplerMetronome.m */,
			);
			name = Metronome;
			sourceTree = "<group>";
		};
		C408695F1C190EF600EF9DED /* User Interface */ = {
			isa = PBXGroup;
			children = (
				EA8BA9851C5E253900BBD469 /* AKView.swift */,
				C46781A81C1C277B0000BF29 /* AKNodeFFTPlot.swift */,
				C46781A91C1C277B0000BF29 /* AKNodeOutputPlot.swift */,
				C42AE0051C2DF681000CEED2 /* AKOutputWaveformPlot.swift */,
				C42AE0061C2DF681000CEED2 /* AKRollingOutputPlot.swift */,
			);
			name = "User Interface";
			path = "../../Common/User Interface";
			sourceTree = "<group>";
		};
		C40BB08D1C4717C2004C138D /* Comb Filter Reverb */ = {
			isa = PBXGroup;
			children = (
				C40BB08E1C4717C2004C138D /* AKCombFilterReverb.swift */,
				C470D01F201749FF003D1AFA /* AKCombFilterReverbAudioUnit.swift */,
				C470D01E201749FE003D1AFA /* AKCombFilterReverb.mm */,
				C470D01D201749FE003D1AFA /* AKCombFilterReverbDSP.hpp */,
			);
			path = "Comb Filter Reverb";
			sourceTree = "<group>";
		};
		C40C41E41C40E5C2009D870B /* CoreAudio */ = {
			isa = PBXGroup;
			children = (
				C4AC0B111FC9419900EDA024 /* AK4 */,
				C4AC0B1D1FC9423900EDA024 /* Apple Code */,
				C4AC0B261FC9427200EDA024 /* Bank */,
				C4AC0B181FC941FC00EDA024 /* Parameter Rampers */,
				C40101D61DED741E000C5765 /* AKAudioUnit.h */,
				C40101D71DED741E000C5765 /* AKAudioUnit.mm */,
				C40C12971F08B0C300F4C7F1 /* AKDSPKernel.hpp */,
				EAF71D8220248B640018946B /* AKDSPKernel.mm */,
				EAF71D8420248B640018946B /* AKAudioEffect.h */,
				EAF71D8320248B640018946B /* AKAudioEffect.mm */,
				EAF71D8120248B640018946B /* CheckError.swift */,
				C40C129A1F08B0CE00F4C7F1 /* AudioUnit+Helpers.swift */,
			);
			path = CoreAudio;
			sourceTree = "<group>";
		};
		C40C41EA1C40E5C2009D870B /* EZAudio */ = {
			isa = PBXGroup;
			children = (
				C40C41EB1C40E5C2009D870B /* EZAudio.h */,
				C40C41EC1C40E5C2009D870B /* EZAudio.m */,
				C40C41ED1C40E5C2009D870B /* EZAudioDevice.h */,
				C40C41EE1C40E5C2009D870B /* EZAudioDevice.m */,
				C40C41EF1C40E5C2009D870B /* EZAudioDisplayLink.h */,
				C40C41F01C40E5C2009D870B /* EZAudioDisplayLink.m */,
				C40C41F11C40E5C2009D870B /* EZAudioFFT.h */,
				C40C41F21C40E5C2009D870B /* EZAudioFFT.m */,
				C40C41F31C40E5C2009D870B /* EZAudioFile.h */,
				C40C41F41C40E5C2009D870B /* EZAudioFile.m */,
				B1F47ABD1DC54E0F00706A2F /* EZAudioFileMarker.h */,
				B1F47ABE1DC54E0F00706A2F /* EZAudioFileMarker.m */,
				C40C41F51C40E5C2009D870B /* EZAudioFloatConverter.h */,
				C40C41F61C40E5C2009D870B /* EZAudioFloatConverter.m */,
				C40C41F71C40E5C2009D870B /* EZAudioFloatData.h */,
				C40C41F81C40E5C2009D870B /* EZAudioFloatData.m */,
				C40C41F91C40E5C2009D870B /* EZAudioPlayer.h */,
				C40C41FA1C40E5C2009D870B /* EZAudioPlayer.m */,
				C40C41FB1C40E5C2009D870B /* EZAudioPlot.h */,
				C40C41FC1C40E5C2009D870B /* EZAudioPlot.m */,
				C40C41FD1C40E5C2009D870B /* EZAudioPlotGL.h */,
				C40C41FE1C40E5C2009D870B /* EZAudioPlotGL.m */,
				C40C41FF1C40E5C2009D870B /* EZAudioUtilities.h */,
				C40C42001C40E5C2009D870B /* EZAudioUtilities.m */,
				C40C42011C40E5C2009D870B /* EZMicrophone.h */,
				C40C42021C40E5C2009D870B /* EZMicrophone.m */,
				C40C42031C40E5C2009D870B /* EZOutput.h */,
				C40C42041C40E5C2009D870B /* EZOutput.m */,
				C40C42051C40E5C2009D870B /* EZPlot.h */,
				C40C42061C40E5C2009D870B /* EZPlot.m */,
				C40C42071C40E5C2009D870B /* EZRecorder.h */,
				C40C42081C40E5C2009D870B /* EZRecorder.m */,
			);
			path = EZAudio;
			sourceTree = "<group>";
		};
		C40C420B1C40E5C2009D870B /* Testing */ = {
			isa = PBXGroup;
			children = (
				C40C420C1C40E5C2009D870B /* AKTester.swift */,
				C40C420D1C40E5C2009D870B /* AKTesterAudioUnit.h */,
				C40C420E1C40E5C2009D870B /* AKTesterAudioUnit.mm */,
				C40C420F1C40E5C2009D870B /* AKTesterDSPKernel.hpp */,
			);
			path = Testing;
			sourceTree = "<group>";
		};
		C40C427D1C41BF00009D870B /* Physical Models */ = {
			isa = PBXGroup;
			children = (
				C487B5FE1DD922D000C56B59 /* Clarinet */,
				C40C429A1C41CB7D009D870B /* Drip */,
				C49F292F1D1626B9000A2D2F /* Flute */,
				C4E3759C1D13575C00FDB70D /* Mandolin */,
				C4ABF5321C82AEC00078EE8E /* Metal Bar */,
				C40C427E1C41BF00009D870B /* Plucked String */,
				C47047F61E78FDFA00D9906F /* Rhodes Piano */,
				C47047FB1E78FDFA00D9906F /* Shaker */,
				C47048001E78FDFA00D9906F /* Tubular Bells */,
				C466153F1EEA65370044A5FC /* Vocal Tract */,
			);
			path = "Physical Models";
			sourceTree = "<group>";
		};
		C40C427E1C41BF00009D870B /* Plucked String */ = {
			isa = PBXGroup;
			children = (
				C40C427F1C41BF00009D870B /* AKPluckedString.swift */,
				C470D06720174B03003D1AFA /* AKPluckedStringAudioUnit.swift */,
				C470D06520174B03003D1AFA /* AKPluckedStringDSP.mm */,
				C470D06620174B03003D1AFA /* AKPluckedStringDSP.hpp */,
			);
			path = "Plucked String";
			sourceTree = "<group>";
		};
		C40C429A1C41CB7D009D870B /* Drip */ = {
			isa = PBXGroup;
			children = (
				C40C429B1C41CB7D009D870B /* AKDrip.swift */,
				C40C429C1C41CB7D009D870B /* AKDripAudioUnit.h */,
				C40C429D1C41CB7D009D870B /* AKDripAudioUnit.mm */,
				C40C429E1C41CB7D009D870B /* AKDripDSPKernel.hpp */,
			);
			path = Drip;
			sourceTree = "<group>";
		};
		C4146D481F3E4795001AAE11 /* DynaRage Tube Compressor */ = {
			isa = PBXGroup;
			children = (
				C4146D491F3E4795001AAE11 /* AKDynaRageCompressor.swift */,
				C4146D4A1F3E4795001AAE11 /* AKDynaRageCompressorAudioUnit.h */,
				C4146D4B1F3E4795001AAE11 /* AKDynaRageCompressorAudioUnit.mm */,
				C4146D4C1F3E4795001AAE11 /* AKDynaRageCompressorDSPKernel.hpp */,
				EA03BFEF2020779000E8BE2C /* AKDynaRageCompressorDSPKernel.mm */,
			);
			path = "DynaRage Tube Compressor";
			sourceTree = "<group>";
		};
		C4146D4D1F3E47AA001AAE11 /* Guitar Processors */ = {
			isa = PBXGroup;
			children = (
				C4146D4E1F3E47AA001AAE11 /* Rhino */,
			);
			path = "Guitar Processors";
			sourceTree = "<group>";
		};
		C4146D4E1F3E47AA001AAE11 /* Rhino */ = {
			isa = PBXGroup;
			children = (
				C4146D4F1F3E47AA001AAE11 /* AKRhinoGuitarProcessor.swift */,
				C4146D501F3E47AA001AAE11 /* AKRhinoGuitarProcessorAudioUnit.h */,
				C4146D511F3E47AA001AAE11 /* AKRhinoGuitarProcessorAudioUnit.mm */,
				C4146D521F3E47AA001AAE11 /* AKRhinoGuitarProcessorDSPKernel.hpp */,
				EA03BFEB202070F300E8BE2C /* AKRhinoGuitarProcessorDSPKernel.mm */,
			);
			path = Rhino;
			sourceTree = "<group>";
		};
		C4146DAC1F3E4821001AAE11 /* Helpers */ = {
			isa = PBXGroup;
			children = (
				C4146DAD1F3E4821001AAE11 /* Array.h */,
				C4146DAE1F3E4821001AAE11 /* Array.hpp */,
				C4146DAF1F3E4821001AAE11 /* CombFilter.cpp */,
				C4146DB01F3E4821001AAE11 /* CombFilter.h */,
				C4146DB11F3E4821001AAE11 /* Compressor.cpp */,
				C4146DB21F3E4821001AAE11 /* Compressor.h */,
				C4146DB31F3E4821001AAE11 /* def.h */,
				C4146DB41F3E4821001AAE11 /* Delay.cpp */,
				C4146DB51F3E4821001AAE11 /* Delay.h */,
				C4146DB61F3E4821001AAE11 /* DelayAPF.cpp */,
				C4146DB71F3E4821001AAE11 /* DelayAPF.h */,
				C4146DB81F3E4821001AAE11 /* DynArray.h */,
				C4146DB91F3E4821001AAE11 /* DynArray.hpp */,
				C4146DBA1F3E4821001AAE11 /* Equalisator.cpp */,
				C4146DBB1F3E4821001AAE11 /* Equalisator.h */,
				C4146DBC1F3E4821001AAE11 /* FFTReal.h */,
				C4146DBD1F3E4821001AAE11 /* FFTReal.hpp */,
				C4146DBE1F3E4821001AAE11 /* FFTRealFixLen.h */,
				C4146DBF1F3E4821001AAE11 /* FFTRealFixLen.hpp */,
				C4146DC01F3E4821001AAE11 /* FFTRealFixLenParam.h */,
				C4146DC11F3E4821001AAE11 /* FFTRealPassDirect.h */,
				C4146DC21F3E4821001AAE11 /* FFTRealPassDirect.hpp */,
				C4146DC31F3E4821001AAE11 /* FFTRealPassInverse.h */,
				C4146DC41F3E4821001AAE11 /* FFTRealPassInverse.hpp */,
				C4146DC51F3E4821001AAE11 /* FFTRealSelect.h */,
				C4146DC61F3E4821001AAE11 /* FFTRealSelect.hpp */,
				C4146DC71F3E4821001AAE11 /* FFTRealUseTrigo.h */,
				C4146DC81F3E4821001AAE11 /* FFTRealUseTrigo.hpp */,
				C4146DC91F3E4821001AAE11 /* Filter.cpp */,
				C4146DCA1F3E4821001AAE11 /* Filter.h */,
				C4146DCB1F3E4821001AAE11 /* LPFCombFilter.cpp */,
				C4146DCC1F3E4821001AAE11 /* LPFCombFilter.h */,
				C4146DCD1F3E4821001AAE11 /* OnePoleLPF.cpp */,
				C4146DCE1F3E4821001AAE11 /* OnePoleLPF.h */,
				C4146DCF1F3E4821001AAE11 /* OscSinCos.h */,
				C4146DD01F3E4821001AAE11 /* OscSinCos.hpp */,
				C4146DD11F3E4821001AAE11 /* pluginconstants.h */,
				C4146DD21F3E4821001AAE11 /* pluginobjects.cpp */,
				C4146DD31F3E4821001AAE11 /* RageProcessor.cpp */,
				C4146DD41F3E4821001AAE11 /* RageProcessor.h */,
				EAF5A44E202D6D140019352B /* ExceptionCatcher.h */,
				EAF5A44C202D6D130019352B /* ExceptionCatcher.m */,
				EAF5A44D202D6D140019352B /* ExceptionCatcher.swift */,
			);
			path = Helpers;
			sourceTree = "<group>";
		};
		C428590A1E90B7C3009B737D /* Zita Reverb */ = {
			isa = PBXGroup;
			children = (
				C428590B1E90B7C3009B737D /* AKZitaReverb.swift */,
				C470D02B20174A24003D1AFA /* AKZitaReverbAudioUnit.swift */,
				C470D02A20174A24003D1AFA /* AKZitaReverbDSP.hpp */,
				C46B27BF2029AE9A00EC0E87 /* AKZitaReverbDSP.mm */,
			);
			path = "Zita Reverb";
			sourceTree = "<group>";
		};
		C428591C1E90B80A009B737D /* Dynamic Range Compressor */ = {
			isa = PBXGroup;
			children = (
				C428591D1E90B80A009B737D /* AKDynamicRangeCompressor.swift */,
				C470CF86201747C0003D1AFA /* AKDynamicRangeCompressorAudioUnit.swift */,
				C470CF87201747C0003D1AFA /* AKDynamicRangeCompressorDSP.hpp */,
				C46B27B32029AE2E00EC0E87 /* AKDynamicRangeCompressorDSP.mm */,
			);
			path = "Dynamic Range Compressor";
			sourceTree = "<group>";
		};
		C42FFBBA1C3D039C00823BD4 /* Balancer */ = {
			isa = PBXGroup;
			children = (
				C42FFBBB1C3D039C00823BD4 /* AKBalancer.swift */,
				C42FFBBC1C3D039C00823BD4 /* AKBalancerAudioUnit.h */,
				C42FFBBD1C3D039C00823BD4 /* AKBalancerAudioUnit.mm */,
				C42FFBBE1C3D039C00823BD4 /* AKBalancerDSPKernel.hpp */,
			);
			path = Balancer;
			sourceTree = "<group>";
		};
		C42FFBBF1C3D039C00823BD4 /* Booster */ = {
			isa = PBXGroup;
			children = (
				C42FFBC01C3D039C00823BD4 /* AKBooster.swift */,
				C470D07520174B84003D1AFA /* AKBoosterAudioUnit.swift */,
				C470D07720174B84003D1AFA /* AKBooster.mm */,
				C470D07620174B84003D1AFA /* AKBoosterDSP.hpp */,
			);
			path = Booster;
			sourceTree = "<group>";
		};
		C42FFBC41C3D039C00823BD4 /* Dry Wet Mixer */ = {
			isa = PBXGroup;
			children = (
				C42FFBC51C3D039C00823BD4 /* AKDryWetMixer.swift */,
			);
			path = "Dry Wet Mixer";
			sourceTree = "<group>";
		};
		C42FFBC91C3D039C00823BD4 /* Panner */ = {
			isa = PBXGroup;
			children = (
				C42FFBCA1C3D039C00823BD4 /* AKPanner.swift */,
				C470D07D20174B99003D1AFA /* AKPannerAudioUnit.swift */,
				C470D07B20174B99003D1AFA /* AKPanner.mm */,
				C470D07C20174B99003D1AFA /* AKPannerDSP.hpp */,
			);
			path = Panner;
			sourceTree = "<group>";
		};
		C433231F1FE05FC700330AEC /* Timeline */ = {
			isa = PBXGroup;
			children = (
				C43323201FE05FC700330AEC /* AKTimeline.h */,
				C43323211FE05FC700330AEC /* AKTimeline.c */,
			);
			path = Timeline;
			sourceTree = "<group>";
		};
		C43323221FE05FC700330AEC /* Circular Buffer */ = {
			isa = PBXGroup;
			children = (
				C43323241FE05FC700330AEC /* TPCircularBuffer.h */,
				C43323261FE05FC700330AEC /* TPCircularBuffer.c */,
				C43323281FE05FC700330AEC /* TPCircularBuffer+AudioBufferList.h */,
				C43323251FE05FC700330AEC /* TPCircularBuffer+AudioBufferList.c */,
				C43323271FE05FC700330AEC /* TPCircularBuffer+Unit.h */,
				C43323231FE05FC700330AEC /* TPCircularBuffer+Unit.c */,
			);
			path = "Circular Buffer";
			sourceTree = "<group>";
		};
		C43E429E1D066DD30066BF7A /* Environment */ = {
			isa = PBXGroup;
			children = (
				C43E429F1D066DD30066BF7A /* AK3DPanner.swift */,
			);
			path = Environment;
			sourceTree = "<group>";
		};
		C44EA25D201870EB0072399F /* Modulation */ = {
			isa = PBXGroup;
			children = (
				C44EA25E201870EB0072399F /* README.md */,
				C44EA25F201870EB0072399F /* Common */,
				C44EA26B201870EB0072399F /* Chorus */,
				C44EA262201870EB0072399F /* Flanger */,
				C44EA266201870EB0072399F /* Phaser */,
			);
			path = Modulation;
			sourceTree = "<group>";
		};
		C44EA25F201870EB0072399F /* Common */ = {
			isa = PBXGroup;
			children = (
				C44EA260201870EB0072399F /* SDModulatedDelayStuff.hpp */,
				C44EA261201870EB0072399F /* SDModulatedDelayDSPKernel.hpp */,
			);
			path = Common;
			sourceTree = "<group>";
		};
		C44EA262201870EB0072399F /* Flanger */ = {
			isa = PBXGroup;
			children = (
				C44EA263201870EB0072399F /* AKFlanger.swift */,
				C44EA265201870EB0072399F /* AKFlangerAudioUnit.h */,
				C44EA264201870EB0072399F /* AKFlangerAudioUnit.mm */,
			);
			path = Flanger;
			sourceTree = "<group>";
		};
		C44EA266201870EB0072399F /* Phaser */ = {
			isa = PBXGroup;
			children = (
				C44EA26A201870EB0072399F /* AKPhaser.swift */,
				C44EA269201870EB0072399F /* AKPhaserAudioUnit.swift */,
				C44EA267201870EB0072399F /* AKPhaserDSP.hpp */,
				C46B27BB2029AE7C00EC0E87 /* AKPhaserDSP.mm */,
			);
			path = Phaser;
			sourceTree = "<group>";
		};
		C44EA26B201870EB0072399F /* Chorus */ = {
			isa = PBXGroup;
			children = (
				C44EA26C201870EB0072399F /* AKChorus.swift */,
				C44EA26E201870EB0072399F /* AKChorusAudioUnit.h */,
				C44EA26D201870EB0072399F /* AKChorusAudioUnit.mm */,
			);
			path = Chorus;
			sourceTree = "<group>";
		};
		C45210671E7D0884007C38FE /* Sporth Custom Ugens */ = {
			isa = PBXGroup;
			children = (
				C45210681E7D0884007C38FE /* AKCustomUgen.swift */,
				C45210691E7D0884007C38FE /* AKCustomUgenFunction.h */,
				C452106A1E7D0884007C38FE /* AKCustomUgenInfo.h */,
				C452106B1E7D0884007C38FE /* AKSporthStack+Internal.h */,
				C452106C1E7D0884007C38FE /* AKSporthStack.h */,
				C452106D1E7D0884007C38FE /* AKSporthStack.mm */,
			);
			path = "Sporth Custom Ugens";
			sourceTree = "<group>";
		};
		C45380951C3A5CBD00A51738 /* Analysis */ = {
			isa = PBXGroup;
			children = (
				C45380961C3A5CBD00A51738 /* Amplitude Tracker */,
				C453809D1C3A5CBD00A51738 /* Frequency Tracker */,
			);
			path = Analysis;
			sourceTree = "<group>";
		};
		C45380961C3A5CBD00A51738 /* Amplitude Tracker */ = {
			isa = PBXGroup;
			children = (
				C45380971C3A5CBD00A51738 /* AKAmplitudeTracker.swift */,
				C45380981C3A5CBD00A51738 /* AKAmplitudeTrackerAudioUnit.h */,
				C45380991C3A5CBD00A51738 /* AKAmplitudeTrackerAudioUnit.mm */,
				C453809A1C3A5CBD00A51738 /* AKAmplitudeTrackerDSPKernel.hpp */,
			);
			path = "Amplitude Tracker";
			sourceTree = "<group>";
		};
		C453809D1C3A5CBD00A51738 /* Frequency Tracker */ = {
			isa = PBXGroup;
			children = (
				C453809E1C3A5CBD00A51738 /* AKFrequencyTracker.swift */,
				C453809F1C3A5CBD00A51738 /* AKFrequencyTrackerAudioUnit.h */,
				C45380A01C3A5CBD00A51738 /* AKFrequencyTrackerAudioUnit.mm */,
				C45380A11C3A5CBD00A51738 /* AKFrequencyTrackerDSPKernel.hpp */,
			);
			path = "Frequency Tracker";
			sourceTree = "<group>";
		};
		C45380A21C3A5CBD00A51738 /* Effects */ = {
			isa = PBXGroup;
			children = (
				C45380A31C3A5CBD00A51738 /* AudioKit Operation-Based Effect */,
				C45380A81C3A5CBD00A51738 /* Delay */,
				C45380B01C3A5CBD00A51738 /* Distortion */,
				C45380C61C3A5CBD00A51738 /* Dynamics */,
				C4B192C11C3B635000C0F330 /* Envelopes */,
				C45380CB1C3A5CBD00A51738 /* Filters */,
				C4146D4D1F3E47AA001AAE11 /* Guitar Processors */,
				C44EA25D201870EB0072399F /* Modulation */,
				C468097C1CEED72800ADFC05 /* Pitch Shifter */,
				C45381371C3A5CBD00A51738 /* Reverb */,
			);
			path = Effects;
			sourceTree = "<group>";
		};
		C45380A31C3A5CBD00A51738 /* AudioKit Operation-Based Effect */ = {
			isa = PBXGroup;
			children = (
				C45380A41C3A5CBD00A51738 /* AKOperationEffect.swift */,
				C45380A51C3A5CBD00A51738 /* AKOperationEffectAudioUnit.h */,
				C45380A61C3A5CBD00A51738 /* AKOperationEffectAudioUnit.mm */,
				C45380A71C3A5CBD00A51738 /* AKOperationEffectDSPKernel.hpp */,
			);
			path = "AudioKit Operation-Based Effect";
			sourceTree = "<group>";
		};
		C45380A81C3A5CBD00A51738 /* Delay */ = {
			isa = PBXGroup;
			children = (
				C45380A91C3A5CBD00A51738 /* Simple Delay */,
				C45380AB1C3A5CBD00A51738 /* Variable Delay */,
			);
			path = Delay;
			sourceTree = "<group>";
		};
		C45380A91C3A5CBD00A51738 /* Simple Delay */ = {
			isa = PBXGroup;
			children = (
				C45380AA1C3A5CBD00A51738 /* AKDelay.swift */,
			);
			path = "Simple Delay";
			sourceTree = "<group>";
		};
		C45380AB1C3A5CBD00A51738 /* Variable Delay */ = {
			isa = PBXGroup;
			children = (
				C45380AC1C3A5CBD00A51738 /* AKVariableDelay.swift */,
				C470CF6F2017476B003D1AFA /* AKVariableDelayAudioUnit.swift */,
				C470CF6D2017476B003D1AFA /* AKVariableDelayDSP.hpp */,
				C46B27AF2029A39F00EC0E87 /* AKVariableDelayDSP.mm */,
			);
			path = "Variable Delay";
			sourceTree = "<group>";
		};
		C45380B01C3A5CBD00A51738 /* Distortion */ = {
			isa = PBXGroup;
			children = (
				C45380B11C3A5CBD00A51738 /* Bit Crusher */,
				C45380B61C3A5CBD00A51738 /* Clipper */,
				C45380BB1C3A5CBD00A51738 /* Complex Distortion */,
				C45380BD1C3A5CBD00A51738 /* Decimator */,
				C45380BF1C3A5CBD00A51738 /* Ring Modulator */,
				C45380C11C3A5CBD00A51738 /* Tanh Distortion */,
			);
			path = Distortion;
			sourceTree = "<group>";
		};
		C45380B11C3A5CBD00A51738 /* Bit Crusher */ = {
			isa = PBXGroup;
			children = (
				C45380B21C3A5CBD00A51738 /* AKBitCrusher.swift */,
				C470CF732017477E003D1AFA /* AKBitCrusherAudioUnit.swift */,
				C470CF752017477E003D1AFA /* AKBitCrusherDSP.hpp */,
				C4812B0A202856B900D4AFB1 /* AKBitCrusherDSP.mm */,
			);
			path = "Bit Crusher";
			sourceTree = "<group>";
		};
		C45380B61C3A5CBD00A51738 /* Clipper */ = {
			isa = PBXGroup;
			children = (
				C45380B71C3A5CBD00A51738 /* AKClipper.swift */,
				C470CF792017478F003D1AFA /* AKClipperAudioUnit.swift */,
				C470CF7A2017478F003D1AFA /* AKClipperDSP.hpp */,
				C4812B0C202856C300D4AFB1 /* AKClipperDSP.mm */,
			);
			path = Clipper;
			sourceTree = "<group>";
		};
		C45380BB1C3A5CBD00A51738 /* Complex Distortion */ = {
			isa = PBXGroup;
			children = (
				C45380BC1C3A5CBD00A51738 /* AKDistortion.swift */,
			);
			path = "Complex Distortion";
			sourceTree = "<group>";
		};
		C45380BD1C3A5CBD00A51738 /* Decimator */ = {
			isa = PBXGroup;
			children = (
				C45380BE1C3A5CBD00A51738 /* AKDecimator.swift */,
			);
			path = Decimator;
			sourceTree = "<group>";
		};
		C45380BF1C3A5CBD00A51738 /* Ring Modulator */ = {
			isa = PBXGroup;
			children = (
				C45380C01C3A5CBD00A51738 /* AKRingModulator.swift */,
			);
			path = "Ring Modulator";
			sourceTree = "<group>";
		};
		C45380C11C3A5CBD00A51738 /* Tanh Distortion */ = {
			isa = PBXGroup;
			children = (
				C45380C21C3A5CBD00A51738 /* AKTanhDistortion.swift */,
				C470CF81201747A6003D1AFA /* AKTanhDistortionAudioUnit.swift */,
				C470CF7F201747A6003D1AFA /* AKTanhDistortionDSP.hpp */,
				C4812B0E202856D200D4AFB1 /* AKTanhDistortionDSP.mm */,
			);
			path = "Tanh Distortion";
			sourceTree = "<group>";
		};
		C45380C61C3A5CBD00A51738 /* Dynamics */ = {
			isa = PBXGroup;
			children = (
				C4AC8BC61C4E292D009EA58E /* Compressor */,
				C428591C1E90B80A009B737D /* Dynamic Range Compressor */,
				C45380C71C3A5CBD00A51738 /* Dynamics Processor */,
				C4146D481F3E4795001AAE11 /* DynaRage Tube Compressor */,
				C4AC8BC81C4E292D009EA58E /* Expander */,
				C45380C91C3A5CBD00A51738 /* Peak Limiter */,
			);
			path = Dynamics;
			sourceTree = "<group>";
		};
		C45380C71C3A5CBD00A51738 /* Dynamics Processor */ = {
			isa = PBXGroup;
			children = (
				C45380C81C3A5CBD00A51738 /* AKDynamicsProcessor.swift */,
			);
			path = "Dynamics Processor";
			sourceTree = "<group>";
		};
		C45380C91C3A5CBD00A51738 /* Peak Limiter */ = {
			isa = PBXGroup;
			children = (
				C45380CA1C3A5CBD00A51738 /* AKPeakLimiter.swift */,
			);
			path = "Peak Limiter";
			sourceTree = "<group>";
		};
		C45380CB1C3A5CBD00A51738 /* Filters */ = {
			isa = PBXGroup;
			children = (
				C45380CC1C3A5CBD00A51738 /* Auto Wah */,
				C45380D11C3A5CBD00A51738 /* Band Pass Butterworth Filter */,
				C45380D81C3A5CBD00A51738 /* Band Reject Butterworth Filter */,
				C45380E21C3A5CBD00A51738 /* DC Block */,
				C45380E71C3A5CBD00A51738 /* Equalizer Filter */,
				C45380EC1C3A5CBD00A51738 /* Formant Filter */,
				C45380F11C3A5CBD00A51738 /* High Pass Butterworth Filter */,
				C45380F61C3A5CBD00A51738 /* High Pass Filter */,
				C45380F81C3A5CBD00A51738 /* High Shelf Filter */,
				C45380FA1C3A5CBD00A51738 /* High Shelf Parametric Equalizer Filter */,
				C49A0A481D54464E007D8ADB /* Korg Low Pass Filter */,
				C45380FF1C3A5CBD00A51738 /* Low Pass Butterworth Filter */,
				C45381041C3A5CBD00A51738 /* Low Pass Filter */,
				C45381061C3A5CBD00A51738 /* Low Shelf Filter */,
				C45381081C3A5CBD00A51738 /* Low Shelf Parametric Equalizer Filter */,
				C453810D1C3A5CBD00A51738 /* Modal Resonance Filter */,
				C45381121C3A5CBD00A51738 /* Moog Ladder */,
				C45381191C3A5CBD00A51738 /* Peaking Parametric Equalizer Filter */,
				C4E729931D382C0800E0647E /* ResonantFilter */,
				C453811E1C3A5CBD00A51738 /* Roland TB-303 Filter */,
				C45381231C3A5CBD00A51738 /* String Resonator */,
				C45381281C3A5CBD00A51738 /* Three Pole Low Pass Filter */,
				C453812D1C3A5CBD00A51738 /* Tone Complement Filter */,
				C45381321C3A5CBD00A51738 /* Tone Filter */,
			);
			path = Filters;
			sourceTree = "<group>";
		};
		C45380CC1C3A5CBD00A51738 /* Auto Wah */ = {
			isa = PBXGroup;
			children = (
				C45380CD1C3A5CBD00A51738 /* AKAutoWah.swift */,
				C470CF982017484D003D1AFA /* AKAutoWahAudioUnit.swift */,
				C470CF992017484D003D1AFA /* AKAutoWahDSP.hpp */,
				C4812B10202856E600D4AFB1 /* AKAutoWahDSP.mm */,
			);
			path = "Auto Wah";
			sourceTree = "<group>";
		};
		C45380D11C3A5CBD00A51738 /* Band Pass Butterworth Filter */ = {
			isa = PBXGroup;
			children = (
				C45380D21C3A5CBD00A51738 /* AKBandPassButterworthFilter.swift */,
				C470CF9D2017485E003D1AFA /* AKBandPassButterworthFilterAudioUnit.swift */,
				C470CF9F2017485E003D1AFA /* AKBandPassButterworthFilterDSP.hpp */,
				C4812B12202856F300D4AFB1 /* AKBandPassButterworthFilterDSP.mm */,
			);
			path = "Band Pass Butterworth Filter";
			sourceTree = "<group>";
		};
		C45380D81C3A5CBD00A51738 /* Band Reject Butterworth Filter */ = {
			isa = PBXGroup;
			children = (
				C45380D91C3A5CBD00A51738 /* AKBandRejectButterworthFilter.swift */,
				C470CFA320174872003D1AFA /* AKBandRejectButterworthFilterAudioUnit.swift */,
				C470CFA520174872003D1AFA /* AKBandRejectButterworthFilterDSP.hpp */,
				C4812B142028570300D4AFB1 /* AKBandRejectButterworthFilterDSP.mm */,
			);
			path = "Band Reject Butterworth Filter";
			sourceTree = "<group>";
		};
		C45380E21C3A5CBD00A51738 /* DC Block */ = {
			isa = PBXGroup;
			children = (
				C45380E31C3A5CBD00A51738 /* AKDCBlock.swift */,
				C470CFAB20174889003D1AFA /* AKDCBlockAudioUnit.swift */,
				C470CFA920174889003D1AFA /* AKDCBlockDSP.hpp */,
				C46B27B52029AE4200EC0E87 /* AKDCBlockDSP.mm */,
			);
			path = "DC Block";
			sourceTree = "<group>";
		};
		C45380E71C3A5CBD00A51738 /* Equalizer Filter */ = {
			isa = PBXGroup;
			children = (
				C45380E81C3A5CBD00A51738 /* AKEqualizerFilter.swift */,
				C470CFB120174898003D1AFA /* AKEqualizerFilterAudioUnit.swift */,
				C470CFAF20174898003D1AFA /* AKEqualizerFilterDSP.hpp */,
				C46B27B72029AE5500EC0E87 /* AKEqualizerFilterDSP.mm */,
			);
			path = "Equalizer Filter";
			sourceTree = "<group>";
		};
		C45380EC1C3A5CBD00A51738 /* Formant Filter */ = {
			isa = PBXGroup;
			children = (
				C45380ED1C3A5CBD00A51738 /* AKFormantFilter.swift */,
				C470CFB5201748AA003D1AFA /* AKFormantFilterAudioUnit.swift */,
				C470CFB6201748AA003D1AFA /* AKFormantFilterDSP.hpp */,
				C4812B162028571200D4AFB1 /* AKFormantFilterDSP.mm */,
			);
			path = "Formant Filter";
			sourceTree = "<group>";
		};
		C45380F11C3A5CBD00A51738 /* High Pass Butterworth Filter */ = {
			isa = PBXGroup;
			children = (
				C45380F21C3A5CBD00A51738 /* AKHighPassButterworthFilter.swift */,
				C470CFBC201748BB003D1AFA /* AKHighPassButterworthFilterAudioUnit.swift */,
				C470CFBB201748BB003D1AFA /* AKHighPassButterworthFilterDSP.hpp */,
				C4812B182028571E00D4AFB1 /* AKHighPassButterworthFilterDSP.mm */,
			);
			path = "High Pass Butterworth Filter";
			sourceTree = "<group>";
		};
		C45380F61C3A5CBD00A51738 /* High Pass Filter */ = {
			isa = PBXGroup;
			children = (
				C45380F71C3A5CBD00A51738 /* AKHighPassFilter.swift */,
			);
			path = "High Pass Filter";
			sourceTree = "<group>";
		};
		C45380F81C3A5CBD00A51738 /* High Shelf Filter */ = {
			isa = PBXGroup;
			children = (
				C45380F91C3A5CBD00A51738 /* AKHighShelfFilter.swift */,
			);
			path = "High Shelf Filter";
			sourceTree = "<group>";
		};
		C45380FA1C3A5CBD00A51738 /* High Shelf Parametric Equalizer Filter */ = {
			isa = PBXGroup;
			children = (
				C45380FB1C3A5CBD00A51738 /* AKHighShelfParametricEqualizerFilter.swift */,
				C470CFC3201748D0003D1AFA /* AKHighShelfParametricEqualizerFilterAudioUnit.swift */,
				C470CFC1201748D0003D1AFA /* AKHighShelfParametricEqualizerFilterDSP.hpp */,
				C4812B1A2028573700D4AFB1 /* AKHighShelfParametricEqualizerFilterDSP.mm */,
			);
			path = "High Shelf Parametric Equalizer Filter";
			sourceTree = "<group>";
		};
		C45380FF1C3A5CBD00A51738 /* Low Pass Butterworth Filter */ = {
			isa = PBXGroup;
			children = (
				C45381001C3A5CBD00A51738 /* AKLowPassButterworthFilter.swift */,
				C470CFCF201748F6003D1AFA /* AKLowPassButterworthFilterAudioUnit.swift */,
				C470CFCE201748F6003D1AFA /* AKLowPassButterworthFilterDSP.hpp */,
				C4812B1C2028574A00D4AFB1 /* AKLowPassButterworthFilterDSP.mm */,
			);
			path = "Low Pass Butterworth Filter";
			sourceTree = "<group>";
		};
		C45381041C3A5CBD00A51738 /* Low Pass Filter */ = {
			isa = PBXGroup;
			children = (
				C45381051C3A5CBD00A51738 /* AKLowPassFilter.swift */,
			);
			path = "Low Pass Filter";
			sourceTree = "<group>";
		};
		C45381061C3A5CBD00A51738 /* Low Shelf Filter */ = {
			isa = PBXGroup;
			children = (
				C45381071C3A5CBD00A51738 /* AKLowShelfFilter.swift */,
			);
			path = "Low Shelf Filter";
			sourceTree = "<group>";
		};
		C45381081C3A5CBD00A51738 /* Low Shelf Parametric Equalizer Filter */ = {
			isa = PBXGroup;
			children = (
				C45381091C3A5CBD00A51738 /* AKLowShelfParametricEqualizerFilter.swift */,
				C470CFD32017490A003D1AFA /* AKLowShelfParametricEqualizerFilterAudioUnit.swift */,
				C470CFD42017490B003D1AFA /* AKLowShelfParametricEqualizerFilterDSP.hpp */,
				C4812B1E2028575700D4AFB1 /* AKLowShelfParametricEqualizerFilterDSP.mm */,
			);
			path = "Low Shelf Parametric Equalizer Filter";
			sourceTree = "<group>";
		};
		C453810D1C3A5CBD00A51738 /* Modal Resonance Filter */ = {
			isa = PBXGroup;
			children = (
				C453810E1C3A5CBD00A51738 /* AKModalResonanceFilter.swift */,
				C470CFDA20174920003D1AFA /* AKModalResonanceFilterAudioUnit.swift */,
				C470CFDB20174920003D1AFA /* AKModalResonanceFilterDSP.hpp */,
				C4812B202028576500D4AFB1 /* AKModalResonanceFilterDSP.mm */,
			);
			path = "Modal Resonance Filter";
			sourceTree = "<group>";
		};
		C45381121C3A5CBD00A51738 /* Moog Ladder */ = {
			isa = PBXGroup;
			children = (
				C45381131C3A5CBD00A51738 /* AKMoogLadder.swift */,
				C470CFE12017493A003D1AFA /* AKMoogLadderPresets.swift */,
				C470CFE02017493A003D1AFA /* AKMoogLadderAudioUnit.swift */,
				C470CFE22017493B003D1AFA /* AKMoogLadderDSP.hpp */,
				C4812B222028577600D4AFB1 /* AKMoogLadderDSP.mm */,
			);
			path = "Moog Ladder";
			sourceTree = "<group>";
		};
		C45381191C3A5CBD00A51738 /* Peaking Parametric Equalizer Filter */ = {
			isa = PBXGroup;
			children = (
				C453811A1C3A5CBD00A51738 /* AKPeakingParametricEqualizerFilter.swift */,
				C470CFE820174950003D1AFA /* AKPeakingParametricEqualizerFilterAudioUnit.swift */,
				C470CFE720174950003D1AFA /* AKPeakingParametricEqualizerFilterDSP.hpp */,
				C4812B242028578300D4AFB1 /* AKPeakingParametricEqualizerFilterDSP.mm */,
			);
			path = "Peaking Parametric Equalizer Filter";
			sourceTree = "<group>";
		};
		C453811E1C3A5CBD00A51738 /* Roland TB-303 Filter */ = {
			isa = PBXGroup;
			children = (
				C453811F1C3A5CBD00A51738 /* AKRolandTB303Filter.swift */,
				C470CFF520174974003D1AFA /* AKRolandTB303FilterAudioUnit.swift */,
				C470CFF420174974003D1AFA /* AKRolandTB303FilterDSP.hpp */,
				C4812B282028579B00D4AFB1 /* AKRolandTB303FilterDSP.mm */,
			);
			path = "Roland TB-303 Filter";
			sourceTree = "<group>";
		};
		C45381231C3A5CBD00A51738 /* String Resonator */ = {
			isa = PBXGroup;
			children = (
				C45381241C3A5CBD00A51738 /* AKStringResonator.swift */,
				C470CFF920174984003D1AFA /* AKStringResonatorAudioUnit.swift */,
				C470CFFB20174985003D1AFA /* AKStringResonatorDSP.hpp */,
				C4812B2A202857A700D4AFB1 /* AKStringResonatorDSP.mm */,
			);
			path = "String Resonator";
			sourceTree = "<group>";
		};
		C45381281C3A5CBD00A51738 /* Three Pole Low Pass Filter */ = {
			isa = PBXGroup;
			children = (
				C45381291C3A5CBD00A51738 /* AKThreePoleLowpassFilter.swift */,
				C470CFFF20174996003D1AFA /* AKThreePoleLowpassFilterAudioUnit.swift */,
				C470D00120174996003D1AFA /* AKThreePoleLowpassFilterDSP.hpp */,
				C4812B2C202857C000D4AFB1 /* AKThreePoleLowpassFilterDSP.mm */,
			);
			path = "Three Pole Low Pass Filter";
			sourceTree = "<group>";
		};
		C453812D1C3A5CBD00A51738 /* Tone Complement Filter */ = {
			isa = PBXGroup;
			children = (
				C453812E1C3A5CBD00A51738 /* AKToneComplementFilter.swift */,
				C470D007201749A7003D1AFA /* AKToneComplementFilterAudioUnit.swift */,
				C470D005201749A6003D1AFA /* AKToneComplementFilterDSP.hpp */,
				C4812B2E202857D700D4AFB1 /* AKToneComplementFilterDSP.mm */,
			);
			path = "Tone Complement Filter";
			sourceTree = "<group>";
		};
		C45381321C3A5CBD00A51738 /* Tone Filter */ = {
			isa = PBXGroup;
			children = (
				C45381331C3A5CBD00A51738 /* AKToneFilter.swift */,
				C470D00B201749B8003D1AFA /* AKToneFilterAudioUnit.swift */,
				C470D00C201749B8003D1AFA /* AKToneFilterDSP.hpp */,
				C4812B30202857EB00D4AFB1 /* AKToneFilterDSP.mm */,
			);
			path = "Tone Filter";
			sourceTree = "<group>";
		};
		C45381371C3A5CBD00A51738 /* Reverb */ = {
			isa = PBXGroup;
			children = (
				C45381381C3A5CBD00A51738 /* Apple Reverb */,
				C453813B1C3A5CBD00A51738 /* Chowning Reverb */,
				C40BB08D1C4717C2004C138D /* Comb Filter Reverb */,
				C4E8ED171C43A5ED0041965F /* Convolution */,
				C45381401C3A5CBD00A51738 /* Costello Reverb */,
				C45381451C3A5CBD00A51738 /* Flat Frequency Response Reverb */,
				C428590A1E90B7C3009B737D /* Zita Reverb */,
			);
			path = Reverb;
			sourceTree = "<group>";
		};
		C45381381C3A5CBD00A51738 /* Apple Reverb */ = {
			isa = PBXGroup;
			children = (
				C45381391C3A5CBD00A51738 /* AKReverb.swift */,
				C453813A1C3A5CBD00A51738 /* AKReverb2.swift */,
			);
			path = "Apple Reverb";
			sourceTree = "<group>";
		};
		C453813B1C3A5CBD00A51738 /* Chowning Reverb */ = {
			isa = PBXGroup;
			children = (
				C453813C1C3A5CBD00A51738 /* AKChowningReverb.swift */,
				C4A43295200618B60005BFE4 /* AKChowningReverbAudioUnit.swift */,
				C424EC121FB4544E0091C46C /* AKChowningReverbDSP.hpp */,
				C4812B32202857FB00D4AFB1 /* AKChowningReverbDSP.mm */,
			);
			path = "Chowning Reverb";
			sourceTree = "<group>";
		};
		C45381401C3A5CBD00A51738 /* Costello Reverb */ = {
			isa = PBXGroup;
			children = (
				C45381411C3A5CBD00A51738 /* AKCostelloReverb.swift */,
				C4A4329A200618C80005BFE4 /* AKCostelloReverbAudioUnit.swift */,
				C4A43299200618C80005BFE4 /* AKCostelloReverbDSP.hpp */,
				EAB4E0502026A08600171A16 /* AKCostelloReverbDSP.mm */,
				C4A4329C200618C90005BFE4 /* AKCostelloReverbPresets.swift */,
			);
			path = "Costello Reverb";
			sourceTree = "<group>";
		};
		C45381451C3A5CBD00A51738 /* Flat Frequency Response Reverb */ = {
			isa = PBXGroup;
			children = (
				C45381461C3A5CBD00A51738 /* AKFlatFrequencyResponseReverb.swift */,
				C470D02420174A11003D1AFA /* AKFlatFrequencyResponseReverbAudioUnit.swift */,
				C4812B082028569D00D4AFB1 /* AKFlatFrequencyResponseReverbDSP.hpp */,
				C4812B342028581200D4AFB1 /* AKFlatFrequencyResponseReverbDSP.mm */,
			);
			path = "Flat Frequency Response Reverb";
			sourceTree = "<group>";
		};
		C453814A1C3A5CBD00A51738 /* Generators */ = {
			isa = PBXGroup;
			children = (
				C453814C1C3A5CBD00A51738 /* AudioKit Operation-Based Generator */,
				C45381511C3A5CBD00A51738 /* Noise */,
				C453815C1C3A5CBD00A51738 /* Oscillators */,
				C40C427D1C41BF00009D870B /* Physical Models */,
			);
			path = Generators;
			sourceTree = "<group>";
		};
		C453814C1C3A5CBD00A51738 /* AudioKit Operation-Based Generator */ = {
			isa = PBXGroup;
			children = (
				C453814D1C3A5CBD00A51738 /* AKOperationGenerator.swift */,
				C453814E1C3A5CBD00A51738 /* AKOperationGeneratorAudioUnit.h */,
				C453814F1C3A5CBD00A51738 /* AKOperationGeneratorAudioUnit.mm */,
				C45381501C3A5CBD00A51738 /* AKOperationGeneratorDSPKernel.hpp */,
			);
			path = "AudioKit Operation-Based Generator";
			sourceTree = "<group>";
		};
		C45381511C3A5CBD00A51738 /* Noise */ = {
			isa = PBXGroup;
			children = (
				C4A107481E6967A40018848C /* Brownian Noise */,
				C45381521C3A5CBD00A51738 /* Pink Noise */,
				C45381571C3A5CBD00A51738 /* White Noise */,
			);
			path = Noise;
			sourceTree = "<group>";
		};
		C45381521C3A5CBD00A51738 /* Pink Noise */ = {
			isa = PBXGroup;
			children = (
				C45381531C3A5CBD00A51738 /* AKPinkNoise.swift */,
				C470D03520174A4D003D1AFA /* AKPinkNoiseAudioUnit.swift */,
				C470D03620174A4D003D1AFA /* AKPinkNoise.mm */,
				C470D03720174A4D003D1AFA /* AKPinkNoiseDSP.hpp */,
			);
			path = "Pink Noise";
			sourceTree = "<group>";
		};
		C45381571C3A5CBD00A51738 /* White Noise */ = {
			isa = PBXGroup;
			children = (
				C45381581C3A5CBD00A51738 /* AKWhiteNoise.swift */,
				C470D03B20174A5F003D1AFA /* AKWhiteNoiseAudioUnit.swift */,
				C470D03D20174A5F003D1AFA /* AKWhiteNoise.mm */,
				C470D03C20174A5F003D1AFA /* AKWhiteNoiseDSP.hpp */,
			);
			path = "White Noise";
			sourceTree = "<group>";
		};
		C453815C1C3A5CBD00A51738 /* Oscillators */ = {
			isa = PBXGroup;
			children = (
				C453815D1C3A5CBD00A51738 /* FM Oscillator */,
				C49DCD3C1D2100AB00BF018A /* FM Oscillator Bank */,
				EAF006771C4C7A5200ECD392 /* Morphing Oscillator */,
				C49DCD451D2100B400BF018A /* Morphing Oscillator Bank */,
				C45381621C3A5CBD00A51738 /* Oscillator */,
				C49DCD4E1D2100BF00BF018A /* Oscillator Bank */,
				C47AE4D21D39CCC60091118F /* Phase Distortion Oscillator */,
				C47AE4D71D39CCC60091118F /* Phase Distortion Oscillator Bank */,
				C49DCD531D2100BF00BF018A /* PWM Oscillator */,
				C49DCD581D2100BF00BF018A /* PWM Oscillator Bank */,
			);
			path = Oscillators;
			sourceTree = "<group>";
		};
		C453815D1C3A5CBD00A51738 /* FM Oscillator */ = {
			isa = PBXGroup;
			children = (
				C453815E1C3A5CBD00A51738 /* AKFMOscillator.swift */,
				C43FF29A1CBDA00600B3C05A /* AKFMOscillatorPresets.swift */,
				C470D04120174A78003D1AFA /* AKFMOscillatorAudioUnit.swift */,
				C470D04320174A78003D1AFA /* AKFMOscillator.mm */,
				C470D04220174A78003D1AFA /* AKFMOscillatorDSP.hpp */,
			);
			path = "FM Oscillator";
			sourceTree = "<group>";
		};
		C45381621C3A5CBD00A51738 /* Oscillator */ = {
			isa = PBXGroup;
			children = (
				C45381631C3A5CBD00A51738 /* AKOscillator.swift */,
				C470D04720174A93003D1AFA /* AKOscillatorAudioUnit.swift */,
				C470D04820174A93003D1AFA /* AKOscillator.mm */,
				C470D04920174A93003D1AFA /* AKOscillatorDSP.hpp */,
			);
			path = Oscillator;
			sourceTree = "<group>";
		};
		C45381761C3A5CBD00A51738 /* Mixing */ = {
			isa = PBXGroup;
			children = (
				C42FFBBA1C3D039C00823BD4 /* Balancer */,
				C42FFBBF1C3D039C00823BD4 /* Booster */,
				C42FFBC41C3D039C00823BD4 /* Dry Wet Mixer */,
				C43E429E1D066DD30066BF7A /* Environment */,
				C45381811C3A5CBD00A51738 /* Mixer */,
				C42FFBC91C3D039C00823BD4 /* Panner */,
				C49390891E088F2F009FEAA1 /* Stereo Field Limiter */,
			);
			path = Mixing;
			sourceTree = "<group>";
		};
		C45381811C3A5CBD00A51738 /* Mixer */ = {
			isa = PBXGroup;
			children = (
				C45381821C3A5CBD00A51738 /* AKMixer.swift */,
			);
			path = Mixer;
			sourceTree = "<group>";
		};
		C45F3F791ED157AB00A75143 /* Sample Player */ = {
			isa = PBXGroup;
			children = (
				C45F3F7A1ED157AB00A75143 /* AKSamplePlayer.swift */,
				C45F3F7B1ED157AB00A75143 /* AKSamplePlayerAudioUnit.h */,
				C45F3F7C1ED157AB00A75143 /* AKSamplePlayerAudioUnit.mm */,
				C45F3F7D1ED157AB00A75143 /* AKSamplePlayerDSPKernel.hpp */,
			);
			path = "Sample Player";
			sourceTree = "<group>";
		};
		C46303EE1C212701009B44D9 /* Playback */ = {
			isa = PBXGroup;
			children = (
				55E4F4FE1F5778A80088018A /* Sampler */,
				C4E13D301C42703C008F0A3C /* Phase-Locked Vocoder */,
				C45F3F791ED157AB00A75143 /* Sample Player */,
				C4E13D351C42703C008F0A3C /* Player */,
				C4E13D3B1C42703C008F0A3C /* Time Pitch Stretching */,
			);
			path = Playback;
			sourceTree = "<group>";
		};
		C466153F1EEA65370044A5FC /* Vocal Tract */ = {
			isa = PBXGroup;
			children = (
				C46615401EEA65370044A5FC /* AKVocalTract.swift */,
				C470D06D20174B1B003D1AFA /* AKVocalTractAudioUnit.swift */,
				C470D06C20174B1B003D1AFA /* AKVocalTract.mm */,
				C470D06B20174B1B003D1AFA /* AKVocalTractDSP.hpp */,
			);
			path = "Vocal Tract";
			sourceTree = "<group>";
		};
		C46615481EEA654C0044A5FC /* external */ = {
			isa = PBXGroup;
			children = (
				C46615491EEA654C0044A5FC /* growl.c */,
				C466154A1EEA654C0044A5FC /* growl.h */,
				C466154B1EEA654C0044A5FC /* vocwrapper.c */,
				C466154C1EEA654C0044A5FC /* vocwrapper.h */,
			);
			path = external;
			sourceTree = "<group>";
		};
		C468097C1CEED72800ADFC05 /* Pitch Shifter */ = {
			isa = PBXGroup;
			children = (
				C468097D1CEED72800ADFC05 /* AKPitchShifter.swift */,
				C470D019201749E6003D1AFA /* AKPitchShifterAudioUnit.swift */,
				C470D017201749E6003D1AFA /* AKPitchShifterDSP.hpp */,
				C46B27BD2029AE8900EC0E87 /* AKPitchShifterDSP.mm */,
			);
			path = "Pitch Shifter";
			sourceTree = "<group>";
		};
		C47047F61E78FDFA00D9906F /* Rhodes Piano */ = {
			isa = PBXGroup;
			children = (
				C47047F71E78FDFA00D9906F /* AKRhodesPiano.swift */,
				C47047F81E78FDFA00D9906F /* AKRhodesPianoAudioUnit.h */,
				C47047F91E78FDFA00D9906F /* AKRhodesPianoAudioUnit.mm */,
				C47047FA1E78FDFA00D9906F /* AKRhodesPianoDSPKernel.hpp */,
				EA03BFD7201DE7EE00E8BE2C /* AKRhodesPianoDSPKernel.mm */,
			);
			path = "Rhodes Piano";
			sourceTree = "<group>";
		};
		C47047FB1E78FDFA00D9906F /* Shaker */ = {
			isa = PBXGroup;
			children = (
				C47047FC1E78FDFA00D9906F /* AKShaker.swift */,
				C47047FD1E78FDFA00D9906F /* AKShakerAudioUnit.h */,
				C47047FE1E78FDFA00D9906F /* AKShakerAudioUnit.mm */,
				C47047FF1E78FDFA00D9906F /* AKShakerDSPKernel.hpp */,
				EA03BFE3201F333200E8BE2C /* AKShakerDSPKernel.mm */,
			);
			path = Shaker;
			sourceTree = "<group>";
		};
		C47048001E78FDFA00D9906F /* Tubular Bells */ = {
			isa = PBXGroup;
			children = (
				C47048011E78FDFA00D9906F /* AKTubularBells.swift */,
				C47048021E78FDFA00D9906F /* AKTubularBellsAudioUnit.h */,
				C47048031E78FDFA00D9906F /* AKTubularBellsAudioUnit.mm */,
				C47048041E78FDFA00D9906F /* AKTubularBellsDSPKernel.hpp */,
				EA03BFDF201DEB1300E8BE2C /* AKTubularBellsDSPKernel.mm */,
			);
			path = "Tubular Bells";
			sourceTree = "<group>";
		};
		C474B16C1CE43BF300EB8D8E /* Taps */ = {
			isa = PBXGroup;
			children = (
				C4AA7C191FD2A90C00040720 /* Amplitude Tap */,
				C4AA7C1E1FD2A90C00040720 /* FFT Tap */,
				C4AA7C231FD2A90D00040720 /* Lazy Tap */,
				C4AA7C1B1FD2A90C00040720 /* Render Tap */,
				C4AA7C201FD2A90C00040720 /* Timeline Tap */,
			);
			name = Taps;
			path = ../../Common/Taps;
			sourceTree = "<group>";
		};
		C47AE4D21D39CCC60091118F /* Phase Distortion Oscillator */ = {
			isa = PBXGroup;
			children = (
				C47AE4D31D39CCC60091118F /* AKPhaseDistortionOscillator.swift */,
				C470D04F20174AA9003D1AFA /* AKPhaseDistortionOscillatorAudioUnit.swift */,
				C470D04E20174AA9003D1AFA /* AKPhaseDistortionOscillator.mm */,
				C470D04D20174AA9003D1AFA /* AKPhaseDistortionOscillatorDSP.hpp */,
			);
			path = "Phase Distortion Oscillator";
			sourceTree = "<group>";
		};
		C47AE4D71D39CCC60091118F /* Phase Distortion Oscillator Bank */ = {
			isa = PBXGroup;
			children = (
				C47AE4D81D39CCC60091118F /* AKPhaseDistortionOscillatorBank.swift */,
				C47AE4D91D39CCC60091118F /* AKPhaseDistortionOscillatorBankAudioUnit.h */,
				C47AE4DA1D39CCC60091118F /* AKPhaseDistortionOscillatorBankAudioUnit.mm */,
				C47AE4DB1D39CCC60091118F /* AKPhaseDistortionOscillatorBankDSPKernel.hpp */,
			);
			path = "Phase Distortion Oscillator Bank";
			sourceTree = "<group>";
		};
		C47B3F401FBE1EEE0097EC15 /* Table */ = {
			isa = PBXGroup;
			children = (
				C47B3F411FBE1EEE0097EC15 /* AKTable.swift */,
			);
			path = Table;
			sourceTree = "<group>";
		};
		C48444FB1C370339007BE794 /* Physical Models */ = {
			isa = PBXGroup;
			children = (
				C48444FC1C370339007BE794 /* pluckedString.swift */,
				C4D3714F1EEFA79E00B3DCA6 /* vocalTract.swift */,
			);
			path = "Physical Models";
			sourceTree = "<group>";
		};
		C487B5FE1DD922D000C56B59 /* Clarinet */ = {
			isa = PBXGroup;
			children = (
				C487B5FF1DD922D000C56B59 /* AKClarinet.swift */,
				C470D05A20174AD6003D1AFA /* AKClarinetAudioUnit.swift */,
				C470D05B20174AD6003D1AFA /* AKClarinetDSP.hpp */,
				C470D05920174AD6003D1AFA /* AKClarinetDSP.mm */,
			);
			path = Clarinet;
			sourceTree = "<group>";
		};
		C48C69521D3C1573008EA51B /* Soundpipe */ = {
			isa = PBXGroup;
			children = (
				C4AC0B331FC9439100EDA024 /* AKSoundpipeDSPBase.hpp */,
				C40C12941F08B0B500F4C7F1 /* AKSoundpipeKernel.hpp */,
				C46615481EEA654C0044A5FC /* external */,
				C48C69531D3C1573008EA51B /* lib */,
				C48C69641D3C1573008EA51B /* modules */,
				C48C69D11D3C1574008EA51B /* soundpipe.h */,
				C48C69D21D3C1574008EA51B /* test */,
			);
			path = Soundpipe;
			sourceTree = "<group>";
		};
		C48C69531D3C1573008EA51B /* lib */ = {
			isa = PBXGroup;
			children = (
				C48C69541D3C1573008EA51B /* faust */,
				C48C69561D3C1573008EA51B /* fft */,
				C48C69581D3C1573008EA51B /* inih */,
				C48C695C1D3C1573008EA51B /* kissfft */,
			);
			path = lib;
			sourceTree = "<group>";
		};
		C48C69541D3C1573008EA51B /* faust */ = {
			isa = PBXGroup;
			children = (
				C48C69551D3C1573008EA51B /* CUI.h */,
			);
			path = faust;
			sourceTree = "<group>";
		};
		C48C69561D3C1573008EA51B /* fft */ = {
			isa = PBXGroup;
			children = (
				C48C69571D3C1573008EA51B /* fft.c */,
			);
			path = fft;
			sourceTree = "<group>";
		};
		C48C69581D3C1573008EA51B /* inih */ = {
			isa = PBXGroup;
			children = (
				C48C69591D3C1573008EA51B /* ini.c */,
				C48C695A1D3C1573008EA51B /* ini.h */,
				C48C695B1D3C1573008EA51B /* LICENSE.txt */,
			);
			path = inih;
			sourceTree = "<group>";
		};
		C48C695C1D3C1573008EA51B /* kissfft */ = {
			isa = PBXGroup;
			children = (
				C48C695D1D3C1573008EA51B /* _kiss_fft_guts.h */,
				C48C695E1D3C1573008EA51B /* COPYING */,
				C48C695F1D3C1573008EA51B /* kiss_fft.c */,
				C48C69601D3C1573008EA51B /* kiss_fft.h */,
				C48C69611D3C1573008EA51B /* kiss_fftr.c */,
				C48C69621D3C1573008EA51B /* kiss_fftr.h */,
				C48C69631D3C1573008EA51B /* README */,
			);
			path = kissfft;
			sourceTree = "<group>";
		};
		C48C69641D3C1573008EA51B /* modules */ = {
			isa = PBXGroup;
			children = (
				C48C69651D3C1573008EA51B /* adsr.c */,
				C48C69661D3C1573008EA51B /* allpass.c */,
				C48C69671D3C1573008EA51B /* atone.c */,
				C48C69681D3C1573008EA51B /* autowah.c */,
				C48C69691D3C1573008EA51B /* bal.c */,
				C48C696A1D3C1573008EA51B /* bar.c */,
				C48C696B1D3C1573008EA51B /* base.c */,
				C48C696C1D3C1573008EA51B /* biquad.c */,
				C48C696D1D3C1573008EA51B /* biscale.c */,
				C48C696E1D3C1573008EA51B /* bitcrush.c */,
				C48C696F1D3C1573008EA51B /* blsaw.c */,
				C48C69701D3C1573008EA51B /* blsquare.c */,
				C48C69711D3C1573008EA51B /* bltriangle.c */,
				C4A107511E6967D00018848C /* brown.c */,
				C48C69721D3C1573008EA51B /* butbp.c */,
				C48C69731D3C1573008EA51B /* butbr.c */,
				C48C69741D3C1573008EA51B /* buthp.c */,
				C48C69751D3C1573008EA51B /* butlp.c */,
				C48C69761D3C1573008EA51B /* clip.c */,
				C43ABDED1E5BCD0400165053 /* clock.c */,
				C48C69771D3C1573008EA51B /* comb.c */,
				C48C69781D3C1573008EA51B /* compressor.c */,
				C48C69791D3C1573008EA51B /* conv.c */,
				C48C697A1D3C1573008EA51B /* count.c */,
				C48C697B1D3C1573008EA51B /* crossfade.c */,
				C48C697C1D3C1573008EA51B /* dcblock.c */,
				C48C697D1D3C1573008EA51B /* delay.c */,
				C43ABDEF1E5BCD0C00165053 /* diode.c */,
				C48C697E1D3C1573008EA51B /* dist.c */,
				C48C697F1D3C1573008EA51B /* dmetro.c */,
				C48C69801D3C1573008EA51B /* drip.c */,
				C48C69811D3C1573008EA51B /* dtrig.c */,
				C48C69821D3C1574008EA51B /* dust.c */,
				C48C69831D3C1574008EA51B /* eqfil.c */,
				C48C69841D3C1574008EA51B /* expon.c */,
				C48C69851D3C1574008EA51B /* fftwrapper.c */,
				C48C69861D3C1574008EA51B /* fof.c */,
				C48C69871D3C1574008EA51B /* fofilt.c */,
				C48C69881D3C1574008EA51B /* fog.c */,
				C48C69891D3C1574008EA51B /* fold.c */,
				C48C698A1D3C1574008EA51B /* foo.c */,
				C48C698B1D3C1574008EA51B /* fosc.c */,
				C48C698C1D3C1574008EA51B /* ftbl.c */,
				C48C698D1D3C1574008EA51B /* gbuzz.c */,
				C48C698E1D3C1574008EA51B /* hilbert.c */,
				C48C698F1D3C1574008EA51B /* in.c */,
				C4F8C81D1DCA89DD001F38F2 /* incr.c */,
				C48C69901D3C1574008EA51B /* jcrev.c */,
				C48C69911D3C1574008EA51B /* jitter.c */,
				C48C69921D3C1574008EA51B /* line.c */,
				C48C69931D3C1574008EA51B /* lpf18.c */,
				C48C69941D3C1574008EA51B /* maygate.c */,
				C48C69951D3C1574008EA51B /* metro.c */,
				C48C69961D3C1574008EA51B /* mincer.c */,
				C48C69971D3C1574008EA51B /* mode.c */,
				C48C69981D3C1574008EA51B /* moogladder.c */,
				C48C69991D3C1574008EA51B /* noise.c */,
				C42899BF1D55B3AA00B941B5 /* nsmp.c */,
				C48C699A1D3C1574008EA51B /* osc.c */,
				C48C699B1D3C1574008EA51B /* oscmorph.c */,
				C48C699C1D3C1574008EA51B /* padsynth.c */,
				C48C699D1D3C1574008EA51B /* pan2.c */,
				C48C699E1D3C1574008EA51B /* panst.c */,
				C48C699F1D3C1574008EA51B /* pareq.c */,
				C48C69A01D3C1574008EA51B /* paulstretch.c */,
				C48C69A11D3C1574008EA51B /* pdhalf.c */,
				C42899BD1D55B3A300B941B5 /* peaklim.c */,
				C48C69A21D3C1574008EA51B /* phaser.c */,
				C48C69A31D3C1574008EA51B /* phasor.c */,
				C48C69A41D3C1574008EA51B /* pinknoise.c */,
				C48C69A51D3C1574008EA51B /* pitchamdf.c */,
				C48C69A61D3C1574008EA51B /* pluck.c */,
				C48C69A71D3C1574008EA51B /* port.c */,
				C48C69A81D3C1574008EA51B /* posc3.c */,
				C48C69A91D3C1574008EA51B /* progress.c */,
				C48C69AA1D3C1574008EA51B /* prop.c */,
				C48C69AB1D3C1574008EA51B /* pshift.c */,
				C48C69AC1D3C1574008EA51B /* ptrack.c */,
				C48C69AD1D3C1574008EA51B /* randh.c */,
				C48C69AE1D3C1574008EA51B /* randi.c */,
				C48C69AF1D3C1574008EA51B /* randmt.c */,
				C48C69B01D3C1574008EA51B /* random.c */,
				C48C69B11D3C1574008EA51B /* reson.c */,
				C48C69B21D3C1574008EA51B /* reverse.c */,
				C48C69B31D3C1574008EA51B /* revsc.c */,
				C48C69B41D3C1574008EA51B /* rms.c */,
				C48C69B51D3C1574008EA51B /* rpt.c */,
				C47048261E7A6B9400D9906F /* rspline.c */,
				C48C69B61D3C1574008EA51B /* samphold.c */,
				C43ABDF11E5BCD1B00165053 /* saturator.c */,
				C48C69B71D3C1574008EA51B /* scale.c */,
				C4F8C81F1DCA89EC001F38F2 /* scrambler.c */,
				C48C69B81D3C1574008EA51B /* sdelay.c */,
				C4F8C8211DCA89F4001F38F2 /* slice.c */,
				C49A09E71D5099D9007D8ADB /* smoothdelay.c */,
				C48C69B91D3C1574008EA51B /* streson.c */,
				C48C69BA1D3C1574008EA51B /* switch.c */,
				C48C69BB1D3C1574008EA51B /* tabread.c */,
				C48C69BC1D3C1574008EA51B /* tadsr.c */,
				C45B55741FC0C7C70068A2B7 /* talkbox.c */,
				C48C69BD1D3C1574008EA51B /* tblrec.c */,
				C48C69BE1D3C1574008EA51B /* tbvcf.c */,
				C48C69BF1D3C1574008EA51B /* tdiv.c */,
				C48C69C01D3C1574008EA51B /* tenv.c */,
				C48C69C11D3C1574008EA51B /* tenv2.c */,
				C48C69C21D3C1574008EA51B /* tenvx.c */,
				C48C69C31D3C1574008EA51B /* tevent.c */,
				C42899C11D55B3B800B941B5 /* tgate.c */,
				C48C69C41D3C1574008EA51B /* thresh.c */,
				C48C69C51D3C1574008EA51B /* timer.c */,
				C48C69C61D3C1574008EA51B /* tin.c */,
				C48C69C71D3C1574008EA51B /* tone.c */,
				C48C69C81D3C1574008EA51B /* trand.c */,
				C48C69CA1D3C1574008EA51B /* tseg.c */,
				C48C69CB1D3C1574008EA51B /* tseq.c */,
				C48C69CC1D3C1574008EA51B /* vdelay.c */,
				C46615171EEA26670044A5FC /* voc.c */,
				C48C69CE1D3C1574008EA51B /* waveset.c */,
				C48C69CF1D3C1574008EA51B /* wpkorg35.c */,
				C48C69D01D3C1574008EA51B /* zitarev.c */,
			);
			path = modules;
			sourceTree = "<group>";
		};
		C48C69D21D3C1574008EA51B /* test */ = {
			isa = PBXGroup;
			children = (
				C48C69D31D3C1574008EA51B /* md5.c */,
				C48C69D41D3C1574008EA51B /* md5.h */,
				C48C69D51D3C1574008EA51B /* test.c */,
				C48C69D61D3C1574008EA51B /* test.h */,
			);
			path = test;
			sourceTree = "<group>";
		};
		C48C69D71D3C1574008EA51B /* Sporth */ = {
			isa = PBXGroup;
			children = (
				C43ABDF31E5BCD2600165053 /* ftmap.c */,
				C48C69D81D3C1574008EA51B /* func.c */,
				C48C69D91D3C1574008EA51B /* h */,
				C48C69DD1D3C1574008EA51B /* hash.c */,
				C48C69DE1D3C1574008EA51B /* parse.c */,
				C48C69DF1D3C1574008EA51B /* plumber.c */,
				C48C69E01D3C1574008EA51B /* sporth.c */,
				C48C69E11D3C1574008EA51B /* stack.c */,
				C48C69E21D3C1574008EA51B /* ugens */,
			);
			path = Sporth;
			sourceTree = "<group>";
		};
		C48C69D91D3C1574008EA51B /* h */ = {
			isa = PBXGroup;
			children = (
				C48C69DA1D3C1574008EA51B /* plumber.h */,
				C48C69DB1D3C1574008EA51B /* sporth.h */,
				C48C69DC1D3C1574008EA51B /* ugens.h */,
			);
			path = h;
			sourceTree = "<group>";
		};
		C48C69E21D3C1574008EA51B /* ugens */ = {
			isa = PBXGroup;
			children = (
				C4F8CA431DCA928A001F38F2 /* adsr.c */,
				C4F8CA441DCA928A001F38F2 /* allpass.c */,
				C4F8CA461DCA928A001F38F2 /* atone.c */,
				C4F8CA471DCA928A001F38F2 /* autowah.c */,
				C4F8CA481DCA928A001F38F2 /* bal.c */,
				C4F8CA491DCA928A001F38F2 /* basic.c */,
				C4F8CA4A1DCA928A001F38F2 /* biscale.c */,
				C4F8CA4B1DCA928A001F38F2 /* bitcrush.c */,
				C4F8CA4C1DCA928A001F38F2 /* bitwise.c */,
				C4F8CA4D1DCA928A001F38F2 /* blsaw.c */,
				C4F8CA4E1DCA928A001F38F2 /* blsquare.c */,
				C4F8CA4F1DCA928A001F38F2 /* bltriangle.c */,
				C4F8CA501DCA928A001F38F2 /* bpm.c */,
				C4A107591E696EFC0018848C /* brown.c */,
				C4F8CA511DCA928A001F38F2 /* butbp.c */,
				C4F8CA521DCA928A001F38F2 /* butbr.c */,
				C4F8CA531DCA928A001F38F2 /* buthp.c */,
				C4F8CA541DCA928A001F38F2 /* butlp.c */,
				C43ABDF51E5BCD3600165053 /* changed.c */,
				C4F8CA551DCA928A001F38F2 /* clip.c */,
				C43ABDF71E5BCD3A00165053 /* clock.c */,
				C4F8CA561DCA928A001F38F2 /* comb.c */,
				C4F8CA571DCA928A001F38F2 /* conv.c */,
				C4F8CA581DCA928A001F38F2 /* count.c */,
				C4F8CA591DCA928A001F38F2 /* crossfade.c */,
				C4F8CA5A1DCA928A001F38F2 /* dcblock.c */,
				C4F8CA5B1DCA928A001F38F2 /* delay.c */,
				C43ABDF91E5BCD4200165053 /* diode.c */,
				C4F8CA5C1DCA928A001F38F2 /* dist.c */,
				C4F8CA5D1DCA928A001F38F2 /* dmetro.c */,
				C4F8CA5E1DCA928A001F38F2 /* drip.c */,
				C4F8CA5F1DCA928A001F38F2 /* dtrig.c */,
				C4F8CA601DCA928A001F38F2 /* dust.c */,
				C4F8CA611DCA928A001F38F2 /* eqfil.c */,
				C4F8CA621DCA928A001F38F2 /* eval.c */,
				C4F8CA631DCA928A001F38F2 /* expon.c */,
				C4F8CA641DCA928A001F38F2 /* f.c */,
				C4F8CA651DCA928A001F38F2 /* fm.c */,
				C4F8CA661DCA928A001F38F2 /* fof.c */,
				C4F8CA671DCA928A001F38F2 /* fog.c */,
				C4F8CA681DCA928A001F38F2 /* fosc.c */,
				C4F8CA691DCA928A001F38F2 /* ftsum.c */,
				C4F8CA6A1DCA928A001F38F2 /* gbuzz.c */,
				C4F8CA6B1DCA928A001F38F2 /* gen_composite.c */,
				C486B3391DFE2C70009A25C4 /* gen_eval.c */,
				C4F8CA6C1DCA928A001F38F2 /* gen_file.c */,
				C4F8CA6D1DCA928A001F38F2 /* gen_line.c */,
				C4F8CA6E1DCA928A001F38F2 /* gen_padsynth.c */,
				C4F8CA6F1DCA928A001F38F2 /* gen_rand.c */,
				C4F8CA701DCA928A001F38F2 /* gen_sine.c */,
				C4F8CA711DCA928A001F38F2 /* gen_sinesum.c */,
				C4F8CA721DCA928A001F38F2 /* gen_sporth.c */,
				C4F8CA731DCA928A001F38F2 /* gen_vals.c */,
				C4F8CA741DCA928A001F38F2 /* hilbert.c */,
				C4F8CA751DCA928A001F38F2 /* in.c */,
				C4F8CA761DCA928A001F38F2 /* incr.c */,
				C4F8CA771DCA928A001F38F2 /* jcrev.c */,
				C4F8CA781DCA928A001F38F2 /* jitter.c */,
				C4F8CA791DCA928A001F38F2 /* line.c */,
				C4F8CA7A1DCA928A001F38F2 /* load.c */,
				C4F8CA7B1DCA928A001F38F2 /* loadfile.c */,
				C4F8CA7D1DCA928A001F38F2 /* lpf18.c */,
				C4F8CA7E1DCA928A001F38F2 /* mark.c */,
				C4F8CA7F1DCA928A001F38F2 /* maygate.c */,
				C4F8CA801DCA928A001F38F2 /* maytrig.c */,
				C4F8CA811DCA928A001F38F2 /* metro.c */,
				C4F8CA821DCA928A001F38F2 /* mincer.c */,
				C4F8CA831DCA928A001F38F2 /* mode.c */,
				C4F8CA841DCA928A001F38F2 /* moogladder.c */,
				C4F8CA851DCA928A001F38F2 /* noise.c */,
				C4F8CA861DCA928A001F38F2 /* nsmp.c */,
				C4F8CA871DCA928A001F38F2 /* osc.c */,
				C4F8CA881DCA928A001F38F2 /* oscmorph.c */,
				C4F8CA891DCA928A001F38F2 /* p.c */,
				C4F8CA8A1DCA928A001F38F2 /* pan.c */,
				C4F8CA8B1DCA928A001F38F2 /* pareq.c */,
				C4F8CA8C1DCA928A001F38F2 /* paulstretch.c */,
				C4F8CA8D1DCA928A001F38F2 /* pdhalf.c */,
				C4F8CA8E1DCA928A001F38F2 /* peaklim.c */,
				C4F8CA8F1DCA928A001F38F2 /* phaser.c */,
				C4F8CA901DCA928A001F38F2 /* phasor.c */,
				C4F8CA911DCA928A001F38F2 /* pinknoise.c */,
				C4F8CA921DCA928A001F38F2 /* pluck.c */,
				C4F8CA931DCA928A001F38F2 /* port.c */,
				C4F8CA941DCA928A001F38F2 /* posc3.c */,
				C4F8CA951DCA928A001F38F2 /* print.c */,
				C4F8CA961DCA928A001F38F2 /* prop.c */,
				C4F8CA971DCA928A001F38F2 /* pshift.c */,
				C4F8CA981DCA928A001F38F2 /* ptrack.c */,
				C4F8CA991DCA928A001F38F2 /* rand.c */,
				C4F8CA9A1DCA928A001F38F2 /* randh.c */,
				C4F8CA9B1DCA928A001F38F2 /* randi.c */,
				C4F8CA9C1DCA928A001F38F2 /* ref.c */,
				C4F8CA9D1DCA928A001F38F2 /* render.c */,
				C4F8CA9E1DCA928A001F38F2 /* reson.c */,
				C4F8CA9F1DCA928A001F38F2 /* reverse.c */,
				C4F8CAA01DCA928A001F38F2 /* revsc.c */,
				C4F8CAA11DCA928A001F38F2 /* rms.c */,
				C4F8CAA21DCA928A001F38F2 /* rpt.c */,
				C47048281E7A6BC900D9906F /* rspline.c */,
				C4F8CAA31DCA928A001F38F2 /* samphold.c */,
				C43ABDFB1E5BCD4D00165053 /* saturator.c */,
				C4F8CAA41DCA928A001F38F2 /* say.c */,
				C4F8CAA51DCA928A001F38F2 /* scale.c */,
				C4F8CAA61DCA928A001F38F2 /* scrambler.c */,
				C4F8CAA71DCA928A001F38F2 /* sdelay.c */,
				C4F8CAA81DCA928A001F38F2 /* slice.c */,
				C4F8CAA91DCA928A001F38F2 /* slist.c */,
				C4F8CAAA1DCA928A001F38F2 /* smoothdelay.c */,
				C4F8CAAB1DCA928A001F38F2 /* srand.c */,
				C4F8CAAC1DCA928A001F38F2 /* streson.c */,
				C4F8CAAD1DCA928A001F38F2 /* switch.c */,
				C4F8CAAE1DCA928A001F38F2 /* t.c */,
				C4F8CAAF1DCA928A001F38F2 /* tabread.c */,
				C4F8CAB01DCA928A001F38F2 /* tadsr.c */,
				C4F8CAB11DCA928A001F38F2 /* tblrec.c */,
				C4F8CAB21DCA928A001F38F2 /* tdiv.c */,
				C4F8CAB31DCA928A001F38F2 /* tenv.c */,
				C4F8CAB41DCA928A001F38F2 /* tenv2.c */,
				C4F8CAB51DCA928A001F38F2 /* tenvx.c */,
				C4F8CAB61DCA928A001F38F2 /* tgate.c */,
				C4F8CAB71DCA928A001F38F2 /* thresh.c */,
				C4F8CAB81DCA928A001F38F2 /* tick.c */,
				C4F8CAB91DCA928A001F38F2 /* timer.c */,
				C4F8CABA1DCA928A001F38F2 /* tin.c */,
				C4F8CABB1DCA928A001F38F2 /* tog.c */,
				C4F8CABC1DCA928A001F38F2 /* tone.c */,
				C4F8CABD1DCA928A001F38F2 /* tphasor.c */,
				C4F8CABE1DCA928A001F38F2 /* trand.c */,
				C4F8CABF1DCA928A001F38F2 /* tseg.c */,
				C4F8CAC01DCA928A001F38F2 /* tseq.c */,
				C4F8CAC11DCA928A001F38F2 /* v.c */,
				C4F8CAC21DCA928A001F38F2 /* vdelay.c */,
				C46615191EEA26890044A5FC /* voc.c */,
				C4F8CAC31DCA928A001F38F2 /* waveset.c */,
				C4F8CAC41DCA928A001F38F2 /* wpkorg35.c */,
				C4F8CAC51DCA928A001F38F2 /* writecode.c */,
				C4F8CAC61DCA928A001F38F2 /* zeros.c */,
				C4F8CAC71DCA928A001F38F2 /* zitarev.c */,
			);
			path = ugens;
			sourceTree = "<group>";
		};
		C49390891E088F2F009FEAA1 /* Stereo Field Limiter */ = {
			isa = PBXGroup;
			children = (
				C493908A1E088F2F009FEAA1 /* AKStereoFieldLimiter.swift */,
				C470D08320174BAB003D1AFA /* AKStereoFieldLimiterAudioUnit.swift */,
				C470D08120174BAB003D1AFA /* AKStereoFieldLimiter.mm */,
				C470D08220174BAB003D1AFA /* AKStereoFieldLimiterDSP.hpp */,
			);
			path = "Stereo Field Limiter";
			sourceTree = "<group>";
		};
		C49A0A481D54464E007D8ADB /* Korg Low Pass Filter */ = {
			isa = PBXGroup;
			children = (
				C49A0A491D54464E007D8ADB /* AKKorgLowPassFilter.swift */,
				C470CFC8201748E2003D1AFA /* AKKorgLowPassFilterAudioUnit.swift */,
				C470CFC7201748E2003D1AFA /* AKKorgLowPassFilterDSP.hpp */,
				C46B27B92029AE6A00EC0E87 /* AKKorgLowPassFilterDSP.mm */,
			);
			path = "Korg Low Pass Filter";
			sourceTree = "<group>";
		};
		C49DCD3C1D2100AB00BF018A /* FM Oscillator Bank */ = {
			isa = PBXGroup;
			children = (
				C49DCD3D1D2100AB00BF018A /* AKFMOscillatorBank.swift */,
				C49DCD3E1D2100AB00BF018A /* AKFMOscillatorBankAudioUnit.h */,
				C49DCD3F1D2100AB00BF018A /* AKFMOscillatorBankAudioUnit.mm */,
				C49DCD401D2100AB00BF018A /* AKFMOscillatorBankDSPKernel.hpp */,
			);
			path = "FM Oscillator Bank";
			sourceTree = "<group>";
		};
		C49DCD451D2100B400BF018A /* Morphing Oscillator Bank */ = {
			isa = PBXGroup;
			children = (
				C49DCD461D2100B400BF018A /* AKMorphingOscillatorBank.swift */,
				C49DCD471D2100B400BF018A /* AKMorphingOscillatorBankAudioUnit.h */,
				C49DCD481D2100B400BF018A /* AKMorphingOscillatorBankAudioUnit.mm */,
				C49DCD491D2100B400BF018A /* AKMorphingOscillatorBankDSPKernel.hpp */,
			);
			path = "Morphing Oscillator Bank";
			sourceTree = "<group>";
		};
		C49DCD4E1D2100BF00BF018A /* Oscillator Bank */ = {
			isa = PBXGroup;
			children = (
				C49DCD4F1D2100BF00BF018A /* AKOscillatorBank.swift */,
				C49DCD501D2100BF00BF018A /* AKOscillatorBankAudioUnit.h */,
				C49DCD511D2100BF00BF018A /* AKOscillatorBankAudioUnit.mm */,
				C49DCD521D2100BF00BF018A /* AKOscillatorBankDSPKernel.hpp */,
			);
			path = "Oscillator Bank";
			sourceTree = "<group>";
		};
		C49DCD531D2100BF00BF018A /* PWM Oscillator */ = {
			isa = PBXGroup;
			children = (
				C49DCD541D2100BF00BF018A /* AKPWMOscillator.swift */,
				C470D05420174ABE003D1AFA /* AKPWMOscillatorAudioUnit.swift */,
				C470D05320174ABE003D1AFA /* AKPWMOscillator.mm */,
				C470D05520174ABE003D1AFA /* AKPWMOscillatorDSP.hpp */,
			);
			path = "PWM Oscillator";
			sourceTree = "<group>";
		};
		C49DCD581D2100BF00BF018A /* PWM Oscillator Bank */ = {
			isa = PBXGroup;
			children = (
				C49DCD591D2100BF00BF018A /* AKPWMOscillatorBank.swift */,
				C49DCD5A1D2100BF00BF018A /* AKPWMOscillatorBankAudioUnit.h */,
				C49DCD5B1D2100BF00BF018A /* AKPWMOscillatorBankAudioUnit.mm */,
				C49DCD5C1D2100BF00BF018A /* AKPWMOscillatorBankDSPKernel.hpp */,
			);
			path = "PWM Oscillator Bank";
			sourceTree = "<group>";
		};
		C49E9E121D2B4BE600E5E8BF /* Audio File */ = {
			isa = PBXGroup;
			children = (
				C49E9E131D2B4BE600E5E8BF /* AKAudioFile+ConvenienceInitializers.swift */,
				C49E9E151D2B4BE600E5E8BF /* AKAudioFile+Processing.swift */,
				C4D800661F94A1E900D4A5F0 /* AKAudioFile+Utilities.swift */,
				C49E9E161D2B4BE600E5E8BF /* AKAudioFile.swift */,
			);
			path = "Audio File";
			sourceTree = "<group>";
		};
		C49F292F1D1626B9000A2D2F /* Flute */ = {
			isa = PBXGroup;
			children = (
				C49F29301D1626B9000A2D2F /* AKFlute.swift */,
				C470D06020174AEC003D1AFA /* AKFluteAudioUnit.swift */,
				C470D06120174AED003D1AFA /* AKFluteDSP.hpp */,
				C470D05F20174AEC003D1AFA /* AKFluteDSP.mm */,
			);
			path = Flute;
			sourceTree = "<group>";
		};
		C4A107481E6967A40018848C /* Brownian Noise */ = {
			isa = PBXGroup;
			children = (
				C4A107491E6967A40018848C /* AKBrownianNoise.swift */,
				C470D03020174A39003D1AFA /* AKBrownianNoiseAudioUnit.swift */,
				C470D03120174A39003D1AFA /* AKBrownianNoise.mm */,
				C470D02F20174A39003D1AFA /* AKBrownianNoiseDSP.hpp */,
			);
			path = "Brownian Noise";
			sourceTree = "<group>";
		};
		C4A916911C25083A006C1A15 /* Music */ = {
			isa = PBXGroup;
			children = (
				C4A916921C25083A006C1A15 /* metronome.swift */,
				C4A916931C25083A006C1A15 /* periodicTrigger.swift */,
				C4A916941C25083A006C1A15 /* portamento.swift */,
				C48443891C311C4F007BE794 /* triggeredWithEnvelope.swift */,
			);
			path = Music;
			sourceTree = "<group>";
		};
		C4AA7C191FD2A90C00040720 /* Amplitude Tap */ = {
			isa = PBXGroup;
			children = (
				C4AA7C1A1FD2A90C00040720 /* AKAmplitudeTap.swift */,
			);
			path = "Amplitude Tap";
			sourceTree = "<group>";
		};
		C4AA7C1B1FD2A90C00040720 /* Render Tap */ = {
			isa = PBXGroup;
			children = (
				C4AA7C1C1FD2A90C00040720 /* AKRenderTap.h */,
				C4AA7C1D1FD2A90C00040720 /* AKRenderTap.m */,
			);
			path = "Render Tap";
			sourceTree = "<group>";
		};
		C4AA7C1E1FD2A90C00040720 /* FFT Tap */ = {
			isa = PBXGroup;
			children = (
				C4AA7C1F1FD2A90C00040720 /* AKFFTTap.swift */,
			);
			path = "FFT Tap";
			sourceTree = "<group>";
		};
		C4AA7C201FD2A90C00040720 /* Timeline Tap */ = {
			isa = PBXGroup;
			children = (
				C4AA7C211FD2A90C00040720 /* AKTimelineTap.h */,
				C4AA7C221FD2A90C00040720 /* AKTimelineTap.m */,
			);
			path = "Timeline Tap";
			sourceTree = "<group>";
		};
		C4AA7C231FD2A90D00040720 /* Lazy Tap */ = {
			isa = PBXGroup;
			children = (
				C4AA7C241FD2A90D00040720 /* AKLazyTap.h */,
				C4AA7C251FD2A90D00040720 /* AKLazyTap.m */,
			);
			path = "Lazy Tap";
			sourceTree = "<group>";
		};
		C4ABF5321C82AEC00078EE8E /* Metal Bar */ = {
			isa = PBXGroup;
			children = (
				C4ABF5331C82AEC00078EE8E /* AKMetalBar.swift */,
				C4ABF5341C82AEC00078EE8E /* AKMetalBarAudioUnit.h */,
				C4ABF5351C82AEC00078EE8E /* AKMetalBarAudioUnit.mm */,
				C4ABF5361C82AEC00078EE8E /* AKMetalBarDSPKernel.hpp */,
			);
			path = "Metal Bar";
			sourceTree = "<group>";
		};
		C4AC0B111FC9419900EDA024 /* AK4 */ = {
			isa = PBXGroup;
			children = (
				EA03BFC9201DD3A900E8BE2C /* AKDSPBase.mm */,
				C4AC0B121FC9419900EDA024 /* AKDSPBase.hpp */,
				C4AC0B131FC9419900EDA024 /* AKAudioUnitBase.h */,
				C4AC0B141FC9419900EDA024 /* AKAudioUnitBase.mm */,
				C470D07220174B40003D1AFA /* AKGeneratorAudioUnitBase.h */,
				C470D07120174B3F003D1AFA /* AKGeneratorAudioUnitBase.mm */,
			);
			path = AK4;
			sourceTree = "<group>";
		};
		C4AC0B181FC941FC00EDA024 /* Parameter Rampers */ = {
			isa = PBXGroup;
			children = (
				B12B88A8201C1B65008F196D /* AKExponentialParameterRamp.hpp */,
				C4AC0B191FC941FC00EDA024 /* AKLinearParameterRamp.hpp */,
				C4AC0B1A1FC941FC00EDA024 /* AKParameterRampBase.hpp */,
			);
			path = "Parameter Rampers";
			sourceTree = "<group>";
		};
		C4AC0B1D1FC9423900EDA024 /* Apple Code */ = {
			isa = PBXGroup;
			children = (
				C4AC0B1E1FC9423900EDA024 /* ParameterRamper.hpp */,
				EA03C0292024604500E8BE2C /* ParameterRamper.cpp */,
				C4AC0B1F1FC9423900EDA024 /* DSPKernel.hpp */,
				C4AC0B201FC9423900EDA024 /* DSPKernel.mm */,
				C4AC0B211FC9423900EDA024 /* BufferedAudioBus.hpp */,
			);
			path = "Apple Code";
			sourceTree = "<group>";
		};
		C4AC0B261FC9427200EDA024 /* Bank */ = {
			isa = PBXGroup;
			children = (
				C4AC0B271FC9427200EDA024 /* AKBankAudioUnit.h */,
				C4AC0B281FC9427200EDA024 /* AKBankDSPKernel.hpp */,
				C4AC0B291FC9427200EDA024 /* AKBankAudioUnit.mm */,
			);
			path = Bank;
			sourceTree = "<group>";
		};
		C4AC8BC61C4E292D009EA58E /* Compressor */ = {
			isa = PBXGroup;
			children = (
				C4AC8BC71C4E292D009EA58E /* AKCompressor.swift */,
			);
			path = Compressor;
			sourceTree = "<group>";
		};
		C4AC8BC81C4E292D009EA58E /* Expander */ = {
			isa = PBXGroup;
			children = (
				C4AC8BC91C4E292D009EA58E /* AKExpander.swift */,
			);
			path = Expander;
			sourceTree = "<group>";
		};
		C4B192C11C3B635000C0F330 /* Envelopes */ = {
			isa = PBXGroup;
			children = (
				C4B192D41C3B639B00C0F330 /* Amplitude Envelope */,
				C4D1FD031CE5BDC60043209E /* Tremolo */,
			);
			path = Envelopes;
			sourceTree = "<group>";
		};
		C4B192D41C3B639B00C0F330 /* Amplitude Envelope */ = {
			isa = PBXGroup;
			children = (
				C4B192D51C3B639B00C0F330 /* AKAmplitudeEnvelope.swift */,
				C470CF8B201747D7003D1AFA /* AKAmplitudeEnvelopeAudioUnit.swift */,
				C470CF8C201747D7003D1AFA /* AKAmplitudeEnvelope.mm */,
				C470CF8D201747D7003D1AFA /* AKAmplitudeEnvelopeDSP.hpp */,
			);
			path = "Amplitude Envelope";
			sourceTree = "<group>";
		};
		C4BDE82F1C12FFBC00207DA9 = {
			isa = PBXGroup;
			children = (
				C4BDE83B1C12FFBC00207DA9 /* AudioKit */,
				EAFECEEB1F4EC31400A2B046 /* AudioKitUI */,
				C4BDE83A1C12FFBC00207DA9 /* Products */,
				EAFECEF41F4EC33300A2B046 /* Frameworks */,
			);
			sourceTree = "<group>";
		};
		C4BDE83A1C12FFBC00207DA9 /* Products */ = {
			isa = PBXGroup;
			children = (
				C4BDE8391C12FFBC00207DA9 /* AudioKit.framework */,
				EAFECEEA1F4EC31400A2B046 /* AudioKitUI.framework */,
			);
			name = Products;
			sourceTree = "<group>";
		};
		C4BDE83B1C12FFBC00207DA9 /* AudioKit */ = {
			isa = PBXGroup;
			children = (
				C4BDE8471C13004A00207DA9 /* Internals */,
				C4BDE9081C13004A00207DA9 /* Nodes */,
				C4BDE9E61C13004A00207DA9 /* Operations */,
				C474B16C1CE43BF300EB8D8E /* Taps */,
				C408695F1C190EF600EF9DED /* User Interface */,
			);
			path = AudioKit;
			sourceTree = "<group>";
		};
		C4BDE8471C13004A00207DA9 /* Internals */ = {
			isa = PBXGroup;
			children = (
				C4BDE83E1C12FFBC00207DA9 /* Info.plist */,
				C4BDE83C1C12FFBC00207DA9 /* AudioKit.h */,
				EAFECEFB1F4EC3AB00A2B046 /* AudioKitUI.h */,
				EA6949EE1C5AE1EA0035B5DF /* AudioKit.swift */,
				C4FE01641CED2DD40062B3A3 /* AKNodeRecorder.swift */,
				524B77B91CC4B060001D82D1 /* AKNotifications.swift */,
				C46402431DD99E8B005542E2 /* AKComponent.swift */,
				EAF9C9881C69A4FC00C10CCE /* AKDevice.swift */,
				C468D0631E9CD4C9005FACFA /* AKPeriodicFunction.swift */,
				EA6949E81C5A2F610035B5DF /* AKSettings.swift */,
				C40C41E31C40E5C2009D870B /* AudioKitHelpers.swift */,
				B1DAFDDF1FCE0D8E00511A43 /* AKConverter.swift */,
				C49E9E121D2B4BE600E5E8BF /* Audio File */,
				C40C41E41C40E5C2009D870B /* CoreAudio */,
				C40C41EA1C40E5C2009D870B /* EZAudio */,
				C4146DAC1F3E4821001AAE11 /* Helpers */,
				C4D4C4EC1EB7176600134B39 /* Microtonality */,
				C48C69521D3C1573008EA51B /* Soundpipe */,
				C48C69D71D3C1574008EA51B /* Sporth */,
				C45210671E7D0884007C38FE /* Sporth Custom Ugens */,
				C4E375A51D1357D900FDB70D /* STK */,
				555857EF1F6218BB00C73F59 /* Synchronization */,
				C47B3F401FBE1EEE0097EC15 /* Table */,
				C40C420B1C40E5C2009D870B /* Testing */,
				558D80941F4D3D5C001E7BC1 /* Utilities */,
			);
			name = Internals;
			path = ../../Common/Internals;
			sourceTree = "<group>";
		};
		C4BDE9081C13004A00207DA9 /* Nodes */ = {
			isa = PBXGroup;
			children = (
				55E4F52F1F57DB110088018A /* Metronome */,
				C4BDE90B1C13004A00207DA9 /* AKNode.swift */,
				EAFECF131F4EC74400A2B046 /* AKConnection.swift */,
				C45380951C3A5CBD00A51738 /* Analysis */,
				C45380A21C3A5CBD00A51738 /* Effects */,
				C453814A1C3A5CBD00A51738 /* Generators */,
				EAFECF061F4EC4BF00A2B046 /* Input */,
				C45381761C3A5CBD00A51738 /* Mixing */,
				EAFECF091F4EC4C000A2B046 /* Offline */,
				C46303EE1C212701009B44D9 /* Playback */,
			);
			name = Nodes;
			path = ../../Common/Nodes;
			sourceTree = "<group>";
		};
		C4BDE9E61C13004A00207DA9 /* Operations */ = {
			isa = PBXGroup;
			children = (
				C4E7520A1C23888700688A1B /* AKOperation.swift */,
				C484438B1C311C59007BE794 /* AKParameter.swift */,
				C484438C1C311C59007BE794 /* AKStereoOperation.swift */,
				C42BF6CD1CE80E9800155BE7 /* Numeric.swift */,
				C4E7520B1C23888700688A1B /* Effects */,
				C4E7521F1C23888700688A1B /* Generators */,
				C4E7522A1C23888700688A1B /* Math */,
				C4E752341C23888700688A1B /* Mixing */,
				C4A916911C25083A006C1A15 /* Music */,
			);
			name = Operations;
			path = ../../Common/Operations;
			sourceTree = "<group>";
		};
		C4D1FD031CE5BDC60043209E /* Tremolo */ = {
			isa = PBXGroup;
			children = (
				C4D1FD041CE5BDC60043209E /* AKTremolo.swift */,
				C470CF93201747E7003D1AFA /* AKTremoloAudioUnit.swift */,
				C470CF91201747E7003D1AFA /* AKTremolo.mm */,
				C470CF92201747E7003D1AFA /* AKTremoloDSP.hpp */,
			);
			path = Tremolo;
			sourceTree = "<group>";
		};
		C4D4C4EC1EB7176600134B39 /* Microtonality */ = {
			isa = PBXGroup;
			children = (
				C4D4C4F31EB7176600134B39 /* AKTuningTable.swift */,
				A8E996F51EB921D100116ADA /* AKTuningTable+Brun.swift */,
				C4D4C4ED1EB7176600134B39 /* AKTuningTable+CombinationProductSet.swift */,
				C4D4C4EE1EB7176600134B39 /* AKTuningTable+EqualTemperament.swift */,
				C4D4C4EF1EB7176600134B39 /* AKTuningTable+NorthIndianRaga.swift */,
				C4D4C4F01EB7176600134B39 /* AKTuningTable+RecurrenceRelation.swift */,
				C4D4C4F11EB7176600134B39 /* AKTuningTable+Scala.swift */,
				C4D4C4F21EB7176600134B39 /* AKTuningTable+Wilson.swift */,
			);
			path = Microtonality;
			sourceTree = "<group>";
		};
		C4DA4BEB1C248F3000AA3771 /* Random Number Generators */ = {
			isa = PBXGroup;
			children = (
				C4DA4BEC1C248F3000AA3771 /* jitter.swift */,
				C4DA4BED1C248F3000AA3771 /* randomNumberPulse.swift */,
				C4DA4BEE1C248F3000AA3771 /* randomVertexPulse.swift */,
			);
			path = "Random Number Generators";
			sourceTree = "<group>";
		};
		C4E13D301C42703C008F0A3C /* Phase-Locked Vocoder */ = {
			isa = PBXGroup;
			children = (
				C4E13D311C42703C008F0A3C /* AKPhaseLockedVocoder.swift */,
				C4E13D321C42703C008F0A3C /* AKPhaseLockedVocoderAudioUnit.h */,
				C4E13D331C42703C008F0A3C /* AKPhaseLockedVocoderAudioUnit.mm */,
				C4E13D341C42703C008F0A3C /* AKPhaseLockedVocoderDSPKernel.hpp */,
			);
			path = "Phase-Locked Vocoder";
			sourceTree = "<group>";
		};
		C4E13D351C42703C008F0A3C /* Player */ = {
			isa = PBXGroup;
			children = (
				555857E61F62189700C73F59 /* ClipPlayer */,
				C4E13D361C42703C008F0A3C /* AKAudioPlayer.swift */,
				B184847B1FD9ADD100F65DA6 /* AKPlayer.swift */,
			);
			path = Player;
			sourceTree = "<group>";
		};
		C4E13D3B1C42703C008F0A3C /* Time Pitch Stretching */ = {
			isa = PBXGroup;
			children = (
				C4E13D3C1C42703C008F0A3C /* AKTimePitch.swift */,
				C45464011C6978240087394B /* AKVariSpeed.swift */,
			);
			path = "Time Pitch Stretching";
			sourceTree = "<group>";
		};
		C4E3759C1D13575C00FDB70D /* Mandolin */ = {
			isa = PBXGroup;
			children = (
				EA03BFD2201DD89B00E8BE2C /* AKMandolinDSPKernel.mm */,
				EA03BFD1201DD89B00E8BE2C /* AKMandolinPresets.swift */,
				C4E3759D1D13575C00FDB70D /* AKMandolin.swift */,
				C4E3759E1D13575C00FDB70D /* AKMandolinAudioUnit.h */,
				C4E3759F1D13575C00FDB70D /* AKMandolinAudioUnit.mm */,
				C4E375A01D13575C00FDB70D /* AKMandolinDSPKernel.hpp */,
			);
			path = Mandolin;
			sourceTree = "<group>";
		};
		C4E375A51D1357D900FDB70D /* STK */ = {
			isa = PBXGroup;
			children = (
				C4E375A61D1357D900FDB70D /* ADSR.cpp */,
				C487B6191DD923BA00C56B59 /* Clarinet.cpp */,
				C4E375B51D1357D900FDB70D /* DelayA.cpp */,
				C4E375B61D1357D900FDB70D /* DelayL.cpp */,
				C487B61D1DD923C600C56B59 /* Envelope.cpp */,
				C47047F21E78FDCA00D9906F /* FileLoop.cpp */,
				C4E375BB1D1357D900FDB70D /* FileRead.cpp */,
				C4E375BD1D1357D900FDB70D /* FileWvIn.cpp */,
				C4E375BF1D1357D900FDB70D /* Fir.cpp */,
				C4E375C01D1357D900FDB70D /* Flute.cpp */,
				C47048171E78FE9D00D9906F /* FM.cpp */,
				C4E375C91D1357D900FDB70D /* include */,
				C4E376351D1357D900FDB70D /* Mandolin.cpp */,
				C4E3763D1D1357D900FDB70D /* Noise.cpp */,
				C4E3763F1D1357D900FDB70D /* OnePole.cpp */,
				C487B61B1DD923C000C56B59 /* OneZero.cpp */,
				C4E376451D1357D900FDB70D /* PoleZero.cpp */,
				C4E376471D1357D900FDB70D /* rawwaves */,
				C47047E61E78FCC900D9906F /* Rhodey.cpp */,
				C47047E81E78FCCF00D9906F /* Shakers.cpp */,
				C4E376771D1357D900FDB70D /* SineWave.cpp */,
				C4E3767D1D1357D900FDB70D /* Stk.cpp */,
				C47048111E78FE7500D9906F /* TubeBell.cpp */,
				C4E3767F1D1357D900FDB70D /* Twang.cpp */,
				C47047EA1E78FCDA00D9906F /* TwoZero.cpp */,
			);
			path = STK;
			sourceTree = "<group>";
		};
		C4E375C91D1357D900FDB70D /* include */ = {
			isa = PBXGroup;
			children = (
				C407181B1D211AB400665C02 /* ADSR.h */,
				C487B6171DD923A400C56B59 /* Clarinet.h */,
				C407181C1D211AB400665C02 /* DelayA.h */,
				C407181D1D211AB400665C02 /* DelayL.h */,
				C487B6151DD9239D00C56B59 /* Envelope.h */,
				C47047F41E78FDD900D9906F /* FileLoop.h */,
				C407181E1D211AB400665C02 /* FileRead.h */,
				C407181F1D211AB400665C02 /* FileWvIn.h */,
				C40718201D211AB400665C02 /* Fir.h */,
				C4E375E91D1357D900FDB70D /* Flute.h */,
				C47048151E78FE9000D9906F /* FM.h */,
				C4E375FC1D1357D900FDB70D /* Mandolin.h */,
				C40718211D211AB400665C02 /* Noise.h */,
				C40718221D211AB400665C02 /* OnePole.h */,
				C487B6131DD9239800C56B59 /* OneZero.h */,
				C40718231D211AB400665C02 /* PoleZero.h */,
				C47047EE1E78FD1600D9906F /* Rhodey.h */,
				C47047F01E78FDBD00D9906F /* Shakers.h */,
				C40718241D211AB400665C02 /* SineWave.h */,
				C40718251D211AB400665C02 /* SKINImsg.h */,
				C40718261D211AB400665C02 /* Stk.h */,
				C47048131E78FE8200D9906F /* TubeBell.h */,
				C40718271D211AB400665C02 /* Twang.h */,
				C47047EC1E78FCEF00D9906F /* TwoZero.h */,
			);
			path = include;
			sourceTree = "<group>";
		};
		C4E376471D1357D900FDB70D /* rawwaves */ = {
			isa = PBXGroup;
			children = (
				EA2FBDB4201752A4008D223C /* fwavblnk_raw.h */,
				EA2FBDB5201752A4008D223C /* mand_raw.h */,
				EA2FBDB3201752A3008D223C /* sinewave_raw.h */,
				C47047E41E78FCB800D9906F /* fwavblnk.raw */,
				C4E376551D1357D900FDB70D /* mand1.raw */,
				C4E376561D1357D900FDB70D /* mand10.raw */,
				C4E376571D1357D900FDB70D /* mand11.raw */,
				C4E376581D1357D900FDB70D /* mand12.raw */,
				C4E376591D1357D900FDB70D /* mand2.raw */,
				C4E3765A1D1357D900FDB70D /* mand3.raw */,
				C4E3765B1D1357D900FDB70D /* mand4.raw */,
				C4E3765C1D1357D900FDB70D /* mand5.raw */,
				C4E3765D1D1357D900FDB70D /* mand6.raw */,
				C4E3765E1D1357D900FDB70D /* mand7.raw */,
				C4E3765F1D1357D900FDB70D /* mand8.raw */,
				C4E376601D1357D900FDB70D /* mand9.raw */,
				C4E376611D1357D900FDB70D /* mandpluk.raw */,
				C47047E51E78FCC000D9906F /* sinewave.raw */,
			);
			path = rawwaves;
			sourceTree = "<group>";
		};
		C4E729931D382C0800E0647E /* ResonantFilter */ = {
			isa = PBXGroup;
			children = (
				C4E729941D382C0800E0647E /* AKResonantFilter.swift */,
				C470CFEF20174963003D1AFA /* AKResonantFilterAudioUnit.swift */,
				C470CFEE20174963003D1AFA /* AKResonantFilterDSP.hpp */,
				C4812B262028578F00D4AFB1 /* AKResonantFilterDSP.mm */,
			);
			path = ResonantFilter;
			sourceTree = "<group>";
		};
		C4E7520B1C23888700688A1B /* Effects */ = {
			isa = PBXGroup;
			children = (
				C4E7520C1C23888700688A1B /* Delay */,
				C4E7520E1C23888700688A1B /* Distortion */,
				C4E752121C23888700688A1B /* Filters */,
				C4E7521B1C23888700688A1B /* Reverb */,
				C49A0A281D542948007D8ADB /* pitchShift.swift */,
			);
			path = Effects;
			sourceTree = "<group>";
		};
		C4E7520C1C23888700688A1B /* Delay */ = {
			isa = PBXGroup;
			children = (
				C4E7520D1C23888700688A1B /* delay.swift */,
				C4362F151C2F5FD500D17352 /* variableDelay.swift */,
			);
			path = Delay;
			sourceTree = "<group>";
		};
		C4E7520E1C23888700688A1B /* Distortion */ = {
			isa = PBXGroup;
			children = (
				C4E7520F1C23888700688A1B /* bitcrush.swift */,
				C4E752101C23888700688A1B /* clip.swift */,
				C4E752111C23888700688A1B /* distort.swift */,
			);
			path = Distortion;
			sourceTree = "<group>";
		};
		C4E752121C23888700688A1B /* Filters */ = {
			isa = PBXGroup;
			children = (
				C4E752131C23888700688A1B /* autoWah.swift */,
				C4E752141C23888700688A1B /* dcBlock.swift */,
				C4E752151C23888700688A1B /* highPassButterworthFilter.swift */,
				C4E752161C23888700688A1B /* highPassFilter.swift */,
				C49A0A461D54463D007D8ADB /* korgLowPassFilter.swift */,
				C4E752171C23888700688A1B /* lowPassButterworthFilter.swift */,
				C4E752181C23888700688A1B /* lowPassFilter.swift */,
				C4E752191C23888700688A1B /* modalResonanceFilter.swift */,
				C4E7521A1C23888700688A1B /* moogLadderFilter.swift */,
				C49A0A261D54290F007D8ADB /* threePoleLowPassFilter.swift */,
			);
			path = Filters;
			sourceTree = "<group>";
		};
		C4E7521B1C23888700688A1B /* Reverb */ = {
			isa = PBXGroup;
			children = (
				C4E7521D1C23888700688A1B /* reverberateWithChowning.swift */,
				C49A0A2A1D54295E007D8ADB /* reverberateWithCombFilter.swift */,
				C4362F131C2F5FCD00D17352 /* reverberateWithCostello.swift */,
				C4E7521E1C23888700688A1B /* reverberateWithFlatFrequencyResponse.swift */,
			);
			path = Reverb;
			sourceTree = "<group>";
		};
		C4E7521F1C23888700688A1B /* Generators */ = {
			isa = PBXGroup;
			children = (
				C4E752201C23888700688A1B /* Noise */,
				C4E752231C23888700688A1B /* Oscillators */,
				C48444FB1C370339007BE794 /* Physical Models */,
			);
			path = Generators;
			sourceTree = "<group>";
		};
		C4E752201C23888700688A1B /* Noise */ = {
			isa = PBXGroup;
			children = (
				C4A1075F1E696F490018848C /* brownianNoise.swift */,
				C4E752211C23888700688A1B /* pinkNoise.swift */,
				C4E752221C23888700688A1B /* whiteNoise.swift */,
			);
			path = Noise;
			sourceTree = "<group>";
		};
		C4E752231C23888700688A1B /* Oscillators */ = {
			isa = PBXGroup;
			children = (
				C4E752241C23888700688A1B /* fmOscillator.swift */,
				C4E752251C23888700688A1B /* phasor.swift */,
				C48444F51C370329007BE794 /* sawtooth.swift */,
				C4E752261C23888700688A1B /* sawtoothWave.swift */,
				C4E752271C23888700688A1B /* sineWave.swift */,
				C48444F61C370329007BE794 /* square.swift */,
				C4E752281C23888700688A1B /* squareWave.swift */,
				C48444F71C370329007BE794 /* triangle.swift */,
				C4E752291C23888700688A1B /* triangleWave.swift */,
			);
			path = Oscillators;
			sourceTree = "<group>";
		};
		C4E7522A1C23888700688A1B /* Math */ = {
			isa = PBXGroup;
			children = (
				C4DA4BEB1C248F3000AA3771 /* Random Number Generators */,
				C4E7522B1C23888700688A1B /* add.swift */,
				C45231061DCDC23B00A4F0DC /* count.swift */,
				C4E7522C1C23888700688A1B /* divide.swift */,
				C45231071DCDC23B00A4F0DC /* increment.swift */,
				C4E7522E1C23888700688A1B /* max.swift */,
				C4E7522F1C23888700688A1B /* min.swift */,
				C4E752301C23888700688A1B /* multiply.swift */,
				C45231081DCDC23B00A4F0DC /* save.swift */,
				C4E752321C23888700688A1B /* scale.swift */,
				EAF006901C4DB8DA00ECD392 /* segment.swift */,
				C4E752331C23888700688A1B /* subtract.swift */,
				C483F63E1D666DA200374B2A /* trackedAmplitude.swift */,
			);
			path = Math;
			sourceTree = "<group>";
		};
		C4E752341C23888700688A1B /* Mixing */ = {
			isa = PBXGroup;
			children = (
				C4E752351C23888700688A1B /* pan.swift */,
			);
			path = Mixing;
			sourceTree = "<group>";
		};
		C4E8ED171C43A5ED0041965F /* Convolution */ = {
			isa = PBXGroup;
			children = (
				C4E8ED181C43A5ED0041965F /* AKConvolution.swift */,
				C4E8ED191C43A5ED0041965F /* AKConvolutionAudioUnit.h */,
				C4E8ED1A1C43A5ED0041965F /* AKConvolutionAudioUnit.mm */,
				C4E8ED1B1C43A5ED0041965F /* AKConvolutionDSPKernel.hpp */,
			);
			path = Convolution;
			sourceTree = "<group>";
		};
		EAF006771C4C7A5200ECD392 /* Morphing Oscillator */ = {
			isa = PBXGroup;
			children = (
				EAF006781C4C7A5200ECD392 /* AKMorphingOscillator.swift */,
				EAF006791C4C7A5200ECD392 /* AKMorphingOscillatorAudioUnit.h */,
				EAF0067A1C4C7A5200ECD392 /* AKMorphingOscillatorAudioUnit.mm */,
				EAF0067B1C4C7A5200ECD392 /* AKMorphingOscillatorDSPKernel.hpp */,
			);
			path = "Morphing Oscillator";
			sourceTree = "<group>";
		};
		EAFECEEB1F4EC31400A2B046 /* AudioKitUI */ = {
			isa = PBXGroup;
			children = (
				EAFECEED1F4EC31400A2B046 /* Info.plist */,
			);
			path = AudioKitUI;
			sourceTree = "<group>";
		};
		EAFECEF41F4EC33300A2B046 /* Frameworks */ = {
			isa = PBXGroup;
			children = (
			);
			name = Frameworks;
			sourceTree = "<group>";
		};
		EAFECF061F4EC4BF00A2B046 /* Input */ = {
			isa = PBXGroup;
			children = (
				EAFECF071F4EC4BF00A2B046 /* AKMicrophone.swift */,
				EAFECF081F4EC4BF00A2B046 /* AKStereoInput.swift */,
			);
			path = Input;
			sourceTree = "<group>";
		};
		EAFECF091F4EC4C000A2B046 /* Offline */ = {
			isa = PBXGroup;
			children = (
				EAFECF0A1F4EC4C000A2B046 /* OfflineRender */,
			);
			path = Offline;
			sourceTree = "<group>";
		};
		EAFECF0A1F4EC4C000A2B046 /* OfflineRender */ = {
			isa = PBXGroup;
			children = (
				EAFECF0B1F4EC4C000A2B046 /* AKOfflineRenderAudioUnit.h */,
				EAFECF0C1F4EC4C000A2B046 /* AKOfflineRendererAudioUnit.mm */,
				EAFECF0D1F4EC4C000A2B046 /* AKOfflineRenderNode.swift */,
			);
			path = OfflineRender;
			sourceTree = "<group>";
		};
/* End PBXGroup section */

/* Begin PBXHeadersBuildPhase section */
		C4BDE8361C12FFBC00207DA9 /* Headers */ = {
			isa = PBXHeadersBuildPhase;
			buildActionMask = 2147483647;
			files = (
				B12B88A9201C1B65008F196D /* AKExponentialParameterRamp.hpp in Headers */,
				C470D05E20174AD6003D1AFA /* AKClarinetDSP.hpp in Headers */,
				C4AC0B151FC9419900EDA024 /* AKDSPBase.hpp in Headers */,
				55E4F5321F57DB2D0088018A /* AKSamplerMetronome.h in Headers */,
				C470D06E20174B1C003D1AFA /* AKVocalTractDSP.hpp in Headers */,
				55E4F5121F578BF30088018A /* AKPresetManager.h in Headers */,
				C470D03A20174A4D003D1AFA /* AKPinkNoiseDSP.hpp in Headers */,
				C45210711E7D0884007C38FE /* AKSporthStack+Internal.h in Headers */,
				C470CF90201747D7003D1AFA /* AKAmplitudeEnvelopeDSP.hpp in Headers */,
				B1F47ABF1DC54E0F00706A2F /* EZAudioFileMarker.h in Headers */,
				C470CFA820174872003D1AFA /* AKBandRejectButterworthFilterDSP.hpp in Headers */,
				C4E13D3E1C42703C008F0A3C /* AKPhaseLockedVocoderAudioUnit.h in Headers */,
				C48C6A5C1D3C1574008EA51B /* kiss_fftr.h in Headers */,
				C470480E1E78FDFA00D9906F /* AKTubularBellsAudioUnit.h in Headers */,
				C45F3F811ED157AB00A75143 /* AKSamplePlayerDSPKernel.hpp in Headers */,
				C45210701E7D0884007C38FE /* AKCustomUgenInfo.h in Headers */,
				C470D05020174AA9003D1AFA /* AKPhaseDistortionOscillatorDSP.hpp in Headers */,
				C470D04520174A79003D1AFA /* AKFMOscillatorDSP.hpp in Headers */,
				C470480C1E78FDFA00D9906F /* AKShakerDSPKernel.hpp in Headers */,
				C44EA270201870EC0072399F /* SDModulatedDelayStuff.hpp in Headers */,
				C4146DE61F3E4829001AAE11 /* FFTRealFixLen.h in Headers */,
				C47047F51E78FDD900D9906F /* FileLoop.h in Headers */,
				C4BDE83D1C12FFBC00207DA9 /* AudioKit.h in Headers */,
				C40C422C1C40E5C2009D870B /* EZAudioUtilities.h in Headers */,
				C4146DE71F3E4829001AAE11 /* FFTRealFixLen.hpp in Headers */,
				C470CFAC2017488A003D1AFA /* AKDCBlockDSP.hpp in Headers */,
				C4AC0B341FC9439300EDA024 /* AKSoundpipeDSPBase.hpp in Headers */,
				C48C6ACC1D3C1574008EA51B /* md5.h in Headers */,
				C47048161E78FE9000D9906F /* FM.h in Headers */,
				C470CFEA20174951003D1AFA /* AKPeakingParametricEqualizerFilterDSP.hpp in Headers */,
				C45381841C3A5CBD00A51738 /* AKAmplitudeTrackerAudioUnit.h in Headers */,
				C453818F1C3A5CBD00A51738 /* AKOperationEffectDSPKernel.hpp in Headers */,
				C470D03F20174A5F003D1AFA /* AKWhiteNoiseDSP.hpp in Headers */,
				C470CFA22017485F003D1AFA /* AKBandPassButterworthFilterDSP.hpp in Headers */,
				C470CF9C2017484D003D1AFA /* AKAutoWahDSP.hpp in Headers */,
				C4146DD51F3E4829001AAE11 /* Array.h in Headers */,
				C40C421E1C40E5C2009D870B /* EZAudioFFT.h in Headers */,
				C452106F1E7D0884007C38FE /* AKCustomUgenFunction.h in Headers */,
				C4146DEE1F3E4829001AAE11 /* FFTRealSelect.hpp in Headers */,
				C470CFDE20174921003D1AFA /* AKModalResonanceFilterDSP.hpp in Headers */,
				C470CFD1201748F6003D1AFA /* AKLowPassButterworthFilterDSP.hpp in Headers */,
				C470CF7D2017478F003D1AFA /* AKClipperDSP.hpp in Headers */,
				C470D01A201749E6003D1AFA /* AKPitchShifterDSP.hpp in Headers */,
				C4AC0B231FC9423A00EDA024 /* DSPKernel.hpp in Headers */,
				EAF71D8820248B650018946B /* AKAudioEffect.h in Headers */,
				C487B6141DD9239800C56B59 /* OneZero.h in Headers */,
				C470CFD72017490B003D1AFA /* AKLowShelfParametricEqualizerFilterDSP.hpp in Headers */,
				C4146DE01F3E4829001AAE11 /* DynArray.h in Headers */,
				C49DCD661D2100BF00BF018A /* AKPWMOscillatorBankAudioUnit.h in Headers */,
				C45382081C3A5CBD00A51738 /* AKOperationGeneratorAudioUnit.h in Headers */,
				C4AA7C271FD2A90D00040720 /* AKRenderTap.h in Headers */,
				C45210721E7D0884007C38FE /* AKSporthStack.h in Headers */,
				C47048141E78FE8200D9906F /* TubeBell.h in Headers */,
				C470D07420174B40003D1AFA /* AKGeneratorAudioUnitBase.h in Headers */,
				C49DCD4B1D2100B400BF018A /* AKMorphingOscillatorBankAudioUnit.h in Headers */,
				C407182A1D211AB400665C02 /* DelayL.h in Headers */,
				EAF0067F1C4C7A5200ECD392 /* AKMorphingOscillatorDSPKernel.hpp in Headers */,
				C40C423B1C40E5C2009D870B /* AKTesterDSPKernel.hpp in Headers */,
				C4146D531F3E47B8001AAE11 /* AKRhinoGuitarProcessorAudioUnit.h in Headers */,
				C4E376C81D1357D900FDB70D /* Flute.h in Headers */,
				C433232F1FE05FC800330AEC /* TPCircularBuffer+Unit.h in Headers */,
				C4146DF91F3E4829001AAE11 /* pluginconstants.h in Headers */,
				C47048081E78FDFA00D9906F /* AKRhodesPianoDSPKernel.hpp in Headers */,
				C407182E1D211AB400665C02 /* Noise.h in Headers */,
				C4146DE11F3E4829001AAE11 /* DynArray.hpp in Headers */,
				C48C6ACE1D3C1574008EA51B /* test.h in Headers */,
				C470CF82201747A7003D1AFA /* AKTanhDistortionDSP.hpp in Headers */,
				C48C6AD21D3C1574008EA51B /* ugens.h in Headers */,
				C470D00F201749B8003D1AFA /* AKToneFilterDSP.hpp in Headers */,
				C40101D81DED741E000C5765 /* AKAudioUnit.h in Headers */,
				C47047EF1E78FD1600D9906F /* Rhodey.h in Headers */,
				C4146DDB1F3E4829001AAE11 /* def.h in Headers */,
				C47047F11E78FDBD00D9906F /* Shakers.h in Headers */,
				C470CFF120174963003D1AFA /* AKResonantFilterDSP.hpp in Headers */,
				EA2FBDB8201752A4008D223C /* mand_raw.h in Headers */,
				C42FFBCF1C3D039C00823BD4 /* AKBalancerAudioUnit.h in Headers */,
				C40C12991F08B0C300F4C7F1 /* AKDSPKernel.hpp in Headers */,
				C470CFB9201748AA003D1AFA /* AKFormantFilterDSP.hpp in Headers */,
				C470D020201749FF003D1AFA /* AKCombFilterReverbDSP.hpp in Headers */,
				C407182B1D211AB400665C02 /* FileRead.h in Headers */,
				C45F3F7F1ED157AB00A75143 /* AKSamplePlayerAudioUnit.h in Headers */,
				C4146DD61F3E4829001AAE11 /* Array.hpp in Headers */,
				C49DCD5E1D2100BF00BF018A /* AKOscillatorBankAudioUnit.h in Headers */,
				C470CF95201747E7003D1AFA /* AKTremoloDSP.hpp in Headers */,
				C4146DEC1F3E4829001AAE11 /* FFTRealPassInverse.hpp in Headers */,
				C4AC0B1B1FC941FC00EDA024 /* AKLinearParameterRamp.hpp in Headers */,
				C4AC0B2B1FC9427200EDA024 /* AKBankDSPKernel.hpp in Headers */,
				C4ABF53A1C82AEC00078EE8E /* AKMetalBarDSPKernel.hpp in Headers */,
				C44EA271201870EC0072399F /* SDModulatedDelayDSPKernel.hpp in Headers */,
				C470CFC4201748D0003D1AFA /* AKHighShelfParametricEqualizerFilterDSP.hpp in Headers */,
				C4A4329D200618C90005BFE4 /* AKCostelloReverbDSP.hpp in Headers */,
				C433232C1FE05FC800330AEC /* TPCircularBuffer.h in Headers */,
				C4146D581F3E47CB001AAE11 /* AKDynaRageCompressorAudioUnit.h in Headers */,
				C4146DDA1F3E4829001AAE11 /* Compressor.h in Headers */,
				C40C42301C40E5C2009D870B /* EZOutput.h in Headers */,
				C48C6AD11D3C1574008EA51B /* sporth.h in Headers */,
				C45381861C3A5CBD00A51738 /* AKAmplitudeTrackerDSPKernel.hpp in Headers */,
				C470D00420174996003D1AFA /* AKThreePoleLowpassFilterDSP.hpp in Headers */,
				C40C42341C40E5C2009D870B /* EZRecorder.h in Headers */,
				C48C6A5A1D3C1574008EA51B /* kiss_fft.h in Headers */,
				C40718291D211AB400665C02 /* DelayA.h in Headers */,
				C40718311D211AB400665C02 /* SineWave.h in Headers */,
				C47047ED1E78FCEF00D9906F /* TwoZero.h in Headers */,
				C487B6181DD923A400C56B59 /* Clarinet.h in Headers */,
				C4E375A41D13575C00FDB70D /* AKMandolinDSPKernel.hpp in Headers */,
				C470D02D20174A24003D1AFA /* AKZitaReverbDSP.hpp in Headers */,
				C49DCD4D1D2100B400BF018A /* AKMorphingOscillatorBankDSPKernel.hpp in Headers */,
				C4146DE31F3E4829001AAE11 /* Equalisator.h in Headers */,
				C487B6161DD9239D00C56B59 /* Envelope.h in Headers */,
				C4AC0B161FC9419900EDA024 /* AKAudioUnitBase.h in Headers */,
				C48C6A551D3C1574008EA51B /* ini.h in Headers */,
				C47048061E78FDFA00D9906F /* AKRhodesPianoAudioUnit.h in Headers */,
				C44EA27B201870EC0072399F /* AKChorusAudioUnit.h in Headers */,
				C47048101E78FDFA00D9906F /* AKTubularBellsDSPKernel.hpp in Headers */,
				C470D06920174B04003D1AFA /* AKPluckedStringDSP.hpp in Headers */,
				C4AC0B1C1FC941FC00EDA024 /* AKParameterRampBase.hpp in Headers */,
				C470CFBE201748BB003D1AFA /* AKHighPassButterworthFilterDSP.hpp in Headers */,
				C47AE4E11D39CCC60091118F /* AKPhaseDistortionOscillatorBankAudioUnit.h in Headers */,
				C4E375A21D13575C00FDB70D /* AKMandolinAudioUnit.h in Headers */,
				C470CFFE20174985003D1AFA /* AKStringResonatorDSP.hpp in Headers */,
				C48C6ACA1D3C1574008EA51B /* soundpipe.h in Headers */,
				C4E376DB1D1357D900FDB70D /* Mandolin.h in Headers */,
				C470CF702017476B003D1AFA /* AKVariableDelayDSP.hpp in Headers */,
				C40C12951F08B0B500F4C7F1 /* AKSoundpipeKernel.hpp in Headers */,
				C45381891C3A5CBD00A51738 /* AKFrequencyTrackerAudioUnit.h in Headers */,
				C470D05820174ABF003D1AFA /* AKPWMOscillatorDSP.hpp in Headers */,
				C470D07F20174B99003D1AFA /* AKPannerDSP.hpp in Headers */,
				C4146DFC1F3E4829001AAE11 /* RageProcessor.h in Headers */,
				C4146DD81F3E4829001AAE11 /* CombFilter.h in Headers */,
				C453818B1C3A5CBD00A51738 /* AKFrequencyTrackerDSPKernel.hpp in Headers */,
				C470CF782017477F003D1AFA /* AKBitCrusherDSP.hpp in Headers */,
				C4E13D401C42703C008F0A3C /* AKPhaseLockedVocoderDSPKernel.hpp in Headers */,
				C48C6A571D3C1574008EA51B /* _kiss_fft_guts.h in Headers */,
				C470D03220174A39003D1AFA /* AKBrownianNoiseDSP.hpp in Headers */,
				C40C422E1C40E5C2009D870B /* EZMicrophone.h in Headers */,
				C40C421A1C40E5C2009D870B /* EZAudioDevice.h in Headers */,
				C48C6AD01D3C1574008EA51B /* plumber.h in Headers */,
				C4146DF41F3E4829001AAE11 /* LPFCombFilter.h in Headers */,
				C453818D1C3A5CBD00A51738 /* AKOperationEffectAudioUnit.h in Headers */,
				C48C6A521D3C1574008EA51B /* CUI.h in Headers */,
				C4AA7C2A1FD2A90D00040720 /* AKTimelineTap.h in Headers */,
				C4ABF5381C82AEC00078EE8E /* AKMetalBarAudioUnit.h in Headers */,
				C4146DE51F3E4829001AAE11 /* FFTReal.hpp in Headers */,
				C4146DF81F3E4829001AAE11 /* OscSinCos.hpp in Headers */,
				C470D008201749A7003D1AFA /* AKToneComplementFilterDSP.hpp in Headers */,
				C44EA275201870EC0072399F /* AKPhaserDSP.hpp in Headers */,
				C470CFF720174974003D1AFA /* AKRolandTB303FilterDSP.hpp in Headers */,
				C4812B092028569E00D4AFB1 /* AKFlatFrequencyResponseReverbDSP.hpp in Headers */,
				C4146DEF1F3E4829001AAE11 /* FFTRealUseTrigo.h in Headers */,
				C4146DDF1F3E4829001AAE11 /* DelayAPF.h in Headers */,
				C49DCD421D2100AB00BF018A /* AKFMOscillatorBankAudioUnit.h in Headers */,
				C470480A1E78FDFA00D9906F /* AKShakerAudioUnit.h in Headers */,
				C4146DEB1F3E4829001AAE11 /* FFTRealPassInverse.h in Headers */,
				C407182C1D211AB400665C02 /* FileWvIn.h in Headers */,
				C42FFBD11C3D039C00823BD4 /* AKBalancerDSPKernel.hpp in Headers */,
				C44EA274201870EC0072399F /* AKFlangerAudioUnit.h in Headers */,
				C424EC131FB4544E0091C46C /* AKChowningReverbDSP.hpp in Headers */,
				C4146DF21F3E4829001AAE11 /* Filter.h in Headers */,
				C4E8ED1F1C43A5ED0041965F /* AKConvolutionDSPKernel.hpp in Headers */,
				C466154E1EEA654C0044A5FC /* growl.h in Headers */,
				EAF5A451202D6D140019352B /* ExceptionCatcher.h in Headers */,
				C470CFCA201748E2003D1AFA /* AKKorgLowPassFilterDSP.hpp in Headers */,
				C470CF8A201747C0003D1AFA /* AKDynamicRangeCompressorDSP.hpp in Headers */,
				C407182F1D211AB400665C02 /* OnePole.h in Headers */,
				C470CFE62017493B003D1AFA /* AKMoogLadderDSP.hpp in Headers */,
				C40C42201C40E5C2009D870B /* EZAudioFile.h in Headers */,
				C470CFB220174899003D1AFA /* AKEqualizerFilterDSP.hpp in Headers */,
				C4146DF71F3E4829001AAE11 /* OscSinCos.h in Headers */,
				C4146DEA1F3E4829001AAE11 /* FFTRealPassDirect.hpp in Headers */,
				EAF0067D1C4C7A5200ECD392 /* AKMorphingOscillatorAudioUnit.h in Headers */,
				C453820A1C3A5CBD00A51738 /* AKOperationGeneratorDSPKernel.hpp in Headers */,
				C40718341D211AB400665C02 /* Twang.h in Headers */,
				C40C42181C40E5C2009D870B /* EZAudio.h in Headers */,
				C40C42241C40E5C2009D870B /* EZAudioFloatData.h in Headers */,
				EAFECF101F4EC4C000A2B046 /* AKOfflineRenderAudioUnit.h in Headers */,
				C470D06420174AED003D1AFA /* AKFluteDSP.hpp in Headers */,
				C40C42261C40E5C2009D870B /* EZAudioPlayer.h in Headers */,
				C40C42A21C41CB7D009D870B /* AKDripDSPKernel.hpp in Headers */,
				C4AC0B251FC9423A00EDA024 /* BufferedAudioBus.hpp in Headers */,
				C470D07920174B84003D1AFA /* AKBoosterDSP.hpp in Headers */,
				EA2FBDB7201752A4008D223C /* fwavblnk_raw.h in Headers */,
				EA2FBDB6201752A4008D223C /* sinewave_raw.h in Headers */,
				C470D04C20174A93003D1AFA /* AKOscillatorDSP.hpp in Headers */,
				C4146D5A1F3E47D2001AAE11 /* AKDynaRageCompressorDSPKernel.hpp in Headers */,
				C40718281D211AB400665C02 /* ADSR.h in Headers */,
				C43323291FE05FC800330AEC /* AKTimeline.h in Headers */,
				C40C42221C40E5C2009D870B /* EZAudioFloatConverter.h in Headers */,
				C4146D561F3E47C4001AAE11 /* AKRhinoGuitarProcessorDSPKernel.hpp in Headers */,
				C470D08520174BAB003D1AFA /* AKStereoFieldLimiterDSP.hpp in Headers */,
				C4AC0B2A1FC9427200EDA024 /* AKBankAudioUnit.h in Headers */,
				C4146DE91F3E4829001AAE11 /* FFTRealPassDirect.h in Headers */,
				C4146DF01F3E4829001AAE11 /* FFTRealUseTrigo.hpp in Headers */,
				C47AE4E31D39CCC60091118F /* AKPhaseDistortionOscillatorBankDSPKernel.hpp in Headers */,
				C46615501EEA654C0044A5FC /* vocwrapper.h in Headers */,
				C407182D1D211AB400665C02 /* Fir.h in Headers */,
				C4146DED1F3E4829001AAE11 /* FFTRealSelect.h in Headers */,
				C40C42A01C41CB7D009D870B /* AKDripAudioUnit.h in Headers */,
				C40718301D211AB400665C02 /* PoleZero.h in Headers */,
				C40C42391C40E5C2009D870B /* AKTesterAudioUnit.h in Headers */,
				C49DCD681D2100BF00BF018A /* AKPWMOscillatorBankDSPKernel.hpp in Headers */,
				55B95B351FEDC37600C76AF5 /* AKInterop.h in Headers */,
				C49DCD441D2100AB00BF018A /* AKFMOscillatorBankDSPKernel.hpp in Headers */,
				C4AC0B221FC9423A00EDA024 /* ParameterRamper.hpp in Headers */,
				C4146DE81F3E4829001AAE11 /* FFTRealFixLenParam.h in Headers */,
				C4146DF61F3E4829001AAE11 /* OnePoleLPF.h in Headers */,
				C40718331D211AB400665C02 /* Stk.h in Headers */,
				C43323301FE05FC800330AEC /* TPCircularBuffer+AudioBufferList.h in Headers */,
				C49DCD601D2100BF00BF018A /* AKOscillatorBankDSPKernel.hpp in Headers */,
				C4146DE41F3E4829001AAE11 /* FFTReal.h in Headers */,
				C4AA7C2C1FD2A90D00040720 /* AKLazyTap.h in Headers */,
				C4146DDD1F3E4829001AAE11 /* Delay.h in Headers */,
				C40718321D211AB400665C02 /* SKINImsg.h in Headers */,
				C4E8ED1D1C43A5ED0041965F /* AKConvolutionAudioUnit.h in Headers */,
			);
			runOnlyForDeploymentPostprocessing = 0;
		};
		EAFECEE71F4EC31400A2B046 /* Headers */ = {
			isa = PBXHeadersBuildPhase;
			buildActionMask = 2147483647;
			files = (
				EAFECF041F4EC3ED00A2B046 /* EZPlot.h in Headers */,
				EAFECF021F4EC3ED00A2B046 /* EZAudioPlotGL.h in Headers */,
				EAFECF001F4EC3ED00A2B046 /* EZAudioPlot.h in Headers */,
				EAFECEFD1F4EC3C100A2B046 /* AudioKitUI.h in Headers */,
				EAFECEFE1F4EC3ED00A2B046 /* EZAudioDisplayLink.h in Headers */,
			);
			runOnlyForDeploymentPostprocessing = 0;
		};
/* End PBXHeadersBuildPhase section */

/* Begin PBXNativeTarget section */
		C4BDE8381C12FFBC00207DA9 /* AudioKit */ = {
			isa = PBXNativeTarget;
			buildConfigurationList = C4BDE8411C12FFBC00207DA9 /* Build configuration list for PBXNativeTarget "AudioKit" */;
			buildPhases = (
				C4BDE8341C12FFBC00207DA9 /* Sources */,
				C4BDE8351C12FFBC00207DA9 /* Frameworks */,
				C4BDE8361C12FFBC00207DA9 /* Headers */,
				C4BDE8371C12FFBC00207DA9 /* Resources */,
			);
			buildRules = (
			);
			dependencies = (
			);
			name = AudioKit;
			productName = AudioKit;
			productReference = C4BDE8391C12FFBC00207DA9 /* AudioKit.framework */;
			productType = "com.apple.product-type.framework";
		};
		EAFECEE91F4EC31400A2B046 /* AudioKitUI */ = {
			isa = PBXNativeTarget;
			buildConfigurationList = EAFECEEF1F4EC31400A2B046 /* Build configuration list for PBXNativeTarget "AudioKitUI" */;
			buildPhases = (
				EAFECEE51F4EC31400A2B046 /* Sources */,
				EAFECEE61F4EC31400A2B046 /* Frameworks */,
				EAFECEE71F4EC31400A2B046 /* Headers */,
				EAFECEE81F4EC31400A2B046 /* Resources */,
			);
			buildRules = (
			);
			dependencies = (
				EAFECEF31F4EC32D00A2B046 /* PBXTargetDependency */,
			);
			name = AudioKitUI;
			productName = AudioKitUI;
			productReference = EAFECEEA1F4EC31400A2B046 /* AudioKitUI.framework */;
			productType = "com.apple.product-type.framework";
		};
/* End PBXNativeTarget section */

/* Begin PBXProject section */
		C4BDE8301C12FFBC00207DA9 /* Project object */ = {
			isa = PBXProject;
			attributes = {
				LastSwiftUpdateCheck = 0730;
				LastUpgradeCheck = 0900;
				ORGANIZATIONNAME = AudioKit;
				TargetAttributes = {
					C4BDE8381C12FFBC00207DA9 = {
						CreatedOnToolsVersion = 7.2;
						LastSwiftMigration = 0900;
					};
					EAFECEE91F4EC31400A2B046 = {
						CreatedOnToolsVersion = 9.0;
						ProvisioningStyle = Automatic;
					};
				};
			};
			buildConfigurationList = C4BDE8331C12FFBC00207DA9 /* Build configuration list for PBXProject "AudioKit For tvOS" */;
			compatibilityVersion = "Xcode 3.2";
			developmentRegion = English;
			hasScannedForEncodings = 0;
			knownRegions = (
				en,
			);
			mainGroup = C4BDE82F1C12FFBC00207DA9;
			productRefGroup = C4BDE83A1C12FFBC00207DA9 /* Products */;
			projectDirPath = "";
			projectRoot = "";
			targets = (
				C4BDE8381C12FFBC00207DA9 /* AudioKit */,
				EAFECEE91F4EC31400A2B046 /* AudioKitUI */,
			);
		};
/* End PBXProject section */

/* Begin PBXResourcesBuildPhase section */
		C4BDE8371C12FFBC00207DA9 /* Resources */ = {
			isa = PBXResourcesBuildPhase;
			buildActionMask = 2147483647;
			files = (
				C44EA26F201870EC0072399F /* README.md in Resources */,
			);
			runOnlyForDeploymentPostprocessing = 0;
		};
		EAFECEE81F4EC31400A2B046 /* Resources */ = {
			isa = PBXResourcesBuildPhase;
			buildActionMask = 2147483647;
			files = (
			);
			runOnlyForDeploymentPostprocessing = 0;
		};
/* End PBXResourcesBuildPhase section */

/* Begin PBXSourcesBuildPhase section */
		C4BDE8341C12FFBC00207DA9 /* Sources */ = {
			isa = PBXSourcesBuildPhase;
			buildActionMask = 2147483647;
			files = (
				C4F8CB371DCA928B001F38F2 /* tdiv.c in Sources */,
				C48C6A941D3C1574008EA51B /* oscmorph.c in Sources */,
				C470CFC6201748D0003D1AFA /* AKHighShelfParametricEqualizerFilterAudioUnit.swift in Sources */,
				C45381F81C3A5CBD00A51738 /* AKReverb.swift in Sources */,
				C4F8CB281DCA928B001F38F2 /* samphold.c in Sources */,
				C48C6AAA1D3C1574008EA51B /* reson.c in Sources */,
				C42FFBD01C3D039C00823BD4 /* AKBalancerAudioUnit.mm in Sources */,
				C470D04420174A79003D1AFA /* AKFMOscillatorAudioUnit.swift in Sources */,
				C48C6A911D3C1574008EA51B /* moogladder.c in Sources */,
				C4F8CACB1DCA928A001F38F2 /* atone.c in Sources */,
				C4E752371C23888700688A1B /* delay.swift in Sources */,
				C4F8CB331DCA928B001F38F2 /* t.c in Sources */,
				C4146DE21F3E4829001AAE11 /* Equalisator.cpp in Sources */,
				C4146D591F3E47CF001AAE11 /* AKDynaRageCompressorAudioUnit.mm in Sources */,
				EA03BFCA201DD3AA00E8BE2C /* AKDSPBase.mm in Sources */,
				C40C42211C40E5C2009D870B /* EZAudioFile.m in Sources */,
				C4D4C4F81EB7176600134B39 /* AKTuningTable+Scala.swift in Sources */,
				C47048271E7A6B9400D9906F /* rspline.c in Sources */,
				C48C6ABE1D3C1574008EA51B /* timer.c in Sources */,
				EAF0067E1C4C7A5200ECD392 /* AKMorphingOscillatorAudioUnit.mm in Sources */,
				C46B27B82029AE5500EC0E87 /* AKEqualizerFilterDSP.mm in Sources */,
				C4E752531C23888700688A1B /* multiply.swift in Sources */,
				C470CF84201747A7003D1AFA /* AKTanhDistortionAudioUnit.swift in Sources */,
				C4E752551C23888700688A1B /* scale.swift in Sources */,
				C48C6A541D3C1574008EA51B /* ini.c in Sources */,
				C48C6A901D3C1574008EA51B /* mode.c in Sources */,
				C48C6A6F1D3C1574008EA51B /* clip.c in Sources */,
				C4E3775D1D1357D900FDB70D /* Twang.cpp in Sources */,
				C4E752521C23888700688A1B /* min.swift in Sources */,
				C4812B272028579000D4AFB1 /* AKResonantFilterDSP.mm in Sources */,
				C48C6A961D3C1574008EA51B /* pan2.c in Sources */,
				C4F8CB191DCA928B001F38F2 /* posc3.c in Sources */,
				C470D03420174A39003D1AFA /* AKBrownianNoise.mm in Sources */,
				C470480F1E78FDFA00D9906F /* AKTubularBellsAudioUnit.mm in Sources */,
				C45381951C3A5CBD00A51738 /* AKBitCrusher.swift in Sources */,
				C470D08020174B99003D1AFA /* AKPannerAudioUnit.swift in Sources */,
				C4F8CB041DCA928B001F38F2 /* maygate.c in Sources */,
				C46809811CEED72800ADFC05 /* AKPitchShifter.swift in Sources */,
				C4F8CB1D1DCA928B001F38F2 /* ptrack.c in Sources */,
				C470CFB8201748AA003D1AFA /* AKFormantFilterAudioUnit.swift in Sources */,
				C4E376961D1357D900FDB70D /* DelayL.cpp in Sources */,
				C4F8CAE61DCA928B001F38F2 /* eqfil.c in Sources */,
				C45381881C3A5CBD00A51738 /* AKFrequencyTracker.swift in Sources */,
				C48C6AD71D3C1574008EA51B /* stack.c in Sources */,
				C4DA4BF11C248F3000AA3771 /* randomVertexPulse.swift in Sources */,
				C470CF8E201747D7003D1AFA /* AKAmplitudeEnvelopeAudioUnit.swift in Sources */,
				C45381AF1C3A5CBD00A51738 /* AKBandRejectButterworthFilter.swift in Sources */,
				C4F8CADB1DCA928A001F38F2 /* comb.c in Sources */,
				C48C6A9C1D3C1574008EA51B /* phasor.c in Sources */,
				C4F8CB101DCA928B001F38F2 /* pareq.c in Sources */,
				C4D1FD081CE5BDC60043209E /* AKTremolo.swift in Sources */,
				EA03BFE0201DEB1400E8BE2C /* AKTubularBellsDSPKernel.mm in Sources */,
				C4F8CAF71DCA928B001F38F2 /* gen_sporth.c in Sources */,
				C4A916961C25083A006C1A15 /* metronome.swift in Sources */,
				C4F8CAEF1DCA928B001F38F2 /* gbuzz.c in Sources */,
				C4F8CAD11DCA928A001F38F2 /* bitwise.c in Sources */,
				C4F8CB311DCA928B001F38F2 /* streson.c in Sources */,
				C4F8CAFE1DCA928B001F38F2 /* line.c in Sources */,
				C4F8CB051DCA928B001F38F2 /* maytrig.c in Sources */,
				555857EC1F62189E00C73F59 /* AKClipMerger.swift in Sources */,
				C4F8CB271DCA928B001F38F2 /* rpt.c in Sources */,
				C470CFF820174974003D1AFA /* AKRolandTB303FilterAudioUnit.swift in Sources */,
				C470D06820174B04003D1AFA /* AKPluckedStringDSP.mm in Sources */,
				C48444F81C370329007BE794 /* sawtooth.swift in Sources */,
				C4A1075A1E696EFC0018848C /* brown.c in Sources */,
				C4E7523B1C23888700688A1B /* autoWah.swift in Sources */,
				C4146DDE1F3E4829001AAE11 /* DelayAPF.cpp in Sources */,
				C46B27B42029AE3000EC0E87 /* AKDynamicRangeCompressorDSP.mm in Sources */,
				C453818E1C3A5CBD00A51738 /* AKOperationEffectAudioUnit.mm in Sources */,
				C48C6ACB1D3C1574008EA51B /* md5.c in Sources */,
				C49A0A471D54463D007D8ADB /* korgLowPassFilter.swift in Sources */,
				C4F8CB1E1DCA928B001F38F2 /* rand.c in Sources */,
				C470D03320174A39003D1AFA /* AKBrownianNoiseAudioUnit.swift in Sources */,
				C49DCD671D2100BF00BF018A /* AKPWMOscillatorBankAudioUnit.mm in Sources */,
				C470D06220174AED003D1AFA /* AKFluteDSP.mm in Sources */,
				C470CFE52017493B003D1AFA /* AKMoogLadderPresets.swift in Sources */,
				C4F8CB0F1DCA928B001F38F2 /* pan.c in Sources */,
				C45382091C3A5CBD00A51738 /* AKOperationGeneratorAudioUnit.mm in Sources */,
				C4F8CAF21DCA928B001F38F2 /* gen_line.c in Sources */,
				C4F8CADE1DCA928A001F38F2 /* crossfade.c in Sources */,
				C42859211E90B80A009B737D /* AKDynamicRangeCompressor.swift in Sources */,
				C48C6AC81D3C1574008EA51B /* wpkorg35.c in Sources */,
				EA03BFD4201DD89C00E8BE2C /* AKMandolinDSPKernel.mm in Sources */,
				C46B27B02029A39F00EC0E87 /* AKVariableDelayDSP.mm in Sources */,
				C4A1074D1E6967A40018848C /* AKBrownianNoise.swift in Sources */,
				C48C6AC01D3C1574008EA51B /* tone.c in Sources */,
				C4E752441C23888700688A1B /* reverberateWithChowning.swift in Sources */,
				C4F8CAD21DCA928A001F38F2 /* blsaw.c in Sources */,
				C48C6AB81D3C1574008EA51B /* tdiv.c in Sources */,
				C4F8CB381DCA928B001F38F2 /* tenv.c in Sources */,
				C470D06320174AED003D1AFA /* AKFluteAudioUnit.swift in Sources */,
				C470CFBF201748BB003D1AFA /* AKHighPassButterworthFilterAudioUnit.swift in Sources */,
				C453819D1C3A5CBD00A51738 /* AKDistortion.swift in Sources */,
				C4812B2D202857C100D4AFB1 /* AKThreePoleLowpassFilterDSP.mm in Sources */,
				C48C6AB51D3C1574008EA51B /* tadsr.c in Sources */,
				C4F8CB061DCA928B001F38F2 /* metro.c in Sources */,
				C4F8CB251DCA928B001F38F2 /* revsc.c in Sources */,
				C48C6A7F1D3C1574008EA51B /* fof.c in Sources */,
				C40C42311C40E5C2009D870B /* EZOutput.m in Sources */,
				C48444F91C370329007BE794 /* square.swift in Sources */,
				C48C6AA61D3C1574008EA51B /* randh.c in Sources */,
				C46402441DD99E8B005542E2 /* AKComponent.swift in Sources */,
				C470D02720174A12003D1AFA /* AKFlatFrequencyResponseReverbAudioUnit.swift in Sources */,
				C4F8CB201DCA928B001F38F2 /* randi.c in Sources */,
				C4146DF31F3E4829001AAE11 /* LPFCombFilter.cpp in Sources */,
				C44EA273201870EC0072399F /* AKFlangerAudioUnit.mm in Sources */,
				C48C6AAF1D3C1574008EA51B /* samphold.c in Sources */,
				C4F8CB081DCA928B001F38F2 /* mode.c in Sources */,
				EA03BFD3201DD89C00E8BE2C /* AKMandolinPresets.swift in Sources */,
				C4F8CB391DCA928B001F38F2 /* tenv2.c in Sources */,
				C466151A1EEA26890044A5FC /* voc.c in Sources */,
				EAFECF0E1F4EC4C000A2B046 /* AKMicrophone.swift in Sources */,
				C48C6A9A1D3C1574008EA51B /* pdhalf.c in Sources */,
				C4E752511C23888700688A1B /* max.swift in Sources */,
				C4ABF5371C82AEC00078EE8E /* AKMetalBar.swift in Sources */,
				C4E3769F1D1357D900FDB70D /* Fir.cpp in Sources */,
				C4F8CB021DCA928B001F38F2 /* lpf18.c in Sources */,
				C4F8CAF91DCA928B001F38F2 /* hilbert.c in Sources */,
				C4F8CADC1DCA928A001F38F2 /* conv.c in Sources */,
				C4F8CAE51DCA928A001F38F2 /* dust.c in Sources */,
				B1F47AC01DC54E0F00706A2F /* EZAudioFileMarker.m in Sources */,
				C4E376861D1357D900FDB70D /* ADSR.cpp in Sources */,
				C4D4C4F41EB7176600134B39 /* AKTuningTable+CombinationProductSet.swift in Sources */,
				C4F8CB481DCA928B001F38F2 /* waveset.c in Sources */,
				C4F8CAFB1DCA928B001F38F2 /* incr.c in Sources */,
				C470D05D20174AD6003D1AFA /* AKClarinetAudioUnit.swift in Sources */,
				C470D02E20174A24003D1AFA /* AKZitaReverbAudioUnit.swift in Sources */,
				C48C6A921D3C1574008EA51B /* noise.c in Sources */,
				C4F8CB3C1DCA928B001F38F2 /* thresh.c in Sources */,
				C4F8CB0B1DCA928B001F38F2 /* nsmp.c in Sources */,
				C48C6A811D3C1574008EA51B /* fog.c in Sources */,
				C48C6ABC1D3C1574008EA51B /* tevent.c in Sources */,
				C48C6AAB1D3C1574008EA51B /* reverse.c in Sources */,
				C47048291E7A6BC900D9906F /* rspline.c in Sources */,
				C4ABF5391C82AEC00078EE8E /* AKMetalBarAudioUnit.mm in Sources */,
				C49DCD611D2100BF00BF018A /* AKPWMOscillator.swift in Sources */,
				C4F8CB291DCA928B001F38F2 /* say.c in Sources */,
				C470CFDD20174921003D1AFA /* AKModalResonanceFilterAudioUnit.swift in Sources */,
				C4F8CB1F1DCA928B001F38F2 /* randh.c in Sources */,
				555857ED1F6218A000C73F59 /* AKClipPlayer.swift in Sources */,
				C40C42351C40E5C2009D870B /* EZRecorder.m in Sources */,
				C4F8CAFD1DCA928B001F38F2 /* jitter.c in Sources */,
				C433232A1FE05FC800330AEC /* AKTimeline.c in Sources */,
				C48C6A981D3C1574008EA51B /* pareq.c in Sources */,
				C48C6A781D3C1574008EA51B /* dmetro.c in Sources */,
				C453819F1C3A5CBD00A51738 /* AKRingModulator.swift in Sources */,
				C470CF96201747E7003D1AFA /* AKTremoloAudioUnit.swift in Sources */,
				C428590F1E90B7C3009B737D /* AKZitaReverb.swift in Sources */,
				C45381FA1C3A5CBD00A51738 /* AKChowningReverb.swift in Sources */,
				C48C6A791D3C1574008EA51B /* drip.c in Sources */,
				C4F8C8201DCA89EC001F38F2 /* scrambler.c in Sources */,
				C48C6A991D3C1574008EA51B /* paulstretch.c in Sources */,
				C4F8CAFA1DCA928B001F38F2 /* in.c in Sources */,
				C4146DDC1F3E4829001AAE11 /* Delay.cpp in Sources */,
				C4F8CACD1DCA928A001F38F2 /* bal.c in Sources */,
				C483F63F1D666DA200374B2A /* trackedAmplitude.swift in Sources */,
				C42FFBDA1C3D039C00823BD4 /* AKPanner.swift in Sources */,
				C4E3769B1D1357D900FDB70D /* FileRead.cpp in Sources */,
				C4F8CB2D1DCA928B001F38F2 /* slice.c in Sources */,
				C49DCD5F1D2100BF00BF018A /* AKOscillatorBankAudioUnit.mm in Sources */,
				C470CF7C2017478F003D1AFA /* AKClipperAudioUnit.swift in Sources */,
				C48C6AB01D3C1574008EA51B /* scale.c in Sources */,
				C48C6AA31D3C1574008EA51B /* prop.c in Sources */,
				C4F8CAD31DCA928A001F38F2 /* blsquare.c in Sources */,
				C47AE4E01D39CCC60091118F /* AKPhaseDistortionOscillatorBank.swift in Sources */,
				C4E8ED1E1C43A5ED0041965F /* AKConvolutionAudioUnit.mm in Sources */,
				C48C6A8E1D3C1574008EA51B /* metro.c in Sources */,
				C45381E41C3A5CBD00A51738 /* AKRolandTB303Filter.swift in Sources */,
				C40C422F1C40E5C2009D870B /* EZMicrophone.m in Sources */,
				C453818A1C3A5CBD00A51738 /* AKFrequencyTrackerAudioUnit.mm in Sources */,
				C453820B1C3A5CBD00A51738 /* AKPinkNoise.swift in Sources */,
				C4F8CB351DCA928B001F38F2 /* tadsr.c in Sources */,
				C48C6A6E1D3C1574008EA51B /* butlp.c in Sources */,
				C470D00A201749A7003D1AFA /* AKToneComplementFilterAudioUnit.swift in Sources */,
				EAF71D8720248B650018946B /* AKAudioEffect.mm in Sources */,
				C48C6A721D3C1574008EA51B /* conv.c in Sources */,
				C4E752561C23888700688A1B /* subtract.swift in Sources */,
				C4F8C8221DCA89F4001F38F2 /* slice.c in Sources */,
				C48C6A5E1D3C1574008EA51B /* adsr.c in Sources */,
				C4F8CAE31DCA928A001F38F2 /* drip.c in Sources */,
				C45381C31C3A5CBD00A51738 /* AKHighPassButterworthFilter.swift in Sources */,
				C4E7524C1C23888700688A1B /* squareWave.swift in Sources */,
				C46615441EEA65370044A5FC /* AKVocalTract.swift in Sources */,
				EAF5A44F202D6D140019352B /* ExceptionCatcher.m in Sources */,
				C45381F91C3A5CBD00A51738 /* AKReverb2.swift in Sources */,
				C47048071E78FDFA00D9906F /* AKRhodesPianoAudioUnit.mm in Sources */,
				C45381B71C3A5CBD00A51738 /* AKDCBlock.swift in Sources */,
				C45381A01C3A5CBD00A51738 /* AKTanhDistortion.swift in Sources */,
				C4E3771E1D1357D900FDB70D /* OnePole.cpp in Sources */,
				C4146DFA1F3E4829001AAE11 /* pluginobjects.cpp in Sources */,
				C4F8CB451DCA928B001F38F2 /* tseq.c in Sources */,
				C470D00220174996003D1AFA /* AKThreePoleLowpassFilterAudioUnit.swift in Sources */,
				C48C6A971D3C1574008EA51B /* panst.c in Sources */,
				C4E7523F1C23888700688A1B /* lowPassButterworthFilter.swift in Sources */,
				C470D04B20174A93003D1AFA /* AKOscillator.mm in Sources */,
				C48C6AA81D3C1574008EA51B /* randmt.c in Sources */,
				C4F8CAF81DCA928B001F38F2 /* gen_vals.c in Sources */,
				C45381F01C3A5CBD00A51738 /* AKToneComplementFilter.swift in Sources */,
				C4F8CAFF1DCA928B001F38F2 /* load.c in Sources */,
				C48C6A9D1D3C1574008EA51B /* pinknoise.c in Sources */,
				C47048121E78FE7500D9906F /* TubeBell.cpp in Sources */,
				C4A107521E6967D00018848C /* brown.c in Sources */,
				C48C6A8A1D3C1574008EA51B /* jitter.c in Sources */,
				C4812B11202856E600D4AFB1 /* AKAutoWahDSP.mm in Sources */,
				C48C6A9B1D3C1574008EA51B /* phaser.c in Sources */,
				C45381E01C3A5CBD00A51738 /* AKPeakingParametricEqualizerFilter.swift in Sources */,
				C4F8CB2F1DCA928B001F38F2 /* smoothdelay.c in Sources */,
				C48C6A8B1D3C1574008EA51B /* line.c in Sources */,
				C49E9E1A1D2B4BE600E5E8BF /* AKAudioFile.swift in Sources */,
				C49A0A291D542948007D8ADB /* pitchShift.swift in Sources */,
				C4F8CAD91DCA928A001F38F2 /* butlp.c in Sources */,
				C487B61E1DD923C600C56B59 /* Envelope.cpp in Sources */,
				C4E7524B1C23888700688A1B /* sineWave.swift in Sources */,
				C48C6A651D3C1574008EA51B /* biquad.c in Sources */,
				C43ABDEE1E5BCD0400165053 /* clock.c in Sources */,
				C470CF762017477F003D1AFA /* AKBitCrusherAudioUnit.swift in Sources */,
				C4F8CB1A1DCA928B001F38F2 /* print.c in Sources */,
				C49E9E171D2B4BE600E5E8BF /* AKAudioFile+ConvenienceInitializers.swift in Sources */,
				C470CF8F201747D7003D1AFA /* AKAmplitudeEnvelope.mm in Sources */,
				C40C42231C40E5C2009D870B /* EZAudioFloatConverter.m in Sources */,
				C48C6A761D3C1574008EA51B /* delay.c in Sources */,
				C48C6A731D3C1574008EA51B /* count.c in Sources */,
				C4F8CB0A1DCA928B001F38F2 /* noise.c in Sources */,
				C4F8CAF11DCA928B001F38F2 /* gen_file.c in Sources */,
				C4F8CB441DCA928B001F38F2 /* tseg.c in Sources */,
				C4146DF51F3E4829001AAE11 /* OnePoleLPF.cpp in Sources */,
				C470D05C20174AD6003D1AFA /* AKClarinetDSP.mm in Sources */,
				EA03BFD8201DE7EF00E8BE2C /* AKRhodesPianoDSPKernel.mm in Sources */,
				C43ABDF41E5BCD2600165053 /* ftmap.c in Sources */,
				524B77BA1CC4B060001D82D1 /* AKNotifications.swift in Sources */,
				EA03C02A2024604500E8BE2C /* ParameterRamper.cpp in Sources */,
				C46B27B62029AE4300EC0E87 /* AKDCBlockDSP.mm in Sources */,
				C484438A1C311C4F007BE794 /* triggeredWithEnvelope.swift in Sources */,
				C45381EC1C3A5CBD00A51738 /* AKThreePoleLowpassFilter.swift in Sources */,
				C4E377241D1357D900FDB70D /* PoleZero.cpp in Sources */,
				C4812B0F202856D200D4AFB1 /* AKTanhDistortionDSP.mm in Sources */,
				C46B27BE2029AE8A00EC0E87 /* AKPitchShifterDSP.mm in Sources */,
				C470CFF220174963003D1AFA /* AKResonantFilterAudioUnit.swift in Sources */,
				C4F8CB0C1DCA928B001F38F2 /* osc.c in Sources */,
				C487B61C1DD923C000C56B59 /* OneZero.cpp in Sources */,
				C48C6AA11D3C1574008EA51B /* posc3.c in Sources */,
				55E4F5331F57DB2D0088018A /* AKSamplerMetronome.m in Sources */,
				C47048051E78FDFA00D9906F /* AKRhodesPiano.swift in Sources */,
				C4DA4BF01C248F3000AA3771 /* randomNumberPulse.swift in Sources */,
				C470CFA02017485F003D1AFA /* AKBandPassButterworthFilterAudioUnit.swift in Sources */,
				C433232D1FE05FC800330AEC /* TPCircularBuffer+AudioBufferList.c in Sources */,
				C48C6AD51D3C1574008EA51B /* plumber.c in Sources */,
				C484438E1C311C59007BE794 /* AKStereoOperation.swift in Sources */,
				C42899BE1D55B3A300B941B5 /* peaklim.c in Sources */,
				C48C6AAD1D3C1574008EA51B /* rms.c in Sources */,
				C487B61A1DD923BA00C56B59 /* Clarinet.cpp in Sources */,
				C4F8CAEC1DCA928B001F38F2 /* fog.c in Sources */,
				C4F8CB4A1DCA928B001F38F2 /* writecode.c in Sources */,
				555857F11F6218C000C73F59 /* AKTiming.swift in Sources */,
				C4E377141D1357D900FDB70D /* Mandolin.cpp in Sources */,
				C4F8CB401DCA928B001F38F2 /* tog.c in Sources */,
				EAF9C9891C69A4FC00C10CCE /* AKDevice.swift in Sources */,
				C4F8CB0D1DCA928B001F38F2 /* oscmorph.c in Sources */,
				C470D05620174ABF003D1AFA /* AKPWMOscillator.mm in Sources */,
				C470D04020174A5F003D1AFA /* AKWhiteNoise.mm in Sources */,
				C45381A61C3A5CBD00A51738 /* AKAutoWah.swift in Sources */,
				C4AC8BCA1C4E292D009EA58E /* AKCompressor.swift in Sources */,
				C49A0A271D54290F007D8ADB /* threePoleLowPassFilter.swift in Sources */,
				C48C6AB31D3C1574008EA51B /* switch.c in Sources */,
				C48C6A7C1D3C1574008EA51B /* eqfil.c in Sources */,
				C4F8CACE1DCA928A001F38F2 /* basic.c in Sources */,
				C46B27BC2029AE7D00EC0E87 /* AKPhaserDSP.mm in Sources */,
				C4D4C4FA1EB7176600134B39 /* AKTuningTable.swift in Sources */,
				C47AE4DC1D39CCC60091118F /* AKPhaseDistortionOscillator.swift in Sources */,
				C468D0641E9CD4C9005FACFA /* AKPeriodicFunction.swift in Sources */,
				C4E13D411C42703C008F0A3C /* AKAudioPlayer.swift in Sources */,
				C486B33A1DFE2C70009A25C4 /* gen_eval.c in Sources */,
				C48C6A6C1D3C1574008EA51B /* butbr.c in Sources */,
				C470D03E20174A5F003D1AFA /* AKWhiteNoiseAudioUnit.swift in Sources */,
				C49A09E81D5099D9007D8ADB /* smoothdelay.c in Sources */,
				C453820F1C3A5CBD00A51738 /* AKWhiteNoise.swift in Sources */,
				C470D06A20174B04003D1AFA /* AKPluckedStringAudioUnit.swift in Sources */,
				C433232E1FE05FC800330AEC /* TPCircularBuffer.c in Sources */,
				C4E752461C23888700688A1B /* pinkNoise.swift in Sources */,
				C4AC0B2C1FC9427200EDA024 /* AKBankAudioUnit.mm in Sources */,
				C470CFA620174872003D1AFA /* AKBandRejectButterworthFilterAudioUnit.swift in Sources */,
				C4E375A31D13575C00FDB70D /* AKMandolinAudioUnit.mm in Sources */,
				C48C6A631D3C1574008EA51B /* bar.c in Sources */,
				C48C6A611D3C1574008EA51B /* autowah.c in Sources */,
				C470CFE42017493B003D1AFA /* AKMoogLadderAudioUnit.swift in Sources */,
				C48C6A891D3C1574008EA51B /* jcrev.c in Sources */,
				C4812B352028581200D4AFB1 /* AKFlatFrequencyResponseReverbDSP.mm in Sources */,
				A8E996F61EB921D100116ADA /* AKTuningTable+Brun.swift in Sources */,
				EA03BFEC202070F400E8BE2C /* AKRhinoGuitarProcessorDSPKernel.mm in Sources */,
				C4A107601E696F490018848C /* brownianNoise.swift in Sources */,
				C45382021C3A5CBD00A51738 /* AKFlatFrequencyResponseReverb.swift in Sources */,
				C45381FE1C3A5CBD00A51738 /* AKCostelloReverb.swift in Sources */,
				C4812B2F202857D800D4AFB1 /* AKToneComplementFilterDSP.mm in Sources */,
				C470D04A20174A93003D1AFA /* AKOscillatorAudioUnit.swift in Sources */,
				C4F8CB3B1DCA928B001F38F2 /* tgate.c in Sources */,
				C4F8CAC81DCA928A001F38F2 /* adsr.c in Sources */,
				C42FFBD21C3D039C00823BD4 /* AKBooster.swift in Sources */,
				C47047EB1E78FCDB00D9906F /* TwoZero.cpp in Sources */,
				C4D4C4F51EB7176600134B39 /* AKTuningTable+EqualTemperament.swift in Sources */,
				C40C129B1F08B0CE00F4C7F1 /* AudioUnit+Helpers.swift in Sources */,
				C4E8ED1C1C43A5ED0041965F /* AKConvolution.swift in Sources */,
				C4F8CAE71DCA928B001F38F2 /* eval.c in Sources */,
				B1DAFDE01FCE0D8E00511A43 /* AKConverter.swift in Sources */,
				C43ABDF21E5BCD1B00165053 /* saturator.c in Sources */,
				C470D04620174A79003D1AFA /* AKFMOscillator.mm in Sources */,
				C4E375A11D13575C00FDB70D /* AKMandolin.swift in Sources */,
				C48444FD1C370339007BE794 /* pluckedString.swift in Sources */,
				C48C6A7D1D3C1574008EA51B /* expon.c in Sources */,
				55E4F5131F578BF30088018A /* AKPresetManager.m in Sources */,
				C48C6A9E1D3C1574008EA51B /* pitchamdf.c in Sources */,
				C4F8CADD1DCA928A001F38F2 /* count.c in Sources */,
				C453819E1C3A5CBD00A51738 /* AKDecimator.swift in Sources */,
				C470D05720174ABF003D1AFA /* AKPWMOscillatorAudioUnit.swift in Sources */,
				C40C42381C40E5C2009D870B /* AKTester.swift in Sources */,
				C4F8CAED1DCA928B001F38F2 /* fosc.c in Sources */,
				C48C6ACD1D3C1574008EA51B /* test.c in Sources */,
				C470CF9B2017484D003D1AFA /* AKAutoWahAudioUnit.swift in Sources */,
				C4E3775B1D1357D900FDB70D /* Stk.cpp in Sources */,
				C4E752481C23888700688A1B /* fmOscillator.swift in Sources */,
				C48C6AB91D3C1574008EA51B /* tenv.c in Sources */,
				555857E51F62187600C73F59 /* AVAudioTimeShim.swift in Sources */,
				C4A4329E200618C90005BFE4 /* AKCostelloReverbAudioUnit.swift in Sources */,
				C45381BF1C3A5CBD00A51738 /* AKFormantFilter.swift in Sources */,
				C4F8C81E1DCA89DD001F38F2 /* incr.c in Sources */,
				C48C6A661D3C1574008EA51B /* biscale.c in Sources */,
				C48C6A5F1D3C1574008EA51B /* allpass.c in Sources */,
				C48C6AC41D3C1574008EA51B /* tseq.c in Sources */,
				C4F8CB3D1DCA928B001F38F2 /* tick.c in Sources */,
				C48C6AD31D3C1574008EA51B /* hash.c in Sources */,
				C45381BB1C3A5CBD00A51738 /* AKEqualizerFilter.swift in Sources */,
				C470CF722017476B003D1AFA /* AKVariableDelayAudioUnit.swift in Sources */,
				C4B192D91C3B639B00C0F330 /* AKAmplitudeEnvelope.swift in Sources */,
				C4D4C4F91EB7176600134B39 /* AKTuningTable+Wilson.swift in Sources */,
				C4F8CB071DCA928B001F38F2 /* mincer.c in Sources */,
				C470D05220174AA9003D1AFA /* AKPhaseDistortionOscillatorAudioUnit.swift in Sources */,
				C48C6A6B1D3C1574008EA51B /* butbp.c in Sources */,
				C4F8CACF1DCA928A001F38F2 /* biscale.c in Sources */,
				C4F8CAD81DCA928A001F38F2 /* buthp.c in Sources */,
				C4F8CB411DCA928B001F38F2 /* tone.c in Sources */,
				C48C6A6A1D3C1574008EA51B /* bltriangle.c in Sources */,
				C45381851C3A5CBD00A51738 /* AKAmplitudeTrackerAudioUnit.mm in Sources */,
				C4146DF11F3E4829001AAE11 /* Filter.cpp in Sources */,
				C4F8CAF51DCA928B001F38F2 /* gen_sine.c in Sources */,
				C470D03920174A4D003D1AFA /* AKPinkNoise.mm in Sources */,
				C470D08420174BAB003D1AFA /* AKStereoFieldLimiter.mm in Sources */,
				C49E9E191D2B4BE600E5E8BF /* AKAudioFile+Processing.swift in Sources */,
				C48C6AB61D3C1574008EA51B /* tblrec.c in Sources */,
				C4FE01651CED2DD40062B3A3 /* AKNodeRecorder.swift in Sources */,
				C470D07A20174B84003D1AFA /* AKBooster.mm in Sources */,
				C44EA277201870EC0072399F /* AKPhaserAudioUnit.swift in Sources */,
				C4F8CB161DCA928B001F38F2 /* pinknoise.c in Sources */,
				C43ABDF81E5BCD3A00165053 /* clock.c in Sources */,
				EAF71D8520248B650018946B /* CheckError.swift in Sources */,
				C4A432A0200618C90005BFE4 /* AKCostelloReverbPresets.swift in Sources */,
				C4362F161C2F5FD500D17352 /* variableDelay.swift in Sources */,
				C48C6A601D3C1574008EA51B /* atone.c in Sources */,
				C4E7524E1C23888700688A1B /* add.swift in Sources */,
				C45F3F801ED157AB00A75143 /* AKSamplePlayerAudioUnit.mm in Sources */,
				C4E729981D382C0800E0647E /* AKResonantFilter.swift in Sources */,
				C48C6A831D3C1574008EA51B /* foo.c in Sources */,
				C470CF89201747C0003D1AFA /* AKDynamicRangeCompressorAudioUnit.swift in Sources */,
				C4F8CAE21DCA928A001F38F2 /* dmetro.c in Sources */,
				C48C6AA51D3C1574008EA51B /* ptrack.c in Sources */,
				C4F8CB341DCA928B001F38F2 /* tabread.c in Sources */,
				C48C6A7B1D3C1574008EA51B /* dust.c in Sources */,
				C4812B232028577700D4AFB1 /* AKMoogLadderDSP.mm in Sources */,
				C48C6A711D3C1574008EA51B /* compressor.c in Sources */,
				C48C6AA21D3C1574008EA51B /* progress.c in Sources */,
				C4AA7C261FD2A90D00040720 /* AKAmplitudeTap.swift in Sources */,
				C48C6A8C1D3C1574008EA51B /* lpf18.c in Sources */,
				C48C6A681D3C1574008EA51B /* blsaw.c in Sources */,
				C4F8CAD71DCA928A001F38F2 /* butbr.c in Sources */,
				C48C6A671D3C1574008EA51B /* bitcrush.c in Sources */,
				C470CFCB201748E2003D1AFA /* AKKorgLowPassFilterAudioUnit.swift in Sources */,
				C470D05120174AA9003D1AFA /* AKPhaseDistortionOscillator.mm in Sources */,
				C44EA279201870EC0072399F /* AKChorus.swift in Sources */,
				C45381F41C3A5CBD00A51738 /* AKToneFilter.swift in Sources */,
				C487B6031DD922D000C56B59 /* AKClarinet.swift in Sources */,
				C4E7524D1C23888700688A1B /* triangleWave.swift in Sources */,
				C48C6AC91D3C1574008EA51B /* zitarev.c in Sources */,
				C470D021201749FF003D1AFA /* AKCombFilterReverb.mm in Sources */,
				C4E13D441C42703C008F0A3C /* AKTimePitch.swift in Sources */,
				C48C6AB41D3C1574008EA51B /* tabread.c in Sources */,
				C49DCD411D2100AB00BF018A /* AKFMOscillatorBank.swift in Sources */,
				C4E752491C23888700688A1B /* phasor.swift in Sources */,
				C4E7523D1C23888700688A1B /* highPassButterworthFilter.swift in Sources */,
				C46615181EEA26670044A5FC /* voc.c in Sources */,
				C4D4C4F71EB7176600134B39 /* AKTuningTable+RecurrenceRelation.swift in Sources */,
				C45381AA1C3A5CBD00A51738 /* AKBandPassButterworthFilter.swift in Sources */,
				C40C429F1C41CB7D009D870B /* AKDrip.swift in Sources */,
				C43ABDFC1E5BCD4D00165053 /* saturator.c in Sources */,
				C48C6A771D3C1574008EA51B /* dist.c in Sources */,
				C4362F141C2F5FCD00D17352 /* reverberateWithCostello.swift in Sources */,
				C48C6A8F1D3C1574008EA51B /* mincer.c in Sources */,
				C45464021C6978240087394B /* AKVariSpeed.swift in Sources */,
				C45381E81C3A5CBD00A51738 /* AKStringResonator.swift in Sources */,
				C40C42831C41BF00009D870B /* AKPluckedString.swift in Sources */,
				C4E752411C23888700688A1B /* modalResonanceFilter.swift in Sources */,
				EAF006911C4DB8DA00ECD392 /* segment.swift in Sources */,
				C470CFB420174899003D1AFA /* AKEqualizerFilterAudioUnit.swift in Sources */,
				C4F8CB001DCA928B001F38F2 /* loadfile.c in Sources */,
				C48C6A531D3C1574008EA51B /* fft.c in Sources */,
				C48C6A5B1D3C1574008EA51B /* kiss_fftr.c in Sources */,
				C470D03820174A4D003D1AFA /* AKPinkNoiseAudioUnit.swift in Sources */,
				C4F8CB171DCA928B001F38F2 /* pluck.c in Sources */,
				C45382131C3A5CBD00A51738 /* AKFMOscillator.swift in Sources */,
				C4812B172028571200D4AFB1 /* AKFormantFilterDSP.mm in Sources */,
				C4E7523E1C23888700688A1B /* highPassFilter.swift in Sources */,
				C48C6A861D3C1574008EA51B /* gbuzz.c in Sources */,
				C4F8CB091DCA928B001F38F2 /* moogladder.c in Sources */,
				C4E752361C23888700688A1B /* AKOperation.swift in Sources */,
				C470D022201749FF003D1AFA /* AKCombFilterReverbAudioUnit.swift in Sources */,
				C4812B152028570300D4AFB1 /* AKBandRejectButterworthFilterDSP.mm in Sources */,
				C4F8CAEA1DCA928B001F38F2 /* fm.c in Sources */,
				C4F8CAD51DCA928A001F38F2 /* bpm.c in Sources */,
				C4E752571C23888700688A1B /* pan.swift in Sources */,
				C453818C1C3A5CBD00A51738 /* AKOperationEffect.swift in Sources */,
				C4E7523A1C23888700688A1B /* distort.swift in Sources */,
				C43FF29B1CBDA00600B3C05A /* AKFMOscillatorPresets.swift in Sources */,
				C47AE4E21D39CCC60091118F /* AKPhaseDistortionOscillatorBankAudioUnit.mm in Sources */,
				C4E752391C23888700688A1B /* clip.swift in Sources */,
				C48C6A751D3C1574008EA51B /* dcblock.c in Sources */,
				C48C6A621D3C1574008EA51B /* bal.c in Sources */,
				C4E7523C1C23888700688A1B /* dcBlock.swift in Sources */,
				C42BF6CE1CE80E9800155BE7 /* Numeric.swift in Sources */,
				C42FFBD61C3D039C00823BD4 /* AKDryWetMixer.swift in Sources */,
				C42899C21D55B3B800B941B5 /* tgate.c in Sources */,
				C4812B0B202856B900D4AFB1 /* AKBitCrusherDSP.mm in Sources */,
				C4E377551D1357D900FDB70D /* SineWave.cpp in Sources */,
				C48C6A691D3C1574008EA51B /* blsquare.c in Sources */,
				C4F8CB1C1DCA928B001F38F2 /* pshift.c in Sources */,
				C46B27BA2029AE6B00EC0E87 /* AKKorgLowPassFilterDSP.mm in Sources */,
				C4F8CB431DCA928B001F38F2 /* trand.c in Sources */,
				C4F8CADA1DCA928A001F38F2 /* clip.c in Sources */,
				C4D371501EEFA79E00B3DCA6 /* vocalTract.swift in Sources */,
				C433232B1FE05FC800330AEC /* TPCircularBuffer+Unit.c in Sources */,
				C48C6AB11D3C1574008EA51B /* sdelay.c in Sources */,
				C47047E71E78FCC900D9906F /* Rhodey.cpp in Sources */,
				C49A0A2B1D54295E007D8ADB /* reverberateWithCombFilter.swift in Sources */,
				C4F8CB491DCA928B001F38F2 /* wpkorg35.c in Sources */,
				C45382071C3A5CBD00A51738 /* AKOperationGenerator.swift in Sources */,
				C493908E1E088F2F009FEAA1 /* AKStereoFieldLimiter.swift in Sources */,
				C4F8CAFC1DCA928B001F38F2 /* jcrev.c in Sources */,
				C47047F31E78FDCA00D9906F /* FileLoop.cpp in Sources */,
				EAF71D8620248B650018946B /* AKDSPKernel.mm in Sources */,
				C4F8CB1B1DCA928B001F38F2 /* prop.c in Sources */,
				C4F8CB471DCA928B001F38F2 /* vdelay.c in Sources */,
				C4F8CAF61DCA928B001F38F2 /* gen_sinesum.c in Sources */,
				C4812B192028571E00D4AFB1 /* AKHighPassButterworthFilterDSP.mm in Sources */,
				C4F8CAEE1DCA928B001F38F2 /* ftsum.c in Sources */,
				C4AC0B241FC9423A00EDA024 /* DSPKernel.mm in Sources */,
				C470CFFC20174985003D1AFA /* AKStringResonatorAudioUnit.swift in Sources */,
				C40C42251C40E5C2009D870B /* EZAudioFloatData.m in Sources */,
				C4E3769D1D1357D900FDB70D /* FileWvIn.cpp in Sources */,
				C4146D551F3E47C2001AAE11 /* AKRhinoGuitarProcessorAudioUnit.mm in Sources */,
				C49A0A4D1D54464E007D8ADB /* AKKorgLowPassFilter.swift in Sources */,
				C4812B212028576500D4AFB1 /* AKModalResonanceFilterDSP.mm in Sources */,
				C48C6AC11D3C1574008EA51B /* trand.c in Sources */,
				C4A43297200618B60005BFE4 /* AKChowningReverbAudioUnit.swift in Sources */,
				C40C421B1C40E5C2009D870B /* EZAudioDevice.m in Sources */,
				C470D01C201749E6003D1AFA /* AKPitchShifterAudioUnit.swift in Sources */,
				C48C6AAC1D3C1574008EA51B /* revsc.c in Sources */,
				C4F8CB3A1DCA928B001F38F2 /* tenvx.c in Sources */,
				C48C6A801D3C1574008EA51B /* fofilt.c in Sources */,
				C452310A1DCDC23B00A4F0DC /* increment.swift in Sources */,
				C48C6AD41D3C1574008EA51B /* parse.c in Sources */,
				C4E752451C23888700688A1B /* reverberateWithFlatFrequencyResponse.swift in Sources */,
				C470480D1E78FDFA00D9906F /* AKTubularBells.swift in Sources */,
				C48C6A881D3C1574008EA51B /* in.c in Sources */,
				C45381D11C3A5CBD00A51738 /* AKLowPassFilter.swift in Sources */,
				C45381A51C3A5CBD00A51738 /* AKPeakLimiter.swift in Sources */,
				EAFECF0F1F4EC4C000A2B046 /* AKStereoInput.swift in Sources */,
				C40C42121C40E5C2009D870B /* AudioKitHelpers.swift in Sources */,
				C40C423A1C40E5C2009D870B /* AKTesterAudioUnit.mm in Sources */,
				C4F8CAD41DCA928A001F38F2 /* bltriangle.c in Sources */,
				555857E41F62187600C73F59 /* AVAudioBufferConvenience.swift in Sources */,
				C40BB0921C4717C2004C138D /* AKCombFilterReverb.swift in Sources */,
				C4F8CB301DCA928B001F38F2 /* srand.c in Sources */,
				C48C6ABA1D3C1574008EA51B /* tenv2.c in Sources */,
				C4812B252028578300D4AFB1 /* AKPeakingParametricEqualizerFilterDSP.mm in Sources */,
				C48C6A951D3C1574008EA51B /* padsynth.c in Sources */,
				C40101D91DED741E000C5765 /* AKAudioUnit.mm in Sources */,
				C4AA7C281FD2A90D00040720 /* AKRenderTap.m in Sources */,
				C4F8CB181DCA928B001F38F2 /* port.c in Sources */,
				EAFECF111F4EC4C000A2B046 /* AKOfflineRendererAudioUnit.mm in Sources */,
				C4812B0D202856C400D4AFB1 /* AKClipperDSP.mm in Sources */,
				C48C6AA01D3C1574008EA51B /* port.c in Sources */,
				C45382171C3A5CBD00A51738 /* AKOscillator.swift in Sources */,
				C470480B1E78FDFA00D9906F /* AKShakerAudioUnit.mm in Sources */,
				C4F8CB211DCA928B001F38F2 /* ref.c in Sources */,
				C44EA272201870EC0072399F /* AKFlanger.swift in Sources */,
				C40C422D1C40E5C2009D870B /* EZAudioUtilities.m in Sources */,
				C4E752471C23888700688A1B /* whiteNoise.swift in Sources */,
				C48C6A871D3C1574008EA51B /* hilbert.c in Sources */,
				C44EA27A201870EC0072399F /* AKChorusAudioUnit.mm in Sources */,
				C4F8CB2E1DCA928B001F38F2 /* slist.c in Sources */,
				C43ABDFA1E5BCD4200165053 /* diode.c in Sources */,
				C4E13D3F1C42703C008F0A3C /* AKPhaseLockedVocoderAudioUnit.mm in Sources */,
				C48C6AA71D3C1574008EA51B /* randi.c in Sources */,
				C466154F1EEA654C0044A5FC /* vocwrapper.c in Sources */,
				C4E376951D1357D900FDB70D /* DelayA.cpp in Sources */,
				C40C421F1C40E5C2009D870B /* EZAudioFFT.m in Sources */,
				C470CFEB20174951003D1AFA /* AKPeakingParametricEqualizerFilterAudioUnit.swift in Sources */,
				C48C6AA41D3C1574008EA51B /* pshift.c in Sources */,
				C4F8CB221DCA928B001F38F2 /* render.c in Sources */,
				C4146DD71F3E4829001AAE11 /* CombFilter.cpp in Sources */,
				EA03BFF02020779000E8BE2C /* AKDynaRageCompressorDSPKernel.mm in Sources */,
				C48444FA1C370329007BE794 /* triangle.swift in Sources */,
				C4F8CAD01DCA928A001F38F2 /* bitcrush.c in Sources */,
				C43E42A01D066DD30066BF7A /* AK3DPanner.swift in Sources */,
				C4F8CB231DCA928B001F38F2 /* reson.c in Sources */,
				C46B27C02029AE9B00EC0E87 /* AKZitaReverbDSP.mm in Sources */,
				C48C6ABD1D3C1574008EA51B /* thresh.c in Sources */,
				C4AC8BCB1C4E292D009EA58E /* AKExpander.swift in Sources */,
				C49DCD4A1D2100B400BF018A /* AKMorphingOscillatorBank.swift in Sources */,
				C4F8CB361DCA928B001F38F2 /* tblrec.c in Sources */,
				C470D00E201749B8003D1AFA /* AKToneFilterAudioUnit.swift in Sources */,
				EA6949E91C5A2F610035B5DF /* AKSettings.swift in Sources */,
				C4E752381C23888700688A1B /* bitcrush.swift in Sources */,
				C40C42A11C41CB7D009D870B /* AKDripAudioUnit.mm in Sources */,
				C470D06F20174B1C003D1AFA /* AKVocalTract.mm in Sources */,
				C470D07320174B40003D1AFA /* AKGeneratorAudioUnitBase.mm in Sources */,
				C470D07E20174B99003D1AFA /* AKPanner.mm in Sources */,
				C4F8CB031DCA928B001F38F2 /* mark.c in Sources */,
				C4F8CB3E1DCA928B001F38F2 /* timer.c in Sources */,
				C4F8CACC1DCA928A001F38F2 /* autowah.c in Sources */,
				C4F8CB3F1DCA928B001F38F2 /* tin.c in Sources */,
				EAF5A450202D6D140019352B /* ExceptionCatcher.swift in Sources */,
				C48C6ABB1D3C1574008EA51B /* tenvx.c in Sources */,
				C452310B1DCDC23B00A4F0DC /* save.swift in Sources */,
				C48C6ABF1D3C1574008EA51B /* tin.c in Sources */,
				C4E376A01D1357D900FDB70D /* Flute.cpp in Sources */,
				C4F8CAD61DCA928A001F38F2 /* butbp.c in Sources */,
				C4F8CB421DCA928B001F38F2 /* tphasor.c in Sources */,
				C4F8CAF01DCA928B001F38F2 /* gen_composite.c in Sources */,
				C45381991C3A5CBD00A51738 /* AKClipper.swift in Sources */,
				C4F8CAE81DCA928B001F38F2 /* expon.c in Sources */,
				C4812B1F2028575700D4AFB1 /* AKLowShelfParametricEqualizerFilterDSP.mm in Sources */,
				C466154D1EEA654C0044A5FC /* growl.c in Sources */,
				C4E13D3D1C42703C008F0A3C /* AKPhaseLockedVocoder.swift in Sources */,
				C49DCD651D2100BF00BF018A /* AKPWMOscillatorBank.swift in Sources */,
				C47B3F421FBE1EEF0097EC15 /* AKTable.swift in Sources */,
				C48C6A9F1D3C1574008EA51B /* pluck.c in Sources */,
				C40C42271C40E5C2009D870B /* EZAudioPlayer.m in Sources */,
				C49DCD431D2100AB00BF018A /* AKFMOscillatorBankAudioUnit.mm in Sources */,
				C4F8CB2B1DCA928B001F38F2 /* scrambler.c in Sources */,
				EA03BFE4201F333200E8BE2C /* AKShakerDSPKernel.mm in Sources */,
				C48C6A741D3C1574008EA51B /* crossfade.c in Sources */,
				C4F8CB2C1DCA928B001F38F2 /* sdelay.c in Sources */,
				C49DCD5D1D2100BF00BF018A /* AKOscillatorBank.swift in Sources */,
				C45381C81C3A5CBD00A51738 /* AKHighShelfFilter.swift in Sources */,
				C4146D541F3E47BF001AAE11 /* AKRhinoGuitarProcessor.swift in Sources */,
				C45381D71C3A5CBD00A51738 /* AKModalResonanceFilter.swift in Sources */,
				C4146DD91F3E4829001AAE11 /* Compressor.cpp in Sources */,
				C470D07020174B1C003D1AFA /* AKVocalTractAudioUnit.swift in Sources */,
				C4A916981C25083A006C1A15 /* portamento.swift in Sources */,
				555857EB1F62189B00C73F59 /* AKClip.swift in Sources */,
				C48C6A821D3C1574008EA51B /* fold.c in Sources */,
				C49DCD4C1D2100B400BF018A /* AKMorphingOscillatorBankAudioUnit.mm in Sources */,
				C4F8CB0E1DCA928B001F38F2 /* p.c in Sources */,
				C470CFD2201748F6003D1AFA /* AKLowPassButterworthFilterAudioUnit.swift in Sources */,
				C4F8CB4B1DCA928B001F38F2 /* zeros.c in Sources */,
				C4F8CAF41DCA928B001F38F2 /* gen_rand.c in Sources */,
				C45B55751FC0C7C70068A2B7 /* talkbox.c in Sources */,
				C4146DFB1F3E4829001AAE11 /* RageProcessor.cpp in Sources */,
				C45381A41C3A5CBD00A51738 /* AKDynamicsProcessor.swift in Sources */,
				C4F8CB131DCA928B001F38F2 /* peaklim.c in Sources */,
				C43ABDF01E5BCD0C00165053 /* diode.c in Sources */,
				C4812B13202856F300D4AFB1 /* AKBandPassButterworthFilterDSP.mm in Sources */,
				C4F8CB2A1DCA928B001F38F2 /* scale.c in Sources */,
				C4DA4BEF1C248F3000AA3771 /* jitter.swift in Sources */,
				C452106E1E7D0884007C38FE /* AKCustomUgen.swift in Sources */,
				B184847C1FD9ADD100F65DA6 /* AKPlayer.swift in Sources */,
				C45381901C3A5CBD00A51738 /* AKDelay.swift in Sources */,
				C4812B1B2028573800D4AFB1 /* AKHighShelfParametricEqualizerFilterDSP.mm in Sources */,
				C4A916971C25083A006C1A15 /* periodicTrigger.swift in Sources */,
				C4F8CAF31DCA928B001F38F2 /* gen_padsynth.c in Sources */,
				EA6949EF1C5AE1EA0035B5DF /* AudioKit.swift in Sources */,
				C470CFAE2017488A003D1AFA /* AKDCBlockAudioUnit.swift in Sources */,
				C45381831C3A5CBD00A51738 /* AKAmplitudeTracker.swift in Sources */,
				EAB4E0512026A08700171A16 /* AKCostelloReverbDSP.mm in Sources */,
				C4F8CB241DCA928B001F38F2 /* reverse.c in Sources */,
				C4E7524A1C23888700688A1B /* sawtoothWave.swift in Sources */,
				C45381911C3A5CBD00A51738 /* AKVariableDelay.swift in Sources */,
				C48C6A851D3C1574008EA51B /* ftbl.c in Sources */,
				C4812B2B202857A700D4AFB1 /* AKStringResonatorDSP.mm in Sources */,
				C48C6AC71D3C1574008EA51B /* waveset.c in Sources */,
				C45F3F7E1ED157AB00A75143 /* AKSamplePlayer.swift in Sources */,
				C45381CD1C3A5CBD00A51738 /* AKLowPassButterworthFilter.swift in Sources */,
				C470CFD62017490B003D1AFA /* AKLowShelfParametricEqualizerFilterAudioUnit.swift in Sources */,
				C4D800671F94A1EA00D4A5F0 /* AKAudioFile+Utilities.swift in Sources */,
				C44EA278201870EC0072399F /* AKPhaser.swift in Sources */,
				C4D4C4F61EB7176600134B39 /* AKTuningTable+NorthIndianRaga.swift in Sources */,
				C4E7524F1C23888700688A1B /* divide.swift in Sources */,
				C4812B1D2028574A00D4AFB1 /* AKLowPassButterworthFilterDSP.mm in Sources */,
				C47B3F3C1FBD74CE0097EC15 /* AKScheduledAction.swift in Sources */,
				555857EE1F6218A400C73F59 /* AKClipRecorder.swift in Sources */,
				C48C6A7E1D3C1574008EA51B /* fftwrapper.c in Sources */,
				C42899C01D55B3AA00B941B5 /* nsmp.c in Sources */,
				C4AC0B171FC9419900EDA024 /* AKAudioUnitBase.mm in Sources */,
				C48C6A931D3C1574008EA51B /* osc.c in Sources */,
				C4F8CAE91DCA928B001F38F2 /* f.c in Sources */,
				C4E3771C1D1357D900FDB70D /* Noise.cpp in Sources */,
				C45381DB1C3A5CBD00A51738 /* AKMoogLadder.swift in Sources */,
				C48C6AA91D3C1574008EA51B /* random.c in Sources */,
				C4F8CAE41DCA928A001F38F2 /* dtrig.c in Sources */,
				C4AA7C2B1FD2A90D00040720 /* AKTimelineTap.m in Sources */,
				C484438D1C311C59007BE794 /* AKParameter.swift in Sources */,
				EAF0067C1C4C7A5200ECD392 /* AKMorphingOscillator.swift in Sources */,
				C4146D571F3E47C8001AAE11 /* AKDynaRageCompressor.swift in Sources */,
				C45231091DCDC23B00A4F0DC /* count.swift in Sources */,
				C4BDEAAA1C13004A00207DA9 /* AKNode.swift in Sources */,
				C47048091E78FDFA00D9906F /* AKShaker.swift in Sources */,
				C45381C71C3A5CBD00A51738 /* AKHighPassFilter.swift in Sources */,
				C4F8CAEB1DCA928B001F38F2 /* fof.c in Sources */,
				C4F8CAE01DCA928A001F38F2 /* delay.c in Sources */,
				C4F8CB461DCA928B001F38F2 /* v.c in Sources */,
				C48C6AC51D3C1574008EA51B /* vdelay.c in Sources */,
				C4F8CAE11DCA928A001F38F2 /* dist.c in Sources */,
				C470D07820174B84003D1AFA /* AKBoosterAudioUnit.swift in Sources */,
				C48C6AC31D3C1574008EA51B /* tseg.c in Sources */,
				C48C6A6D1D3C1574008EA51B /* buthp.c in Sources */,
				C4F8CB321DCA928B001F38F2 /* switch.c in Sources */,
				C48C6A701D3C1574008EA51B /* comb.c in Sources */,
				C453822F1C3A5CBD00A51738 /* AKMixer.swift in Sources */,
				C48C6AAE1D3C1574008EA51B /* rpt.c in Sources */,
				C40C42191C40E5C2009D870B /* EZAudio.m in Sources */,
				C4F8CB4C1DCA928B001F38F2 /* zitarev.c in Sources */,
				C4F8CADF1DCA928A001F38F2 /* dcblock.c in Sources */,
				C45381C91C3A5CBD00A51738 /* AKHighShelfParametricEqualizerFilter.swift in Sources */,
				C4F8CAC91DCA928A001F38F2 /* allpass.c in Sources */,
				C4812B31202857EB00D4AFB1 /* AKToneFilterDSP.mm in Sources */,
				C48C6AB71D3C1574008EA51B /* tbvcf.c in Sources */,
				C470D08620174BAB003D1AFA /* AKStereoFieldLimiterAudioUnit.swift in Sources */,
				C47048181E78FE9D00D9906F /* FM.cpp in Sources */,
				C470CF94201747E7003D1AFA /* AKTremolo.mm in Sources */,
				C4F8CB261DCA928B001F38F2 /* rms.c in Sources */,
				C4F8CB111DCA928B001F38F2 /* paulstretch.c in Sources */,
				C4812B292028579C00D4AFB1 /* AKRolandTB303FilterDSP.mm in Sources */,
				C4812B33202857FC00D4AFB1 /* AKChowningReverbDSP.mm in Sources */,
				C4F8CB151DCA928B001F38F2 /* phasor.c in Sources */,
				C4E752421C23888700688A1B /* moogLadderFilter.swift in Sources */,
				EAFECF121F4EC4C000A2B046 /* AKOfflineRenderNode.swift in Sources */,
				C4AA7C291FD2A90D00040720 /* AKFFTTap.swift in Sources */,
				C47047E91E78FCCF00D9906F /* Shakers.cpp in Sources */,
				C45210731E7D0884007C38FE /* AKSporthStack.mm in Sources */,
				C45381D31C3A5CBD00A51738 /* AKLowShelfParametricEqualizerFilter.swift in Sources */,
				C43ABDF61E5BCD3600165053 /* changed.c in Sources */,
				C4E752401C23888700688A1B /* lowPassFilter.swift in Sources */,
				EAFECF141F4EC74500A2B046 /* AKConnection.swift in Sources */,
				C49F29341D1626B9000A2D2F /* AKFlute.swift in Sources */,
				C4AA7C2D1FD2A90D00040720 /* AKLazyTap.m in Sources */,
				C48C6A591D3C1574008EA51B /* kiss_fft.c in Sources */,
				C48C6AB21D3C1574008EA51B /* streson.c in Sources */,
				C42FFBCE1C3D039C00823BD4 /* AKBalancer.swift in Sources */,
				C4F8CB141DCA928B001F38F2 /* phaser.c in Sources */,
				C48C6A641D3C1574008EA51B /* base.c in Sources */,
				C48C6ACF1D3C1574008EA51B /* func.c in Sources */,
				C48C6A7A1D3C1574008EA51B /* dtrig.c in Sources */,
				C4F8CB121DCA928B001F38F2 /* pdhalf.c in Sources */,
				C48C6A841D3C1574008EA51B /* fosc.c in Sources */,
				C48C6A8D1D3C1574008EA51B /* maygate.c in Sources */,
				C45381D21C3A5CBD00A51738 /* AKLowShelfFilter.swift in Sources */,
			);
			runOnlyForDeploymentPostprocessing = 0;
		};
		EAFECEE51F4EC31400A2B046 /* Sources */ = {
			isa = PBXSourcesBuildPhase;
			buildActionMask = 2147483647;
			files = (
				EAFECF051F4EC3ED00A2B046 /* EZPlot.m in Sources */,
				EAFECEF91F4EC38D00A2B046 /* AKOutputWaveformPlot.swift in Sources */,
				EAFECEF81F4EC38D00A2B046 /* AKNodeOutputPlot.swift in Sources */,
				EAFECEF61F4EC38D00A2B046 /* AKView.swift in Sources */,
				EAFECF011F4EC3ED00A2B046 /* EZAudioPlot.m in Sources */,
				EAFECEFA1F4EC38D00A2B046 /* AKRollingOutputPlot.swift in Sources */,
				EAFECF031F4EC3ED00A2B046 /* EZAudioPlotGL.m in Sources */,
				EAFECEFF1F4EC3ED00A2B046 /* EZAudioDisplayLink.m in Sources */,
				EAFECEF71F4EC38D00A2B046 /* AKNodeFFTPlot.swift in Sources */,
			);
			runOnlyForDeploymentPostprocessing = 0;
		};
/* End PBXSourcesBuildPhase section */

/* Begin PBXTargetDependency section */
		EAFECEF31F4EC32D00A2B046 /* PBXTargetDependency */ = {
			isa = PBXTargetDependency;
			target = C4BDE8381C12FFBC00207DA9 /* AudioKit */;
			targetProxy = EAFECEF21F4EC32D00A2B046 /* PBXContainerItemProxy */;
		};
/* End PBXTargetDependency section */

/* Begin XCBuildConfiguration section */
		C4BDE83F1C12FFBC00207DA9 /* Debug */ = {
			isa = XCBuildConfiguration;
			buildSettings = {
				ALWAYS_SEARCH_USER_PATHS = NO;
				CLANG_CXX_LANGUAGE_STANDARD = "gnu++0x";
				CLANG_CXX_LIBRARY = "libc++";
				CLANG_ENABLE_MODULES = YES;
				CLANG_ENABLE_OBJC_ARC = YES;
				CLANG_WARN_BLOCK_CAPTURE_AUTORELEASING = YES;
				CLANG_WARN_BOOL_CONVERSION = YES;
				CLANG_WARN_COMMA = YES;
				CLANG_WARN_CONSTANT_CONVERSION = YES;
				CLANG_WARN_DIRECT_OBJC_ISA_USAGE = YES_ERROR;
				CLANG_WARN_EMPTY_BODY = YES;
				CLANG_WARN_ENUM_CONVERSION = YES;
				CLANG_WARN_INFINITE_RECURSION = YES;
				CLANG_WARN_INT_CONVERSION = YES;
				CLANG_WARN_NON_LITERAL_NULL_CONVERSION = YES;
				CLANG_WARN_OBJC_LITERAL_CONVERSION = YES;
				CLANG_WARN_OBJC_ROOT_CLASS = YES_ERROR;
				CLANG_WARN_RANGE_LOOP_ANALYSIS = YES;
				CLANG_WARN_STRICT_PROTOTYPES = YES;
				CLANG_WARN_SUSPICIOUS_MOVE = YES;
				CLANG_WARN_UNREACHABLE_CODE = YES;
				CLANG_WARN__DUPLICATE_METHOD_MATCH = YES;
				COPY_PHASE_STRIP = NO;
				CURRENT_PROJECT_VERSION = 1;
				DEBUG_INFORMATION_FORMAT = dwarf;
				ENABLE_STRICT_OBJC_MSGSEND = YES;
				ENABLE_TESTABILITY = YES;
				GCC_C_LANGUAGE_STANDARD = gnu99;
				GCC_DYNAMIC_NO_PIC = NO;
				GCC_NO_COMMON_BLOCKS = YES;
				GCC_OPTIMIZATION_LEVEL = 3;
				GCC_PREPROCESSOR_DEFINITIONS = (
					"DEBUG=1",
					"$(inherited)",
				);
				GCC_WARN_64_TO_32_BIT_CONVERSION = YES;
				GCC_WARN_ABOUT_RETURN_TYPE = YES_ERROR;
				GCC_WARN_UNDECLARED_SELECTOR = YES;
				GCC_WARN_UNINITIALIZED_AUTOS = YES_AGGRESSIVE;
				GCC_WARN_UNUSED_FUNCTION = YES;
				GCC_WARN_UNUSED_VARIABLE = YES;
				MTL_ENABLE_DEBUG_INFO = YES;
				ONLY_ACTIVE_ARCH = YES;
				SDKROOT = appletvos;
				SWIFT_OPTIMIZATION_LEVEL = "-Onone";
				TARGETED_DEVICE_FAMILY = 3;
				TVOS_DEPLOYMENT_TARGET = 9.1;
				VERSIONING_SYSTEM = "apple-generic";
				VERSION_INFO_PREFIX = "";
			};
			name = Debug;
		};
		C4BDE8401C12FFBC00207DA9 /* Release */ = {
			isa = XCBuildConfiguration;
			buildSettings = {
				ALWAYS_SEARCH_USER_PATHS = NO;
				CLANG_CXX_LANGUAGE_STANDARD = "gnu++0x";
				CLANG_CXX_LIBRARY = "libc++";
				CLANG_ENABLE_MODULES = YES;
				CLANG_ENABLE_OBJC_ARC = YES;
				CLANG_WARN_BLOCK_CAPTURE_AUTORELEASING = YES;
				CLANG_WARN_BOOL_CONVERSION = YES;
				CLANG_WARN_COMMA = YES;
				CLANG_WARN_CONSTANT_CONVERSION = YES;
				CLANG_WARN_DIRECT_OBJC_ISA_USAGE = YES_ERROR;
				CLANG_WARN_EMPTY_BODY = YES;
				CLANG_WARN_ENUM_CONVERSION = YES;
				CLANG_WARN_INFINITE_RECURSION = YES;
				CLANG_WARN_INT_CONVERSION = YES;
				CLANG_WARN_NON_LITERAL_NULL_CONVERSION = YES;
				CLANG_WARN_OBJC_LITERAL_CONVERSION = YES;
				CLANG_WARN_OBJC_ROOT_CLASS = YES_ERROR;
				CLANG_WARN_RANGE_LOOP_ANALYSIS = YES;
				CLANG_WARN_STRICT_PROTOTYPES = YES;
				CLANG_WARN_SUSPICIOUS_MOVE = YES;
				CLANG_WARN_UNREACHABLE_CODE = YES;
				CLANG_WARN__DUPLICATE_METHOD_MATCH = YES;
				COPY_PHASE_STRIP = NO;
				CURRENT_PROJECT_VERSION = 1;
				DEBUG_INFORMATION_FORMAT = "dwarf-with-dsym";
				ENABLE_NS_ASSERTIONS = NO;
				ENABLE_STRICT_OBJC_MSGSEND = YES;
				GCC_C_LANGUAGE_STANDARD = gnu99;
				GCC_NO_COMMON_BLOCKS = YES;
				GCC_OPTIMIZATION_LEVEL = 3;
				GCC_WARN_64_TO_32_BIT_CONVERSION = YES;
				GCC_WARN_ABOUT_RETURN_TYPE = YES_ERROR;
				GCC_WARN_UNDECLARED_SELECTOR = YES;
				GCC_WARN_UNINITIALIZED_AUTOS = YES_AGGRESSIVE;
				GCC_WARN_UNUSED_FUNCTION = YES;
				GCC_WARN_UNUSED_VARIABLE = YES;
				MTL_ENABLE_DEBUG_INFO = NO;
				SDKROOT = appletvos;
				SWIFT_OPTIMIZATION_LEVEL = "-Owholemodule";
				TARGETED_DEVICE_FAMILY = 3;
				TVOS_DEPLOYMENT_TARGET = 9.1;
				VALIDATE_PRODUCT = YES;
				VERSIONING_SYSTEM = "apple-generic";
				VERSION_INFO_PREFIX = "";
			};
			name = Release;
		};
		C4BDE8421C12FFBC00207DA9 /* Debug */ = {
			isa = XCBuildConfiguration;
			buildSettings = {
				CLANG_ENABLE_MODULES = YES;
				"CODE_SIGN_IDENTITY[sdk=appletvos*]" = "";
				DEFINES_MODULE = YES;
				DYLIB_COMPATIBILITY_VERSION = 1;
				DYLIB_CURRENT_VERSION = 1;
				DYLIB_INSTALL_NAME_BASE = "@rpath";
				GCC_PREPROCESSOR_DEFINITIONS = (
					"DEBUG=1",
					"$(inherited)",
					"NO_LIBSNDFILE=1",
					"AUDIOKIT=1",
				);
				INFOPLIST_FILE = AudioKit/Info.plist;
				INSTALL_PATH = "$(LOCAL_LIBRARY_DIR)/Frameworks";
				LD_RUNPATH_SEARCH_PATHS = "$(inherited) @executable_path/Frameworks @loader_path/Frameworks";
				MACH_O_TYPE = staticlib;
				OTHER_LDFLAGS = "-lstdc++";
				PRODUCT_BUNDLE_IDENTIFIER = io.audiokit.AudioKit;
				PRODUCT_NAME = "$(TARGET_NAME)";
				SKIP_INSTALL = YES;
				SWIFT_OPTIMIZATION_LEVEL = "-Onone";
				SWIFT_VERSION = 4.0;
				TVOS_DEPLOYMENT_TARGET = 9.0;
			};
			name = Debug;
		};
		C4BDE8431C12FFBC00207DA9 /* Release */ = {
			isa = XCBuildConfiguration;
			buildSettings = {
				CLANG_ENABLE_MODULES = YES;
				"CODE_SIGN_IDENTITY[sdk=appletvos*]" = "";
				DEFINES_MODULE = YES;
				DYLIB_COMPATIBILITY_VERSION = 1;
				DYLIB_CURRENT_VERSION = 1;
				DYLIB_INSTALL_NAME_BASE = "@rpath";
				GCC_PREPROCESSOR_DEFINITIONS = (
					"NO_LIBSNDFILE=1",
					"AUDIOKIT=1",
				);
				INFOPLIST_FILE = AudioKit/Info.plist;
				INSTALL_PATH = "$(LOCAL_LIBRARY_DIR)/Frameworks";
				LD_RUNPATH_SEARCH_PATHS = "$(inherited) @executable_path/Frameworks @loader_path/Frameworks";
				MACH_O_TYPE = staticlib;
				OTHER_LDFLAGS = "-lstdc++";
				PRODUCT_BUNDLE_IDENTIFIER = io.audiokit.AudioKit;
				PRODUCT_NAME = "$(TARGET_NAME)";
				SKIP_INSTALL = YES;
				SWIFT_VERSION = 4.0;
				TVOS_DEPLOYMENT_TARGET = 9.0;
			};
			name = Release;
		};
		EAFECEF01F4EC31400A2B046 /* Debug */ = {
			isa = XCBuildConfiguration;
			buildSettings = {
				CLANG_ANALYZER_NONNULL = YES;
				CLANG_ANALYZER_NUMBER_OBJECT_CONVERSION = YES_AGGRESSIVE;
				CLANG_CXX_LANGUAGE_STANDARD = "gnu++14";
				CLANG_WARN_BLOCK_CAPTURE_AUTORELEASING = YES;
				CLANG_WARN_COMMA = YES;
				CLANG_WARN_DOCUMENTATION_COMMENTS = YES;
				CLANG_WARN_NON_LITERAL_NULL_CONVERSION = YES;
				CLANG_WARN_OBJC_LITERAL_CONVERSION = YES;
				CLANG_WARN_RANGE_LOOP_ANALYSIS = YES;
				CLANG_WARN_STRICT_PROTOTYPES = YES;
				CLANG_WARN_UNGUARDED_AVAILABILITY = YES_AGGRESSIVE;
				CODE_SIGN_IDENTITY = "";
				CODE_SIGN_STYLE = Automatic;
				DEFINES_MODULE = YES;
				DYLIB_COMPATIBILITY_VERSION = 1;
				DYLIB_CURRENT_VERSION = 1;
				DYLIB_INSTALL_NAME_BASE = "@rpath";
				GCC_C_LANGUAGE_STANDARD = gnu11;
				GCC_OPTIMIZATION_LEVEL = 0;
				INFOPLIST_FILE = AudioKitUI/Info.plist;
				INSTALL_PATH = "$(LOCAL_LIBRARY_DIR)/Frameworks";
				LD_RUNPATH_SEARCH_PATHS = "$(inherited) @executable_path/Frameworks @loader_path/Frameworks";
				MACH_O_TYPE = staticlib;
				PRODUCT_BUNDLE_IDENTIFIER = io.audiokit.AudioKitUI;
				PRODUCT_NAME = "$(TARGET_NAME:c99extidentifier)";
				SKIP_INSTALL = YES;
				SWIFT_ACTIVE_COMPILATION_CONDITIONS = DEBUG;
				SWIFT_VERSION = 4.0;
				TARGETED_DEVICE_FAMILY = 3;
				TVOS_DEPLOYMENT_TARGET = 9.0;
			};
			name = Debug;
		};
		EAFECEF11F4EC31400A2B046 /* Release */ = {
			isa = XCBuildConfiguration;
			buildSettings = {
				CLANG_ANALYZER_NONNULL = YES;
				CLANG_ANALYZER_NUMBER_OBJECT_CONVERSION = YES_AGGRESSIVE;
				CLANG_CXX_LANGUAGE_STANDARD = "gnu++14";
				CLANG_WARN_BLOCK_CAPTURE_AUTORELEASING = YES;
				CLANG_WARN_COMMA = YES;
				CLANG_WARN_DOCUMENTATION_COMMENTS = YES;
				CLANG_WARN_NON_LITERAL_NULL_CONVERSION = YES;
				CLANG_WARN_OBJC_LITERAL_CONVERSION = YES;
				CLANG_WARN_RANGE_LOOP_ANALYSIS = YES;
				CLANG_WARN_STRICT_PROTOTYPES = YES;
				CLANG_WARN_UNGUARDED_AVAILABILITY = YES_AGGRESSIVE;
				CODE_SIGN_IDENTITY = "";
				CODE_SIGN_STYLE = Automatic;
				DEFINES_MODULE = YES;
				DYLIB_COMPATIBILITY_VERSION = 1;
				DYLIB_CURRENT_VERSION = 1;
				DYLIB_INSTALL_NAME_BASE = "@rpath";
				GCC_C_LANGUAGE_STANDARD = gnu11;
				INFOPLIST_FILE = AudioKitUI/Info.plist;
				INSTALL_PATH = "$(LOCAL_LIBRARY_DIR)/Frameworks";
				LD_RUNPATH_SEARCH_PATHS = "$(inherited) @executable_path/Frameworks @loader_path/Frameworks";
				MACH_O_TYPE = staticlib;
				PRODUCT_BUNDLE_IDENTIFIER = io.audiokit.AudioKitUI;
				PRODUCT_NAME = "$(TARGET_NAME:c99extidentifier)";
				SKIP_INSTALL = YES;
				SWIFT_VERSION = 4.0;
				TARGETED_DEVICE_FAMILY = 3;
				TVOS_DEPLOYMENT_TARGET = 9.0;
			};
			name = Release;
		};
/* End XCBuildConfiguration section */

/* Begin XCConfigurationList section */
		C4BDE8331C12FFBC00207DA9 /* Build configuration list for PBXProject "AudioKit For tvOS" */ = {
			isa = XCConfigurationList;
			buildConfigurations = (
				C4BDE83F1C12FFBC00207DA9 /* Debug */,
				C4BDE8401C12FFBC00207DA9 /* Release */,
			);
			defaultConfigurationIsVisible = 0;
			defaultConfigurationName = Release;
		};
		C4BDE8411C12FFBC00207DA9 /* Build configuration list for PBXNativeTarget "AudioKit" */ = {
			isa = XCConfigurationList;
			buildConfigurations = (
				C4BDE8421C12FFBC00207DA9 /* Debug */,
				C4BDE8431C12FFBC00207DA9 /* Release */,
			);
			defaultConfigurationIsVisible = 0;
			defaultConfigurationName = Release;
		};
		EAFECEEF1F4EC31400A2B046 /* Build configuration list for PBXNativeTarget "AudioKitUI" */ = {
			isa = XCConfigurationList;
			buildConfigurations = (
				EAFECEF01F4EC31400A2B046 /* Debug */,
				EAFECEF11F4EC31400A2B046 /* Release */,
			);
			defaultConfigurationIsVisible = 0;
			defaultConfigurationName = Release;
		};
/* End XCConfigurationList section */
	};
	rootObject = C4BDE8301C12FFBC00207DA9 /* Project object */;
}<|MERGE_RESOLUTION|>--- conflicted
+++ resolved
@@ -870,16 +870,13 @@
 		EAF0067E1C4C7A5200ECD392 /* AKMorphingOscillatorAudioUnit.mm in Sources */ = {isa = PBXBuildFile; fileRef = EAF0067A1C4C7A5200ECD392 /* AKMorphingOscillatorAudioUnit.mm */; };
 		EAF0067F1C4C7A5200ECD392 /* AKMorphingOscillatorDSPKernel.hpp in Headers */ = {isa = PBXBuildFile; fileRef = EAF0067B1C4C7A5200ECD392 /* AKMorphingOscillatorDSPKernel.hpp */; settings = {ATTRIBUTES = (Public, ); }; };
 		EAF006911C4DB8DA00ECD392 /* segment.swift in Sources */ = {isa = PBXBuildFile; fileRef = EAF006901C4DB8DA00ECD392 /* segment.swift */; };
-<<<<<<< HEAD
 		EAF71D8520248B650018946B /* CheckError.swift in Sources */ = {isa = PBXBuildFile; fileRef = EAF71D8120248B640018946B /* CheckError.swift */; };
 		EAF71D8620248B650018946B /* AKDSPKernel.mm in Sources */ = {isa = PBXBuildFile; fileRef = EAF71D8220248B640018946B /* AKDSPKernel.mm */; };
 		EAF71D8720248B650018946B /* AKAudioEffect.mm in Sources */ = {isa = PBXBuildFile; fileRef = EAF71D8320248B640018946B /* AKAudioEffect.mm */; };
 		EAF71D8820248B650018946B /* AKAudioEffect.h in Headers */ = {isa = PBXBuildFile; fileRef = EAF71D8420248B640018946B /* AKAudioEffect.h */; };
-=======
 		EAF5A44F202D6D140019352B /* ExceptionCatcher.m in Sources */ = {isa = PBXBuildFile; fileRef = EAF5A44C202D6D130019352B /* ExceptionCatcher.m */; };
 		EAF5A450202D6D140019352B /* ExceptionCatcher.swift in Sources */ = {isa = PBXBuildFile; fileRef = EAF5A44D202D6D140019352B /* ExceptionCatcher.swift */; };
 		EAF5A451202D6D140019352B /* ExceptionCatcher.h in Headers */ = {isa = PBXBuildFile; fileRef = EAF5A44E202D6D140019352B /* ExceptionCatcher.h */; };
->>>>>>> e582863d
 		EAF9C9891C69A4FC00C10CCE /* AKDevice.swift in Sources */ = {isa = PBXBuildFile; fileRef = EAF9C9881C69A4FC00C10CCE /* AKDevice.swift */; };
 		EAFECEF51F4EC33300A2B046 /* AudioKit.framework in Frameworks */ = {isa = PBXBuildFile; fileRef = C4BDE8391C12FFBC00207DA9 /* AudioKit.framework */; };
 		EAFECEF61F4EC38D00A2B046 /* AKView.swift in Sources */ = {isa = PBXBuildFile; fileRef = EA8BA9851C5E253900BBD469 /* AKView.swift */; };
@@ -1813,16 +1810,13 @@
 		EAF0067A1C4C7A5200ECD392 /* AKMorphingOscillatorAudioUnit.mm */ = {isa = PBXFileReference; fileEncoding = 4; lastKnownFileType = sourcecode.cpp.objcpp; path = AKMorphingOscillatorAudioUnit.mm; sourceTree = "<group>"; };
 		EAF0067B1C4C7A5200ECD392 /* AKMorphingOscillatorDSPKernel.hpp */ = {isa = PBXFileReference; fileEncoding = 4; lastKnownFileType = sourcecode.cpp.h; path = AKMorphingOscillatorDSPKernel.hpp; sourceTree = "<group>"; };
 		EAF006901C4DB8DA00ECD392 /* segment.swift */ = {isa = PBXFileReference; fileEncoding = 4; lastKnownFileType = sourcecode.swift; path = segment.swift; sourceTree = "<group>"; };
-<<<<<<< HEAD
 		EAF71D8120248B640018946B /* CheckError.swift */ = {isa = PBXFileReference; fileEncoding = 4; lastKnownFileType = sourcecode.swift; path = CheckError.swift; sourceTree = "<group>"; };
 		EAF71D8220248B640018946B /* AKDSPKernel.mm */ = {isa = PBXFileReference; fileEncoding = 4; lastKnownFileType = sourcecode.cpp.objcpp; path = AKDSPKernel.mm; sourceTree = "<group>"; };
 		EAF71D8320248B640018946B /* AKAudioEffect.mm */ = {isa = PBXFileReference; fileEncoding = 4; lastKnownFileType = sourcecode.cpp.objcpp; path = AKAudioEffect.mm; sourceTree = "<group>"; };
 		EAF71D8420248B640018946B /* AKAudioEffect.h */ = {isa = PBXFileReference; fileEncoding = 4; lastKnownFileType = sourcecode.c.h; path = AKAudioEffect.h; sourceTree = "<group>"; };
-=======
 		EAF5A44C202D6D130019352B /* ExceptionCatcher.m */ = {isa = PBXFileReference; fileEncoding = 4; lastKnownFileType = sourcecode.c.objc; path = ExceptionCatcher.m; sourceTree = "<group>"; };
 		EAF5A44D202D6D140019352B /* ExceptionCatcher.swift */ = {isa = PBXFileReference; fileEncoding = 4; lastKnownFileType = sourcecode.swift; path = ExceptionCatcher.swift; sourceTree = "<group>"; };
 		EAF5A44E202D6D140019352B /* ExceptionCatcher.h */ = {isa = PBXFileReference; fileEncoding = 4; lastKnownFileType = sourcecode.c.h; path = ExceptionCatcher.h; sourceTree = "<group>"; };
->>>>>>> e582863d
 		EAF9C9881C69A4FC00C10CCE /* AKDevice.swift */ = {isa = PBXFileReference; fileEncoding = 4; lastKnownFileType = sourcecode.swift; path = AKDevice.swift; sourceTree = "<group>"; };
 		EAFECEEA1F4EC31400A2B046 /* AudioKitUI.framework */ = {isa = PBXFileReference; explicitFileType = wrapper.framework; includeInIndex = 0; path = AudioKitUI.framework; sourceTree = BUILT_PRODUCTS_DIR; };
 		EAFECEED1F4EC31400A2B046 /* Info.plist */ = {isa = PBXFileReference; lastKnownFileType = text.plist.xml; path = Info.plist; sourceTree = "<group>"; };
