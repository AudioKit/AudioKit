--- conflicted
+++ resolved
@@ -164,15 +164,6 @@
 		E41A20831AA36E120044F08B /* Main.storyboard in Resources */ = {isa = PBXBuildFile; fileRef = E41A20811AA36E120044F08B /* Main.storyboard */; };
 		E41A20851AA36E120044F08B /* Images.xcassets in Resources */ = {isa = PBXBuildFile; fileRef = E41A20841AA36E120044F08B /* Images.xcassets */; };
 		E41A20881AA36E120044F08B /* LaunchScreen.xib in Resources */ = {isa = PBXBuildFile; fileRef = E41A20861AA36E120044F08B /* LaunchScreen.xib */; };
-<<<<<<< HEAD
-		E4AA88661AA37214001894CC /* Tambourine.swift in Sources */ = {isa = PBXBuildFile; fileRef = E4AA88651AA37214001894CC /* Tambourine.swift */; };
-		E4AA88681AA3722A001894CC /* FMSynthesizer.swift in Sources */ = {isa = PBXBuildFile; fileRef = E4AA88671AA3722A001894CC /* FMSynthesizer.swift */; };
-		E4AA886C1AA37281001894CC /* AudioFilePlayer.swift in Sources */ = {isa = PBXBuildFile; fileRef = E4AA886B1AA37281001894CC /* AudioFilePlayer.swift */; };
-		E4AA886E1AA37292001894CC /* ConvolutionInstrument.swift in Sources */ = {isa = PBXBuildFile; fileRef = E4AA886D1AA37292001894CC /* ConvolutionInstrument.swift */; };
-		E4AA88711AA372AE001894CC /* ProcessingViewController.swift in Sources */ = {isa = PBXBuildFile; fileRef = E4AA88701AA372AE001894CC /* ProcessingViewController.swift */; };
-		E4AA88741AA372F4001894CC /* VocalInput.swift in Sources */ = {isa = PBXBuildFile; fileRef = E4AA88731AA372F4001894CC /* VocalInput.swift */; };
-		E4AA88761AA37300001894CC /* AnalysisViewController.swift in Sources */ = {isa = PBXBuildFile; fileRef = E4AA88751AA37300001894CC /* AnalysisViewController.swift */; };
-=======
 		E41A22001AA36E3D0044F08B /* AKEvent.m in Sources */ = {isa = PBXBuildFile; fileRef = E41A20A01AA36E3D0044F08B /* AKEvent.m */; };
 		E41A22011AA36E3D0044F08B /* AKInstrument.m in Sources */ = {isa = PBXBuildFile; fileRef = E41A20A31AA36E3D0044F08B /* AKInstrument.m */; };
 		E41A22021AA36E3D0044F08B /* AKManager.m in Sources */ = {isa = PBXBuildFile; fileRef = E41A20A51AA36E3D0044F08B /* AKManager.m */; };
@@ -327,7 +318,6 @@
 		E43516AE1AB3ACFD00109B4A /* VocalInput.swift in Sources */ = {isa = PBXBuildFile; fileRef = E43516AD1AB3ACFD00109B4A /* VocalInput.swift */; };
 		E4AA88791AA3B8F9001894CC /* dish.wav in Resources */ = {isa = PBXBuildFile; fileRef = E4AA88781AA3B8F9001894CC /* dish.wav */; };
 		E4AA887B1AA3B8FF001894CC /* Stairwell.wav in Resources */ = {isa = PBXBuildFile; fileRef = E4AA887A1AA3B8FF001894CC /* Stairwell.wav */; };
->>>>>>> 423edd41
 /* End PBXBuildFile section */
 
 /* Begin PBXFileReference section */
@@ -660,15 +650,6 @@
 		E41A20821AA36E120044F08B /* Base */ = {isa = PBXFileReference; lastKnownFileType = file.storyboard; name = Base; path = Base.lproj/Main.storyboard; sourceTree = "<group>"; };
 		E41A20841AA36E120044F08B /* Images.xcassets */ = {isa = PBXFileReference; lastKnownFileType = folder.assetcatalog; path = Images.xcassets; sourceTree = "<group>"; };
 		E41A20871AA36E120044F08B /* Base */ = {isa = PBXFileReference; lastKnownFileType = file.xib; name = Base; path = Base.lproj/LaunchScreen.xib; sourceTree = "<group>"; };
-<<<<<<< HEAD
-		E4AA88651AA37214001894CC /* Tambourine.swift */ = {isa = PBXFileReference; fileEncoding = 4; lastKnownFileType = sourcecode.swift; path = Tambourine.swift; sourceTree = "<group>"; };
-		E4AA88671AA3722A001894CC /* FMSynthesizer.swift */ = {isa = PBXFileReference; fileEncoding = 4; lastKnownFileType = sourcecode.swift; path = FMSynthesizer.swift; sourceTree = "<group>"; };
-		E4AA886B1AA37281001894CC /* AudioFilePlayer.swift */ = {isa = PBXFileReference; fileEncoding = 4; lastKnownFileType = sourcecode.swift; path = AudioFilePlayer.swift; sourceTree = "<group>"; };
-		E4AA886D1AA37292001894CC /* ConvolutionInstrument.swift */ = {isa = PBXFileReference; fileEncoding = 4; lastKnownFileType = sourcecode.swift; name = ConvolutionInstrument.swift; path = ../ConvolutionInstrument.swift; sourceTree = "<group>"; };
-		E4AA88701AA372AE001894CC /* ProcessingViewController.swift */ = {isa = PBXFileReference; fileEncoding = 4; lastKnownFileType = sourcecode.swift; path = ProcessingViewController.swift; sourceTree = "<group>"; };
-		E4AA88731AA372F4001894CC /* VocalInput.swift */ = {isa = PBXFileReference; fileEncoding = 4; lastKnownFileType = sourcecode.swift; path = VocalInput.swift; sourceTree = "<group>"; };
-		E4AA88751AA37300001894CC /* AnalysisViewController.swift */ = {isa = PBXFileReference; fileEncoding = 4; lastKnownFileType = sourcecode.swift; path = AnalysisViewController.swift; sourceTree = "<group>"; };
-=======
 		E41A209F1AA36E3D0044F08B /* AKEvent.h */ = {isa = PBXFileReference; fileEncoding = 4; lastKnownFileType = sourcecode.c.h; path = AKEvent.h; sourceTree = "<group>"; };
 		E41A20A01AA36E3D0044F08B /* AKEvent.m */ = {isa = PBXFileReference; fileEncoding = 4; lastKnownFileType = sourcecode.c.objc; path = AKEvent.m; sourceTree = "<group>"; };
 		E41A20A11AA36E3D0044F08B /* AKFoundation.h */ = {isa = PBXFileReference; fileEncoding = 4; lastKnownFileType = sourcecode.c.h; path = AKFoundation.h; sourceTree = "<group>"; };
@@ -987,7 +968,6 @@
 		E43516AD1AB3ACFD00109B4A /* VocalInput.swift */ = {isa = PBXFileReference; fileEncoding = 4; lastKnownFileType = sourcecode.swift; name = VocalInput.swift; path = AudioKitDemo/Analysis/VocalInput.swift; sourceTree = "<group>"; };
 		E4AA88781AA3B8F9001894CC /* dish.wav */ = {isa = PBXFileReference; lastKnownFileType = audio.wav; name = dish.wav; path = ../../../AudioKitDemo/AudioKitDemo/Processing/dish.wav; sourceTree = "<group>"; };
 		E4AA887A1AA3B8FF001894CC /* Stairwell.wav */ = {isa = PBXFileReference; lastKnownFileType = audio.wav; name = Stairwell.wav; path = ../../../AudioKitDemo/AudioKitDemo/Processing/Stairwell.wav; sourceTree = "<group>"; };
->>>>>>> 423edd41
 /* End PBXFileReference section */
 
 /* Begin PBXFrameworksBuildPhase section */
@@ -1037,17 +1017,11 @@
 		C4ED15691AB2BB2300366020 /* MIDI */ = {
 			isa = PBXGroup;
 			children = (
-<<<<<<< HEAD
-				C4ED156A1AB2BB2300366020 /* AKMidi.h */,
-				C4ED156B1AB2BB2300366020 /* AKMidi.m */,
-				C4ED156C1AB2BB2300366020 /* AKMidiListener.h */,
-=======
 				E41A20811AA36E120044F08B /* Main.storyboard */,
 				E4AA886A1AA3724F001894CC /* Synthesis */,
 				E4AA88721AA372BD001894CC /* Processing */,
 				E4AA88771AA37309001894CC /* Analysis */,
 				E41A207B1AA36E120044F08B /* Supporting Files */,
->>>>>>> 423edd41
 			);
 			path = MIDI;
 			sourceTree = "<group>";
@@ -1739,15 +1713,10 @@
 		E4AA886F1AA3729D001894CC /* Instruments */ = {
 			isa = PBXGroup;
 			children = (
-<<<<<<< HEAD
-				E4AA886D1AA37292001894CC /* ConvolutionInstrument.swift */,
-				E4AA886B1AA37281001894CC /* AudioFilePlayer.swift */,
-=======
 				E43516A51AB3ACE000109B4A /* ConvolutionInstrument.swift */,
 				E43516A71AB3ACE600109B4A /* AudioFilePlayer.swift */,
 				E4AA887A1AA3B8FF001894CC /* Stairwell.wav */,
 				E4AA88781AA3B8F9001894CC /* dish.wav */,
->>>>>>> 423edd41
 			);
 			name = Instruments;
 			sourceTree = "<group>";
@@ -1849,160 +1818,6 @@
 			isa = PBXSourcesBuildPhase;
 			buildActionMask = 2147483647;
 			files = (
-<<<<<<< HEAD
-				C4ED171E1AB2BB2300366020 /* AKLog.m in Sources */,
-				C4ED16E71AB2BB2300366020 /* AKDifference.m in Sources */,
-				C4ED16DD1AB2BB2300366020 /* AKCrossSynthesizedFFT.m in Sources */,
-				C4ED17411AB2BB2300366020 /* AKPanner.m in Sources */,
-				C4ED172A1AB2BB2300366020 /* AKDCBlock.m in Sources */,
-				C4ED16EF1AB2BB2300366020 /* AKTableValue.m in Sources */,
-				C4ED1E431AB8DB1200366020 /* AKSampler.m in Sources */,
-				C4ED170F1AB2BB2300366020 /* AKTambourine.m in Sources */,
-				E4AA886C1AA37281001894CC /* AudioFilePlayer.swift in Sources */,
-				C4ED17171AB2BB2300366020 /* AKRandomNumbers.m in Sources */,
-				C4ED16D11AB2BB2300366020 /* AKOrchestra.m in Sources */,
-				C4ED1E421AB8DB1200366020 /* AKAudioAnalyzer.m in Sources */,
-				C4ED17081AB2BB2300366020 /* AKCrunch.m in Sources */,
-				C4ED172C1AB2BB2300366020 /* AKDeclick.m in Sources */,
-				C4ED173B1AB2BB2300366020 /* AKBallWithinTheBoxReverb.m in Sources */,
-				C4ED17011AB2BB2300366020 /* AKMandolin.m in Sources */,
-				C4ED17241AB2BB2300366020 /* AKMultitapDelay.m in Sources */,
-				C4ED16E51AB2BB2300366020 /* AKWarpedFFT.m in Sources */,
-				C4ED16D71AB2BB2300366020 /* AKNoteProperty.m in Sources */,
-				C4ED16E11AB2BB2300366020 /* AKPhaseLockedVocoder.m in Sources */,
-				C4ED17371AB2BB2300366020 /* AKBandPassButterworthFilter.m in Sources */,
-				C4ED17301AB2BB2300366020 /* AKLowPassFilter.m in Sources */,
-				C4ED16EC1AB2BB2300366020 /* AKProduct.m in Sources */,
-				C4ED170C1AB2BB2300366020 /* AKSekere.m in Sources */,
-				C4ED1E491AB8DB1200366020 /* AKInstrumentPropertyPlot.m in Sources */,
-				C4ED17121AB2BB2300366020 /* AKFlute.m in Sources */,
-				C4ED17021AB2BB2300366020 /* AKMarimba.m in Sources */,
-				C4ED171C1AB2BB2300366020 /* AKAudioOutput.m in Sources */,
-				C4ED17481AB2BB2300366020 /* CsoundObj.m in Sources */,
-				C4ED17111AB2BB2300366020 /* AKBowedString.m in Sources */,
-				C4ED17471AB2BB2300366020 /* AKStereoAudio.m in Sources */,
-				C4ED17341AB2BB2300366020 /* AKStringResonator.m in Sources */,
-				C4ED16FE1AB2BB2300366020 /* AKOscillator.m in Sources */,
-				C4ED173A1AB2BB2300366020 /* AKLowPassButterworthFilter.m in Sources */,
-				C4ED172E1AB2BB2300366020 /* AKHighPassFilter.m in Sources */,
-				C4ED17361AB2BB2300366020 /* AKVariableFrequencyResponseBandPassFilter.m in Sources */,
-				C4ED17521AB2BB2300366020 /* AKSoundFileTable.m in Sources */,
-				E4AA88661AA37214001894CC /* Tambourine.swift in Sources */,
-				C4ED16E21AB2BB2300366020 /* AKResynthesizedAudio.m in Sources */,
-				C4ED17431AB2BB2300366020 /* AKConstant.m in Sources */,
-				C4ED17151AB2BB2300366020 /* AKJitter.m in Sources */,
-				C4ED16D91AB2BB2300366020 /* AKTrackedAmplitude.m in Sources */,
-				C4ED16DA1AB2BB2300366020 /* AKTrackedAmplitudeFromFSignal.m in Sources */,
-				C4ED16FF1AB2BB2300366020 /* AKPhasor.m in Sources */,
-				C4ED172B1AB2BB2300366020 /* AKDecimator.m in Sources */,
-				E4AA88711AA372AE001894CC /* ProcessingViewController.swift in Sources */,
-				C4ED170D1AB2BB2300366020 /* AKSleighbells.m in Sources */,
-				C4ED17401AB2BB2300366020 /* AKMix.m in Sources */,
-				C4ED16EB1AB2BB2300366020 /* AKMultipleInputMathOperation.m in Sources */,
-				E4AA88681AA3722A001894CC /* FMSynthesizer.swift in Sources */,
-				C4ED17211AB2BB2300366020 /* AKConvolution.m in Sources */,
-				C4ED17571AB2BB2300366020 /* AKLineTableGenerator.m in Sources */,
-				C4ED17551AB2BB2300366020 /* AKFourierSeriesTableGenerator.m in Sources */,
-				C4ED16EA1AB2BB2300366020 /* AKMinimum.m in Sources */,
-				C4ED17131AB2BB2300366020 /* AKSimpleWaveGuideModel.m in Sources */,
-				C4ED1E4A1AB8DB1200366020 /* AKStereoOutputPlot.m in Sources */,
-				C4ED16E41AB2BB2300366020 /* AKSpectralVocoder.m in Sources */,
-				C4ED16E91AB2BB2300366020 /* AKMaximum.m in Sources */,
-				C4ED17441AB2BB2300366020 /* AKControl.m in Sources */,
-				C4ED1E471AB8DB1200366020 /* AKFFTPlot.m in Sources */,
-				C4ED17331AB2BB2300366020 /* AKResonantFilter.m in Sources */,
-				C4ED173D1AB2BB2300366020 /* AKParallelCombLowPassFilterReverb.m in Sources */,
-				C4ED16FD1AB2BB2300366020 /* AKLowFrequencyOscillator.m in Sources */,
-				C4ED170E1AB2BB2300366020 /* AKStick.m in Sources */,
-				C4ED16D61AB2BB2300366020 /* AKNote.m in Sources */,
-				C4ED16F21AB2BB2300366020 /* AKLinearADSREnvelope.m in Sources */,
-				C4ED17261AB2BB2300366020 /* AKCompressor.m in Sources */,
-				C4ED1E461AB8DB1200366020 /* AKAudioInputPlot.m in Sources */,
-				C4ED17501AB2BB2300366020 /* AKPhrase.m in Sources */,
-				C4ED16DC1AB2BB2300366020 /* AKTrackedFrequencyFromFSignal.m in Sources */,
-				C4ED17391AB2BB2300366020 /* AKHighPassButterworthFilter.m in Sources */,
-				E4AA88761AA37300001894CC /* AnalysisViewController.swift in Sources */,
-				C4ED16D31AB2BB2300366020 /* AKMidi.m in Sources */,
-				C4ED17221AB2BB2300366020 /* AKStereoConvolution.m in Sources */,
-				C4ED16E61AB2BB2300366020 /* AKAssignment.m in Sources */,
-				C4ED16E81AB2BB2300366020 /* AKInverse.m in Sources */,
-				C4ED16F41AB2BB2300366020 /* AKGranularSynthesisTexture.m in Sources */,
-				C4ED16DB1AB2BB2300366020 /* AKTrackedFrequency.m in Sources */,
-				E4AA886E1AA37292001894CC /* ConvolutionInstrument.swift in Sources */,
-				C4ED16F91AB2BB2300366020 /* AKTableLooper.m in Sources */,
-				C4ED17041AB2BB2300366020 /* AKStruckMetalBar.m in Sources */,
-				C4ED17381AB2BB2300366020 /* AKBandRejectButterworthFilter.m in Sources */,
-				C4ED17311AB2BB2300366020 /* AKMoogLadder.m in Sources */,
-				C4ED17251AB2BB2300366020 /* AKVariableDelay.m in Sources */,
-				C4ED17201AB2BB2300366020 /* AKMP3FileInput.m in Sources */,
-				C4ED172F1AB2BB2300366020 /* AKHilbertTransformer.m in Sources */,
-				C4ED16ED1AB2BB2300366020 /* AKSingleInputMathOperation.m in Sources */,
-				C4ED17351AB2BB2300366020 /* AKThreePoleLowpassFilter.m in Sources */,
-				E41A20801AA36E120044F08B /* SynthesisViewController.swift in Sources */,
-				C4ED16F11AB2BB2300366020 /* AKLine.m in Sources */,
-				C4ED16D81AB2BB2300366020 /* AKParameter+Operation.m in Sources */,
-				C4ED175A1AB2BB2300366020 /* AKWindowTableGenerator.m in Sources */,
-				C4ED1E451AB8DB1200366020 /* LevelMeter.m in Sources */,
-				C4ED17231AB2BB2300366020 /* AKDelay.m in Sources */,
-				C4ED1E481AB8DB1200366020 /* AKFloatPlot.m in Sources */,
-				C4ED17271AB2BB2300366020 /* AKDopplerEffect.m in Sources */,
-				C4ED16FC1AB2BB2300366020 /* AKFMOscillator.m in Sources */,
-				C4ED17451AB2BB2300366020 /* AKFSignal.m in Sources */,
-				C4ED16FA1AB2BB2300366020 /* AKPortamento.m in Sources */,
-				C4ED16F71AB2BB2300366020 /* AKMonoSoundFileLooper.m in Sources */,
-				C4ED17561AB2BB2300366020 /* AKHarmonicCosineTableGenerator.m in Sources */,
-				C4ED17061AB2BB2300366020 /* AKBambooSticks.m in Sources */,
-				C4ED17591AB2BB2300366020 /* AKTableGenerator.m in Sources */,
-				C4ED17291AB2BB2300366020 /* AKCombFilter.m in Sources */,
-				C4ED17071AB2BB2300366020 /* AKCabasa.m in Sources */,
-				C4ED171F1AB2BB2300366020 /* AKMonoFileInput.m in Sources */,
-				E41A207E1AA36E120044F08B /* AppDelegate.swift in Sources */,
-				C4ED17031AB2BB2300366020 /* AKPluckedString.m in Sources */,
-				C4ED173E1AB2BB2300366020 /* AKReverb.m in Sources */,
-				C4ED16FB1AB2BB2300366020 /* AKVibrato.m in Sources */,
-				C4ED173F1AB2BB2300366020 /* AKBalance.m in Sources */,
-				C4ED17581AB2BB2300366020 /* AKRandomDistributionTableGenerator.m in Sources */,
-				C4ED16F51AB2BB2300366020 /* AKGranularSynthesizer.m in Sources */,
-				C4ED17191AB2BB2300366020 /* AKSegmentArrayLoop.m in Sources */,
-				C4ED17001AB2BB2300366020 /* AKVCOscillator.m in Sources */,
-				C4ED16EE1AB2BB2300366020 /* AKSum.m in Sources */,
-				C4ED16E31AB2BB2300366020 /* AKScaledFFT.m in Sources */,
-				C4ED17531AB2BB2300366020 /* AKTable.m in Sources */,
-				C4ED171B1AB2BB2300366020 /* AKAudioInput.m in Sources */,
-				C4ED16F01AB2BB2300366020 /* AKADSREnvelope.m in Sources */,
-				C4ED17161AB2BB2300366020 /* AKNoise.m in Sources */,
-				C4ED170B1AB2BB2300366020 /* AKSandPaper.m in Sources */,
-				C4ED172D1AB2BB2300366020 /* AKEqualizerFilter.m in Sources */,
-				C4ED1E4B1AB8DB1200366020 /* AKTablePlot.m in Sources */,
-				E4AA88741AA372F4001894CC /* VocalInput.swift in Sources */,
-				C4ED16D51AB2BB2300366020 /* AKInstrumentProperty.m in Sources */,
-				C4ED17051AB2BB2300366020 /* AKVibes.m in Sources */,
-				C4ED16F31AB2BB2300366020 /* AKLinearEnvelope.m in Sources */,
-				C4ED16D41AB2BB2300366020 /* AKInstrument.m in Sources */,
-				C4ED171A1AB2BB2300366020 /* AKAdditiveCosines.m in Sources */,
-				C4ED16E01AB2BB2300366020 /* AKMixedFFT.m in Sources */,
-				C4ED17181AB2BB2300366020 /* AKSegmentArray.m in Sources */,
-				C4ED16F61AB2BB2300366020 /* AKSinusoidBursts.m in Sources */,
-				C4ED17141AB2BB2300366020 /* AKInterpolatedRandomNumberPulse.m in Sources */,
-				C4ED173C1AB2BB2300366020 /* AKFlatFrequencyResponseReverb.m in Sources */,
-				C4ED17101AB2BB2300366020 /* AKBeatenPlate.m in Sources */,
-				C4ED170A1AB2BB2300366020 /* AKGuiro.m in Sources */,
-				C4ED17541AB2BB2300366020 /* AKExponentialTableGenerator.m in Sources */,
-				C4ED16F81AB2BB2300366020 /* AKStereoSoundFileLooper.m in Sources */,
-				C4ED17421AB2BB2300366020 /* AKAudio.m in Sources */,
-				C4ED17091AB2BB2300366020 /* AKDroplet.m in Sources */,
-				C4ED17511AB2BB2300366020 /* AKSequence.m in Sources */,
-				C4ED17321AB2BB2300366020 /* AKMoogVCF.m in Sources */,
-				C4ED171D1AB2BB2300366020 /* AKFileInput.m in Sources */,
-				C4ED16DE1AB2BB2300366020 /* AKFFT.m in Sources */,
-				C4ED174E1AB2BB2300366020 /* AudioKit.swift in Sources */,
-				C4ED17461AB2BB2300366020 /* AKParameter.m in Sources */,
-				C4ED17281AB2BB2300366020 /* AKFlanger.m in Sources */,
-				C4ED1E441AB8DB1200366020 /* AKTools.m in Sources */,
-				C4ED16D01AB2BB2300366020 /* AKManager.m in Sources */,
-				C4ED174F1AB2BB2300366020 /* AKEvent.m in Sources */,
-				C4ED16DF1AB2BB2300366020 /* AKFFTProcessor.m in Sources */,
-=======
 				E41A221C1AA36E3D0044F08B /* AKCrossSynthesizedFFT.m in Sources */,
 				E41A22041AA36E3D0044F08B /* AKNote.m in Sources */,
 				E41A22541AA36E3D0044F08B /* AKSekere.m in Sources */,
@@ -2148,7 +1963,6 @@
 				E41A22271AA36E3D0044F08B /* AKTableValueControl.m in Sources */,
 				E41A22421AA36E3D0044F08B /* AKPortamento.m in Sources */,
 				E41A221E1AA36E3D0044F08B /* AKFFTProcessor.m in Sources */,
->>>>>>> 423edd41
 			);
 			runOnlyForDeploymentPostprocessing = 0;
 		};
