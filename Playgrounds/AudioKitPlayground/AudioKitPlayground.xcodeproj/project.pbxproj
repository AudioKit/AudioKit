// !$*UTF8*$!
{
	archiveVersion = 1;
	classes = {
	};
	objectVersion = 46;
	objects = {

/* Begin PBXBuildFile section */
		A6C0E747EDE883C2E9F648E6 /* libPods-AudioKitPlayground.a in Frameworks */ = {isa = PBXBuildFile; fileRef = 21A9D9CF323B312CF4DBE0CC /* libPods-AudioKitPlayground.a */; };
		C49D3D011AD5D32F000CBBCC /* AKSoundFiles.bundle in Resources */ = {isa = PBXBuildFile; fileRef = C49D3D001AD5D32F000CBBCC /* AKSoundFiles.bundle */; };
		C4FE74761AB9FB58001641B7 /* main.m in Sources */ = {isa = PBXBuildFile; fileRef = C4FE74751AB9FB58001641B7 /* main.m */; };
		C4FE74791AB9FB58001641B7 /* AppDelegate.m in Sources */ = {isa = PBXBuildFile; fileRef = C4FE74781AB9FB58001641B7 /* AppDelegate.m */; };
		C4FE74811AB9FB58001641B7 /* Images.xcassets in Resources */ = {isa = PBXBuildFile; fileRef = C4FE74801AB9FB58001641B7 /* Images.xcassets */; };
		C4FE74841AB9FB58001641B7 /* LaunchScreen.xib in Resources */ = {isa = PBXBuildFile; fileRef = C4FE74821AB9FB58001641B7 /* LaunchScreen.xib */; };
		C4FE749D1ABA4CF6001641B7 /* AKPlayground.m in Sources */ = {isa = PBXBuildFile; fileRef = C4FE749A1ABA4CF6001641B7 /* AKPlayground.m */; };
		C4FE749E1ABA4CF6001641B7 /* Playground.m in Sources */ = {isa = PBXBuildFile; fileRef = C4FE749C1ABA4CF6001641B7 /* Playground.m */; };
		EA8E97581AD4D72F0057E979 /* libAudioKit iOS.a in Frameworks */ = {isa = PBXBuildFile; fileRef = EA8E97531AD4D7100057E979 /* libAudioKit iOS.a */; };
		EA8E975A1AD4D7340057E979 /* AVFoundation.framework in Frameworks */ = {isa = PBXBuildFile; fileRef = EA8E97591AD4D7340057E979 /* AVFoundation.framework */; };
/* End PBXBuildFile section */

/* Begin PBXContainerItemProxy section */
		EA8E97521AD4D7100057E979 /* PBXContainerItemProxy */ = {
			isa = PBXContainerItemProxy;
			containerPortal = EA8E974D1AD4D7100057E979 /* AudioKit.xcodeproj */;
			proxyType = 2;
			remoteGlobalIDString = EA8E93D81AD3C5240057E979;
			remoteInfo = "AudioKit iOS";
		};
		EA8E97541AD4D7100057E979 /* PBXContainerItemProxy */ = {
			isa = PBXContainerItemProxy;
			containerPortal = EA8E974D1AD4D7100057E979 /* AudioKit.xcodeproj */;
			proxyType = 2;
			remoteGlobalIDString = EA8E96591AD3C6FC0057E979;
			remoteInfo = "AudioKit OS X";
		};
		EA8E97561AD4D7210057E979 /* PBXContainerItemProxy */ = {
			isa = PBXContainerItemProxy;
			containerPortal = EA8E974D1AD4D7100057E979 /* AudioKit.xcodeproj */;
			proxyType = 1;
			remoteGlobalIDString = EA8E93D71AD3C5240057E979;
			remoteInfo = "AudioKit iOS";
		};
/* End PBXContainerItemProxy section */

/* Begin PBXFileReference section */
		21A9D9CF323B312CF4DBE0CC /* libPods-AudioKitPlayground.a */ = {isa = PBXFileReference; explicitFileType = archive.ar; includeInIndex = 0; path = "libPods-AudioKitPlayground.a"; sourceTree = BUILT_PRODUCTS_DIR; };
		6970C0F281C53F4CC291CAAB /* Pods-AudioKitPlayground.debug.xcconfig */ = {isa = PBXFileReference; includeInIndex = 1; lastKnownFileType = text.xcconfig; name = "Pods-AudioKitPlayground.debug.xcconfig"; path = "Pods/Target Support Files/Pods-AudioKitPlayground/Pods-AudioKitPlayground.debug.xcconfig"; sourceTree = "<group>"; };
		C49D3D001AD5D32F000CBBCC /* AKSoundFiles.bundle */ = {isa = PBXFileReference; lastKnownFileType = "wrapper.plug-in"; name = AKSoundFiles.bundle; path = ../../../AudioKit/AKSoundFiles.bundle; sourceTree = "<group>"; };
		C4FE74701AB9FB58001641B7 /* AudioKitPlayground.app */ = {isa = PBXFileReference; explicitFileType = wrapper.application; includeInIndex = 0; path = AudioKitPlayground.app; sourceTree = BUILT_PRODUCTS_DIR; };
		C4FE74741AB9FB58001641B7 /* Info.plist */ = {isa = PBXFileReference; lastKnownFileType = text.plist.xml; path = Info.plist; sourceTree = "<group>"; };
		C4FE74751AB9FB58001641B7 /* main.m */ = {isa = PBXFileReference; lastKnownFileType = sourcecode.c.objc; path = main.m; sourceTree = "<group>"; };
		C4FE74771AB9FB58001641B7 /* AppDelegate.h */ = {isa = PBXFileReference; lastKnownFileType = sourcecode.c.h; path = AppDelegate.h; sourceTree = "<group>"; };
		C4FE74781AB9FB58001641B7 /* AppDelegate.m */ = {isa = PBXFileReference; lastKnownFileType = sourcecode.c.objc; path = AppDelegate.m; sourceTree = "<group>"; };
		C4FE74801AB9FB58001641B7 /* Images.xcassets */ = {isa = PBXFileReference; lastKnownFileType = folder.assetcatalog; path = Images.xcassets; sourceTree = "<group>"; };
		C4FE74831AB9FB58001641B7 /* Base */ = {isa = PBXFileReference; lastKnownFileType = file.xib; name = Base; path = Base.lproj/LaunchScreen.xib; sourceTree = "<group>"; };
		C4FE74991ABA4CF6001641B7 /* AKPlayground.h */ = {isa = PBXFileReference; fileEncoding = 4; lastKnownFileType = sourcecode.c.h; path = AKPlayground.h; sourceTree = "<group>"; };
		C4FE749A1ABA4CF6001641B7 /* AKPlayground.m */ = {isa = PBXFileReference; fileEncoding = 4; lastKnownFileType = sourcecode.c.objc; path = AKPlayground.m; sourceTree = "<group>"; };
		C4FE749B1ABA4CF6001641B7 /* Playground.h */ = {isa = PBXFileReference; fileEncoding = 4; lastKnownFileType = sourcecode.c.h; path = Playground.h; sourceTree = "<group>"; };
		C4FE749C1ABA4CF6001641B7 /* Playground.m */ = {isa = PBXFileReference; fileEncoding = 4; lastKnownFileType = sourcecode.c.objc; path = Playground.m; sourceTree = "<group>"; };
		E0B3481AC539415D957B1BA4 /* Pods-AudioKitPlayground.release.xcconfig */ = {isa = PBXFileReference; includeInIndex = 1; lastKnownFileType = text.xcconfig; name = "Pods-AudioKitPlayground.release.xcconfig"; path = "Pods/Target Support Files/Pods-AudioKitPlayground/Pods-AudioKitPlayground.release.xcconfig"; sourceTree = "<group>"; };
		EA8E974D1AD4D7100057E979 /* AudioKit.xcodeproj */ = {isa = PBXFileReference; lastKnownFileType = "wrapper.pb-project"; name = AudioKit.xcodeproj; path = ../../AudioKit.xcodeproj; sourceTree = "<group>"; };
		EA8E97591AD4D7340057E979 /* AVFoundation.framework */ = {isa = PBXFileReference; lastKnownFileType = wrapper.framework; name = AVFoundation.framework; path = System/Library/Frameworks/AVFoundation.framework; sourceTree = SDKROOT; };
/* End PBXFileReference section */

/* Begin PBXFrameworksBuildPhase section */
		C4FE746D1AB9FB58001641B7 /* Frameworks */ = {
			isa = PBXFrameworksBuildPhase;
			buildActionMask = 2147483647;
			files = (
				EA8E975A1AD4D7340057E979 /* AVFoundation.framework in Frameworks */,
				EA8E97581AD4D72F0057E979 /* libAudioKit iOS.a in Frameworks */,
				A6C0E747EDE883C2E9F648E6 /* libPods-AudioKitPlayground.a in Frameworks */,
			);
			runOnlyForDeploymentPostprocessing = 0;
		};
/* End PBXFrameworksBuildPhase section */

/* Begin PBXGroup section */
		2AB9337446FA5CA1FA4593DD /* Pods */ = {
			isa = PBXGroup;
			children = (
				6970C0F281C53F4CC291CAAB /* Pods-AudioKitPlayground.debug.xcconfig */,
				E0B3481AC539415D957B1BA4 /* Pods-AudioKitPlayground.release.xcconfig */,
			);
			name = Pods;
			sourceTree = "<group>";
		};
		C4FE74671AB9FB58001641B7 = {
			isa = PBXGroup;
			children = (
				EA8E974D1AD4D7100057E979 /* AudioKit.xcodeproj */,
				C4FE74721AB9FB58001641B7 /* AudioKitPlayground */,
				C4FE74711AB9FB58001641B7 /* Products */,
				2AB9337446FA5CA1FA4593DD /* Pods */,
				F966D54CBFB9571EFA73012F /* Frameworks */,
			);
			sourceTree = "<group>";
		};
		C4FE74711AB9FB58001641B7 /* Products */ = {
			isa = PBXGroup;
			children = (
				C4FE74701AB9FB58001641B7 /* AudioKitPlayground.app */,
			);
			name = Products;
			sourceTree = "<group>";
		};
		C4FE74721AB9FB58001641B7 /* AudioKitPlayground */ = {
			isa = PBXGroup;
			children = (
				C4FE749B1ABA4CF6001641B7 /* Playground.h */,
				C4FE749C1ABA4CF6001641B7 /* Playground.m */,
				C4FE74731AB9FB58001641B7 /* Supporting Files */,
			);
			path = AudioKitPlayground;
			sourceTree = "<group>";
		};
		C4FE74731AB9FB58001641B7 /* Supporting Files */ = {
			isa = PBXGroup;
			children = (
<<<<<<< HEAD
=======
				C49D3D001AD5D32F000CBBCC /* AKSoundFiles.bundle */,
				EA8E975B1AD4D7580057E979 /* AudioKit.plist */,
>>>>>>> 693b53d1
				C4FE74991ABA4CF6001641B7 /* AKPlayground.h */,
				C4FE749A1ABA4CF6001641B7 /* AKPlayground.m */,
				C4FE74771AB9FB58001641B7 /* AppDelegate.h */,
				C4FE74781AB9FB58001641B7 /* AppDelegate.m */,
				C4FE74801AB9FB58001641B7 /* Images.xcassets */,
				C4FE74821AB9FB58001641B7 /* LaunchScreen.xib */,
				C4FE74741AB9FB58001641B7 /* Info.plist */,
				C4FE74751AB9FB58001641B7 /* main.m */,
			);
			name = "Supporting Files";
			sourceTree = "<group>";
		};
		EA8E974E1AD4D7100057E979 /* Products */ = {
			isa = PBXGroup;
			children = (
				EA8E97531AD4D7100057E979 /* libAudioKit iOS.a */,
				EA8E97551AD4D7100057E979 /* libAudioKit OS X.a */,
			);
			name = Products;
			sourceTree = "<group>";
		};
		F966D54CBFB9571EFA73012F /* Frameworks */ = {
			isa = PBXGroup;
			children = (
				EA8E97591AD4D7340057E979 /* AVFoundation.framework */,
				21A9D9CF323B312CF4DBE0CC /* libPods-AudioKitPlayground.a */,
			);
			name = Frameworks;
			sourceTree = "<group>";
		};
/* End PBXGroup section */

/* Begin PBXNativeTarget section */
		C4FE746F1AB9FB58001641B7 /* AudioKitPlayground */ = {
			isa = PBXNativeTarget;
			buildConfigurationList = C4FE74931AB9FB58001641B7 /* Build configuration list for PBXNativeTarget "AudioKitPlayground" */;
			buildPhases = (
				7E9102AF473AA7F7E6DC3F0B /* Check Pods Manifest.lock */,
				C4FE746C1AB9FB58001641B7 /* Sources */,
				C4FE746D1AB9FB58001641B7 /* Frameworks */,
				C4FE746E1AB9FB58001641B7 /* Resources */,
				B84AD8D1181549D133D86010 /* Copy Pods Resources */,
			);
			buildRules = (
			);
			dependencies = (
				EA8E97571AD4D7210057E979 /* PBXTargetDependency */,
			);
			name = AudioKitPlayground;
			productName = AudioKitPlayground;
			productReference = C4FE74701AB9FB58001641B7 /* AudioKitPlayground.app */;
			productType = "com.apple.product-type.application";
		};
/* End PBXNativeTarget section */

/* Begin PBXProject section */
		C4FE74681AB9FB58001641B7 /* Project object */ = {
			isa = PBXProject;
			attributes = {
				LastUpgradeCheck = 0620;
				ORGANIZATIONNAME = "Aurelius Prochazka";
				TargetAttributes = {
					C4FE746F1AB9FB58001641B7 = {
						CreatedOnToolsVersion = 6.2;
					};
				};
			};
			buildConfigurationList = C4FE746B1AB9FB58001641B7 /* Build configuration list for PBXProject "AudioKitPlayground" */;
			compatibilityVersion = "Xcode 3.2";
			developmentRegion = English;
			hasScannedForEncodings = 0;
			knownRegions = (
				en,
				Base,
			);
			mainGroup = C4FE74671AB9FB58001641B7;
			productRefGroup = C4FE74711AB9FB58001641B7 /* Products */;
			projectDirPath = "";
			projectReferences = (
				{
					ProductGroup = EA8E974E1AD4D7100057E979 /* Products */;
					ProjectRef = EA8E974D1AD4D7100057E979 /* AudioKit.xcodeproj */;
				},
			);
			projectRoot = "";
			targets = (
				C4FE746F1AB9FB58001641B7 /* AudioKitPlayground */,
			);
		};
/* End PBXProject section */

/* Begin PBXReferenceProxy section */
		EA8E97531AD4D7100057E979 /* libAudioKit iOS.a */ = {
			isa = PBXReferenceProxy;
			fileType = archive.ar;
			path = "libAudioKit iOS.a";
			remoteRef = EA8E97521AD4D7100057E979 /* PBXContainerItemProxy */;
			sourceTree = BUILT_PRODUCTS_DIR;
		};
		EA8E97551AD4D7100057E979 /* libAudioKit OS X.a */ = {
			isa = PBXReferenceProxy;
			fileType = archive.ar;
			path = "libAudioKit OS X.a";
			remoteRef = EA8E97541AD4D7100057E979 /* PBXContainerItemProxy */;
			sourceTree = BUILT_PRODUCTS_DIR;
		};
/* End PBXReferenceProxy section */

/* Begin PBXResourcesBuildPhase section */
		C4FE746E1AB9FB58001641B7 /* Resources */ = {
			isa = PBXResourcesBuildPhase;
			buildActionMask = 2147483647;
			files = (
				C4FE74841AB9FB58001641B7 /* LaunchScreen.xib in Resources */,
				C4FE74811AB9FB58001641B7 /* Images.xcassets in Resources */,
<<<<<<< HEAD
=======
				EA8E975C1AD4D7580057E979 /* AudioKit.plist in Resources */,
				C49D3D011AD5D32F000CBBCC /* AKSoundFiles.bundle in Resources */,
>>>>>>> 693b53d1
			);
			runOnlyForDeploymentPostprocessing = 0;
		};
/* End PBXResourcesBuildPhase section */

/* Begin PBXShellScriptBuildPhase section */
		7E9102AF473AA7F7E6DC3F0B /* Check Pods Manifest.lock */ = {
			isa = PBXShellScriptBuildPhase;
			buildActionMask = 2147483647;
			files = (
			);
			inputPaths = (
			);
			name = "Check Pods Manifest.lock";
			outputPaths = (
			);
			runOnlyForDeploymentPostprocessing = 0;
			shellPath = /bin/sh;
			shellScript = "diff \"${PODS_ROOT}/../Podfile.lock\" \"${PODS_ROOT}/Manifest.lock\" > /dev/null\nif [[ $? != 0 ]] ; then\n    cat << EOM\nerror: The sandbox is not in sync with the Podfile.lock. Run 'pod install' or update your CocoaPods installation.\nEOM\n    exit 1\nfi\n";
			showEnvVarsInLog = 0;
		};
		B84AD8D1181549D133D86010 /* Copy Pods Resources */ = {
			isa = PBXShellScriptBuildPhase;
			buildActionMask = 2147483647;
			files = (
			);
			inputPaths = (
			);
			name = "Copy Pods Resources";
			outputPaths = (
			);
			runOnlyForDeploymentPostprocessing = 0;
			shellPath = /bin/sh;
			shellScript = "\"${SRCROOT}/Pods/Target Support Files/Pods-AudioKitPlayground/Pods-AudioKitPlayground-resources.sh\"\n";
			showEnvVarsInLog = 0;
		};
/* End PBXShellScriptBuildPhase section */

/* Begin PBXSourcesBuildPhase section */
		C4FE746C1AB9FB58001641B7 /* Sources */ = {
			isa = PBXSourcesBuildPhase;
			buildActionMask = 2147483647;
			files = (
				C4FE749E1ABA4CF6001641B7 /* Playground.m in Sources */,
				C4FE74791AB9FB58001641B7 /* AppDelegate.m in Sources */,
				C4FE749D1ABA4CF6001641B7 /* AKPlayground.m in Sources */,
				C4FE74761AB9FB58001641B7 /* main.m in Sources */,
			);
			runOnlyForDeploymentPostprocessing = 0;
		};
/* End PBXSourcesBuildPhase section */

/* Begin PBXTargetDependency section */
		EA8E97571AD4D7210057E979 /* PBXTargetDependency */ = {
			isa = PBXTargetDependency;
			name = "AudioKit iOS";
			targetProxy = EA8E97561AD4D7210057E979 /* PBXContainerItemProxy */;
		};
/* End PBXTargetDependency section */

/* Begin PBXVariantGroup section */
		C4FE74821AB9FB58001641B7 /* LaunchScreen.xib */ = {
			isa = PBXVariantGroup;
			children = (
				C4FE74831AB9FB58001641B7 /* Base */,
			);
			name = LaunchScreen.xib;
			sourceTree = "<group>";
		};
/* End PBXVariantGroup section */

/* Begin XCBuildConfiguration section */
		C4FE74911AB9FB58001641B7 /* Debug */ = {
			isa = XCBuildConfiguration;
			buildSettings = {
				ALWAYS_SEARCH_USER_PATHS = NO;
				CLANG_CXX_LANGUAGE_STANDARD = "gnu++0x";
				CLANG_CXX_LIBRARY = "libc++";
				CLANG_ENABLE_MODULES = YES;
				CLANG_ENABLE_OBJC_ARC = YES;
				CLANG_WARN_BOOL_CONVERSION = YES;
				CLANG_WARN_CONSTANT_CONVERSION = YES;
				CLANG_WARN_DIRECT_OBJC_ISA_USAGE = YES_ERROR;
				CLANG_WARN_EMPTY_BODY = YES;
				CLANG_WARN_ENUM_CONVERSION = YES;
				CLANG_WARN_INT_CONVERSION = YES;
				CLANG_WARN_OBJC_ROOT_CLASS = YES_ERROR;
				CLANG_WARN_UNREACHABLE_CODE = YES;
				CLANG_WARN__DUPLICATE_METHOD_MATCH = YES;
				"CODE_SIGN_IDENTITY[sdk=iphoneos*]" = "iPhone Developer";
				COPY_PHASE_STRIP = NO;
				ENABLE_STRICT_OBJC_MSGSEND = YES;
				GCC_C_LANGUAGE_STANDARD = gnu99;
				GCC_DYNAMIC_NO_PIC = NO;
				GCC_OPTIMIZATION_LEVEL = 0;
				GCC_PREPROCESSOR_DEFINITIONS = (
					"DEBUG=1",
					"$(inherited)",
				);
				GCC_SYMBOLS_PRIVATE_EXTERN = NO;
				GCC_WARN_64_TO_32_BIT_CONVERSION = YES;
				GCC_WARN_ABOUT_RETURN_TYPE = YES_ERROR;
				GCC_WARN_UNDECLARED_SELECTOR = YES;
				GCC_WARN_UNINITIALIZED_AUTOS = YES_AGGRESSIVE;
				GCC_WARN_UNUSED_FUNCTION = YES;
				GCC_WARN_UNUSED_VARIABLE = YES;
				IPHONEOS_DEPLOYMENT_TARGET = 8.2;
				MTL_ENABLE_DEBUG_INFO = YES;
				ONLY_ACTIVE_ARCH = YES;
				OTHER_LDFLAGS = "-ObjC";
				SDKROOT = iphoneos;
				TARGETED_DEVICE_FAMILY = "1,2";
				USER_HEADER_SEARCH_PATHS = "../../AudioKit/**";
			};
			name = Debug;
		};
		C4FE74921AB9FB58001641B7 /* Release */ = {
			isa = XCBuildConfiguration;
			buildSettings = {
				ALWAYS_SEARCH_USER_PATHS = NO;
				CLANG_CXX_LANGUAGE_STANDARD = "gnu++0x";
				CLANG_CXX_LIBRARY = "libc++";
				CLANG_ENABLE_MODULES = YES;
				CLANG_ENABLE_OBJC_ARC = YES;
				CLANG_WARN_BOOL_CONVERSION = YES;
				CLANG_WARN_CONSTANT_CONVERSION = YES;
				CLANG_WARN_DIRECT_OBJC_ISA_USAGE = YES_ERROR;
				CLANG_WARN_EMPTY_BODY = YES;
				CLANG_WARN_ENUM_CONVERSION = YES;
				CLANG_WARN_INT_CONVERSION = YES;
				CLANG_WARN_OBJC_ROOT_CLASS = YES_ERROR;
				CLANG_WARN_UNREACHABLE_CODE = YES;
				CLANG_WARN__DUPLICATE_METHOD_MATCH = YES;
				"CODE_SIGN_IDENTITY[sdk=iphoneos*]" = "iPhone Developer";
				COPY_PHASE_STRIP = NO;
				ENABLE_NS_ASSERTIONS = NO;
				ENABLE_STRICT_OBJC_MSGSEND = YES;
				GCC_C_LANGUAGE_STANDARD = gnu99;
				GCC_WARN_64_TO_32_BIT_CONVERSION = YES;
				GCC_WARN_ABOUT_RETURN_TYPE = YES_ERROR;
				GCC_WARN_UNDECLARED_SELECTOR = YES;
				GCC_WARN_UNINITIALIZED_AUTOS = YES_AGGRESSIVE;
				GCC_WARN_UNUSED_FUNCTION = YES;
				GCC_WARN_UNUSED_VARIABLE = YES;
				IPHONEOS_DEPLOYMENT_TARGET = 8.2;
				MTL_ENABLE_DEBUG_INFO = NO;
				OTHER_LDFLAGS = "-ObjC";
				SDKROOT = iphoneos;
				TARGETED_DEVICE_FAMILY = "1,2";
				USER_HEADER_SEARCH_PATHS = "../../AudioKit/**";
				VALIDATE_PRODUCT = YES;
			};
			name = Release;
		};
		C4FE74941AB9FB58001641B7 /* Debug */ = {
			isa = XCBuildConfiguration;
			baseConfigurationReference = 6970C0F281C53F4CC291CAAB /* Pods-AudioKitPlayground.debug.xcconfig */;
			buildSettings = {
				ASSETCATALOG_COMPILER_APPICON_NAME = AppIcon;
				FRAMEWORK_SEARCH_PATHS = "$(inherited)";
				INFOPLIST_FILE = AudioKitPlayground/Info.plist;
				LD_RUNPATH_SEARCH_PATHS = "$(inherited) @executable_path/Frameworks";
				LIBRARY_SEARCH_PATHS = (
					"$(inherited)",
					"$(SRCROOT)/../../AudioKit/Platforms/iOS/libs",
				);
				PRODUCT_NAME = "$(TARGET_NAME)";
			};
			name = Debug;
		};
		C4FE74951AB9FB58001641B7 /* Release */ = {
			isa = XCBuildConfiguration;
			baseConfigurationReference = E0B3481AC539415D957B1BA4 /* Pods-AudioKitPlayground.release.xcconfig */;
			buildSettings = {
				ASSETCATALOG_COMPILER_APPICON_NAME = AppIcon;
				FRAMEWORK_SEARCH_PATHS = "$(inherited)";
				INFOPLIST_FILE = AudioKitPlayground/Info.plist;
				LD_RUNPATH_SEARCH_PATHS = "$(inherited) @executable_path/Frameworks";
				LIBRARY_SEARCH_PATHS = (
					"$(inherited)",
					"$(SRCROOT)/../../AudioKit/Platforms/iOS/libs",
				);
				PRODUCT_NAME = "$(TARGET_NAME)";
			};
			name = Release;
		};
/* End XCBuildConfiguration section */

/* Begin XCConfigurationList section */
		C4FE746B1AB9FB58001641B7 /* Build configuration list for PBXProject "AudioKitPlayground" */ = {
			isa = XCConfigurationList;
			buildConfigurations = (
				C4FE74911AB9FB58001641B7 /* Debug */,
				C4FE74921AB9FB58001641B7 /* Release */,
			);
			defaultConfigurationIsVisible = 0;
			defaultConfigurationName = Release;
		};
		C4FE74931AB9FB58001641B7 /* Build configuration list for PBXNativeTarget "AudioKitPlayground" */ = {
			isa = XCConfigurationList;
			buildConfigurations = (
				C4FE74941AB9FB58001641B7 /* Debug */,
				C4FE74951AB9FB58001641B7 /* Release */,
			);
			defaultConfigurationIsVisible = 0;
			defaultConfigurationName = Release;
		};
/* End XCConfigurationList section */
	};
	rootObject = C4FE74681AB9FB58001641B7 /* Project object */;
}<|MERGE_RESOLUTION|>--- conflicted
+++ resolved
@@ -118,11 +118,7 @@
 		C4FE74731AB9FB58001641B7 /* Supporting Files */ = {
 			isa = PBXGroup;
 			children = (
-<<<<<<< HEAD
-=======
 				C49D3D001AD5D32F000CBBCC /* AKSoundFiles.bundle */,
-				EA8E975B1AD4D7580057E979 /* AudioKit.plist */,
->>>>>>> 693b53d1
 				C4FE74991ABA4CF6001641B7 /* AKPlayground.h */,
 				C4FE749A1ABA4CF6001641B7 /* AKPlayground.m */,
 				C4FE74771AB9FB58001641B7 /* AppDelegate.h */,
@@ -238,11 +234,7 @@
 			files = (
 				C4FE74841AB9FB58001641B7 /* LaunchScreen.xib in Resources */,
 				C4FE74811AB9FB58001641B7 /* Images.xcassets in Resources */,
-<<<<<<< HEAD
-=======
-				EA8E975C1AD4D7580057E979 /* AudioKit.plist in Resources */,
 				C49D3D011AD5D32F000CBBCC /* AKSoundFiles.bundle in Resources */,
->>>>>>> 693b53d1
 			);
 			runOnlyForDeploymentPostprocessing = 0;
 		};
