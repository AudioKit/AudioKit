// Copyright AudioKit. All Rights Reserved. Revision History at http://github.com/AudioKit/AudioKit/

import Foundation
import AudioUnit
import AVFoundation
import Accelerate

public class Volume: Node {
    public let connections: [Node] = []

    public let avAudioNode: AVAudioNode

    let volumeAU: VolumeAudioUnit

    // XXX: should be using parameters
    public var volume: Float { get { volumeAU.volume } set { volumeAU.volume = newValue }}
    public var pan: Float { get { volumeAU.pan } set { volumeAU.pan = newValue }}

    public init() {

        let componentDescription = AudioComponentDescription(effect: "volu")

        AUAudioUnit.registerSubclass(VolumeAudioUnit.self,
                                     as: componentDescription,
                                     name: "Volume AU",
                                     version: .max)
        avAudioNode = instantiate(componentDescription: componentDescription)
        volumeAU = avAudioNode.auAudioUnit as! VolumeAudioUnit
    }
}


/// Changes the volume of input.
class VolumeAudioUnit: AUAudioUnit {

    private var inputBusArray: AUAudioUnitBusArray!
    private var outputBusArray: AUAudioUnitBusArray!

    let inputChannelCount: NSNumber = 2
    let outputChannelCount: NSNumber = 2

    override public var channelCapabilities: [NSNumber]? {
        return [inputChannelCount, outputChannelCount]
    }
    
    /// Initialize with component description and options
    /// - Parameters:
    ///   - componentDescription: Audio Component Description
    ///   - options: Audio Component Instantiation Options
    /// - Throws: error
    override public init(componentDescription: AudioComponentDescription,
                         options: AudioComponentInstantiationOptions = []) throws {
        
        try super.init(componentDescription: componentDescription, options: options)
        
        let format = AVAudioFormat(standardFormatWithSampleRate: 44100, channels: 2)!
        inputBusArray = AUAudioUnitBusArray(audioUnit: self, busType: .input, busses: [])
        outputBusArray = AUAudioUnitBusArray(audioUnit: self, busType: .output, busses: [try AUAudioUnitBus(format: format)])
        
        parameterTree = AUParameterTree.createTree(withChildren: [])
    }
    
    override var inputBusses: AUAudioUnitBusArray {
        inputBusArray
    }
    
    override var outputBusses: AUAudioUnitBusArray {
        outputBusArray
    }
    
    override func allocateRenderResources() throws {}
    
    override func deallocateRenderResources() {}
    
    var volume: AUValue = 1.0
    var pan: AUValue = 0.0

    override var internalRenderBlock: AUInternalRenderBlock {
        { (actionFlags: UnsafeMutablePointer<AudioUnitRenderActionFlags>,
           timeStamp: UnsafePointer<AudioTimeStamp>,
           frameCount: AUAudioFrameCount,
           outputBusNumber: Int,
           outputBufferList: UnsafeMutablePointer<AudioBufferList>,
           renderEvents: UnsafePointer<AURenderEvent>?,
           inputBlock: AURenderPullInputBlock?) in
            
            let ablPointer = UnsafeMutableAudioBufferListPointer(outputBufferList)

            var inputFlags: AudioUnitRenderActionFlags = []
            _ = inputBlock?(&inputFlags, timeStamp, frameCount, 0, outputBufferList)

            let outBufL = UnsafeMutableBufferPointer<Float>(ablPointer[0])
            let outBufR = UnsafeMutableBufferPointer<Float>(ablPointer[1])
            for frame in 0..<Int(frameCount) {

<<<<<<< HEAD
                if self.pan > 0 {
                    outBufL[frame] *= powf(1.0 - self.pan, 1)
                } else if self.pan < 0 {
                    outBufR[frame] *= powf(1.0 + self.pan, 1)
                }
                outBufL[frame] *= self.volume
                outBufR[frame] *= self.volume
=======
                let outBuf = UnsafeMutableBufferPointer<Float>(ablPointer[channel])

                let stride = vDSP_Stride(1)
                vDSP_vsmul(outBuf.baseAddress!,
                           stride,
                           &self.volume,
                           outBuf.baseAddress!,
                           stride,
                           vDSP_Length(frameCount))
>>>>>>> a9ef7763

            }
            return noErr
        }
    }
    
}
<|MERGE_RESOLUTION|>--- conflicted
+++ resolved
@@ -93,7 +93,6 @@
             let outBufR = UnsafeMutableBufferPointer<Float>(ablPointer[1])
             for frame in 0..<Int(frameCount) {
 
-<<<<<<< HEAD
                 if self.pan > 0 {
                     outBufL[frame] *= powf(1.0 - self.pan, 1)
                 } else if self.pan < 0 {
@@ -101,17 +100,6 @@
                 }
                 outBufL[frame] *= self.volume
                 outBufR[frame] *= self.volume
-=======
-                let outBuf = UnsafeMutableBufferPointer<Float>(ablPointer[channel])
-
-                let stride = vDSP_Stride(1)
-                vDSP_vsmul(outBuf.baseAddress!,
-                           stride,
-                           &self.volume,
-                           outBuf.baseAddress!,
-                           stride,
-                           vDSP_Length(frameCount))
->>>>>>> a9ef7763
 
             }
             return noErr
