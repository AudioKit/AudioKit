// Copyright AudioKit. All Rights Reserved. Revision History at http://github.com/AudioKit/AudioKit/

import Foundation

extension ObjectIdentifier {
    var addressString: String {
        String(debugDescription.dropFirst(17).dropLast(1))
    }
}

<<<<<<< HEAD
public extension Node {
=======
fileprivate var labels: [ObjectIdentifier: String] = [:]

extension Node {

    /// A label for to use when printing the dot.
    var label: String {
        get { labels[ObjectIdentifier(self)] ?? "" }
        set { labels[ObjectIdentifier(self)] = newValue }
    }
>>>>>>> 4837b9a2
    
    /// Generates Graphviz (.dot) format for a chain of AudioKit nodes.
    ///
    /// Instructions for use:
    ///
    /// 1. `brew install graphviz` (if not already installed)
    /// 2. Save output to `.dot` file (e.g. `effects.dot`)
    /// 2. `dot -Tpdf effects.dot > effects.pdf`
    var graphviz: String {

        var str = "digraph patch {\n"
        str += "  graph [rankdir = \"LR\"];\n"

        var seen = Set<ObjectIdentifier>()
        printDotAux(seen: &seen, str: &str)

        str += "}"
        return str
    }
    
    /// Auxiliary function to print out the graph of AudioKit nodes.
    private func printDotAux(seen: inout Set<ObjectIdentifier>, str: inout String) {

        let id = ObjectIdentifier(self)
        if seen.contains(id) {
            return
        }

        seen.insert(id)

        if label != "" {
            str += "  \(type(of: self))_\(id.addressString) [label=\"\(label)\"];\n"
        }

        // Print connections.
        for connection in connections {

            let connectionAddress = ObjectIdentifier(connection).addressString
            str += "  \(type(of:connection))_\(connectionAddress) -> \(type(of: self))_\(id.addressString);\n"

            connection.printDotAux(seen: &seen, str: &str)
        }
    }
}<|MERGE_RESOLUTION|>--- conflicted
+++ resolved
@@ -8,19 +8,15 @@
     }
 }
 
-<<<<<<< HEAD
-public extension Node {
-=======
 fileprivate var labels: [ObjectIdentifier: String] = [:]
 
-extension Node {
+public extension Node {
 
     /// A label for to use when printing the dot.
     var label: String {
         get { labels[ObjectIdentifier(self)] ?? "" }
         set { labels[ObjectIdentifier(self)] = newValue }
     }
->>>>>>> 4837b9a2
     
     /// Generates Graphviz (.dot) format for a chain of AudioKit nodes.
     ///
