// Copyright AudioKit. All Rights Reserved. Revision History at http://github.com/AudioKit/AudioKit/

import AVFoundation

/// Node in an audio graph.
public protocol Node: AnyObject {
    /// Nodes providing audio input to this node.
    var connections: [Node] { get }

    /// Internal AVAudioEngine node.
    var avAudioNode: AVAudioNode { get }

    /// Start the node
    func start()

    /// Stop the node
    func stop()

    /// Bypass the node
    func bypass()

    /// Tells whether the node is processing (ie. started, playing, or active)
    var isStarted: Bool { get }

    /// Audio format to use when connecting this node.
    /// Defaults to `Settings.audioFormat`.
    var outputFormat: AVAudioFormat { get }
}

public extension Node {
    /// Reset the internal state of the unit
    /// Fixes issues such as https://github.com/AudioKit/AudioKit/issues/2046
    func reset() {
        if let avAudioUnit = avAudioNode as? AVAudioUnit {
            AudioUnitReset(avAudioUnit.audioUnit, kAudioUnitScope_Global, 0)
        }
    }

#if !os(tvOS)
    /// Schedule an event with an offset
    ///
    /// - Parameters:
    ///   - event: MIDI Event to schedule
    ///   - offset: Time in samples
    ///
    func scheduleMIDIEvent(event: MIDIEvent, offset: UInt64 = 0) {
        if let midiBlock = avAudioNode.auAudioUnit.scheduleMIDIEventBlock {
            event.data.withUnsafeBufferPointer { ptr in
                guard let ptr = ptr.baseAddress else { return }
                midiBlock(AUEventSampleTimeImmediate + AUEventSampleTime(offset), 0, event.data.count, ptr)
            }
        }
    }
#endif

    var isStarted: Bool { !bypassed }
    func start() { bypassed = false }
    func stop() { bypassed = true }
    func play() { bypassed = false }
    func bypass() { bypassed = true }
    var outputFormat: AVAudioFormat { Settings.audioFormat }

    /// All parameters on the Node
    var parameters: [NodeParameter] {
        let mirror = Mirror(reflecting: self)
        var params: [NodeParameter] = []

        for child in mirror.children {
            if let param = child.value as? ParameterBase {
                params.append(param.projectedValue)
            }
        }

        return params
    }

    /// Set up node parameters using reflection
    func setupParameters() {
        let mirror = Mirror(reflecting: self)
        var params: [AUParameter] = []

        for child in mirror.children {
            if let param = child.value as? ParameterBase {
                let def = param.projectedValue.def
                let auParam = AUParameterTree.createParameter(identifier: def.identifier,
                                                              name: def.name,
                                                              address: def.address,
                                                              range: def.range,
                                                              unit: def.unit,
                                                              flags: def.flags)
                params.append(auParam)
                param.projectedValue.associate(with: avAudioNode, parameter: auParam)
            }
        }

        avAudioNode.auAudioUnit.parameterTree = AUParameterTree.createTree(withChildren: params)
    }
}

extension Node {
<<<<<<< HEAD

=======
    func disconnectAndDetachIfLast(input: Node) {
        if let engine = avAudioNode.engine {
            let points = engine.outputConnectionPoints(for: input.avAudioNode, outputBus: 0)
            let otherConnections = points.filter { $0.node != self.avAudioNode }
            if otherConnections.isEmpty {
                // It is important to go depth first search.
                // If we first detach the current node,
                // upstream nodes will lose the connection to the engine.
                for connection in input.connections {
                    input.disconnectAndDetachIfLast(input: connection)
                }
                engine.detach(input.avAudioNode)
            } else {
                avAudioNode.disconnect(input: input.avAudioNode, format: input.outputFormat)
            }
        }
    }
>>>>>>> 833aa2d0


    func disconnectAV() {
        if let engine = avAudioNode.engine {
            engine.disconnectNodeInput(avAudioNode)
            for (_, connection) in connections.enumerated() {
                connection.disconnectAV()
            }
        }
    }

    /// Work-around for an AVAudioEngine bug.
    func initLastRenderTime() {
        // We don't have a valid lastRenderTime until we query it.
        _ = avAudioNode.lastRenderTime

        for connection in connections {
            connection.initLastRenderTime()
        }
    }

    /// Scan for all parameters and associate with the node.
    /// - Parameter node: AVAudioNode to associate
    func associateParams(with node: AVAudioNode) {
        let mirror = Mirror(reflecting: self)

        for child in mirror.children {
            if let param = child.value as? ParameterBase {
                param.projectedValue.associate(with: node)
            }
        }
    }

    func makeAVConnections() {
        if let node = self as? HasInternalConnections {
            node.makeInternalConnections()
        }

        // Are we attached?
        if let engine = avAudioNode.engine {
            for (bus, connection) in connections.enumerated() {
                if let sourceEngine = connection.avAudioNode.engine {
                    if sourceEngine != avAudioNode.engine {
                        Log("🛑 Error: Attempt to connect nodes from different engines.")
                        return
                    }
                }

                engine.attach(connection.avAudioNode)

                // Mixers will decide which input bus to use.
                if let mixer = avAudioNode as? AVAudioMixerNode {
                    mixer.connectMixer(input: connection.avAudioNode, format: connection.outputFormat)
                } else {
                    avAudioNode.connect(input: connection.avAudioNode, bus: bus, format: connection.outputFormat)
                }

                connection.makeAVConnections()
            }
        }
    }

    var bypassed: Bool {
        get { avAudioNode.auAudioUnit.shouldBypassEffect }
        set { avAudioNode.auAudioUnit.shouldBypassEffect = newValue }
    }
}

public protocol HasInternalConnections: AnyObject {
    /// Override point for any connections internal to the node.
    func makeInternalConnections()
}

/// Protocol mostly to support DynamicOscillator in SoundpipeAudioKit, but could be used elsewhere
public protocol DynamicWaveformNode: Node {
    /// Sets the wavetable
    /// - Parameter waveform: The tablve
    func setWaveform(_ waveform: Table)

    /// Gets the floating point values stored in the wavetable
    func getWaveformValues() -> [Float]

    /// Set the waveform change handler
    /// - Parameter handler: Closure with an array of floats as the argument
    func setWaveformUpdateHandler(_ handler: @escaping ([Float]) -> Void)
}<|MERGE_RESOLUTION|>--- conflicted
+++ resolved
@@ -98,28 +98,6 @@
 }
 
 extension Node {
-<<<<<<< HEAD
-
-=======
-    func disconnectAndDetachIfLast(input: Node) {
-        if let engine = avAudioNode.engine {
-            let points = engine.outputConnectionPoints(for: input.avAudioNode, outputBus: 0)
-            let otherConnections = points.filter { $0.node != self.avAudioNode }
-            if otherConnections.isEmpty {
-                // It is important to go depth first search.
-                // If we first detach the current node,
-                // upstream nodes will lose the connection to the engine.
-                for connection in input.connections {
-                    input.disconnectAndDetachIfLast(input: connection)
-                }
-                engine.detach(input.avAudioNode)
-            } else {
-                avAudioNode.disconnect(input: input.avAudioNode, format: input.outputFormat)
-            }
-        }
-    }
->>>>>>> 833aa2d0
-
 
     func disconnectAV() {
         if let engine = avAudioNode.engine {
