// Copyright AudioKit. All Rights Reserved. Revision History at http://github.com/AudioKit/AudioKit/

import AudioKit
import AVFoundation
import CAudioKitEX

// TODO: need unit tests (were moved to SoundpipeAudioKit)

/// Automation functions rely on CAudioKit, so they are in this extension in case we want to
/// make a pure-swift AudioKit.
extension NodeParameter {
    /// the `lastRenderTime` of the avAudioNode or a zero sampleTime AVAudioTime
    private var lastRenderTime: AVAudioTime {
        var value = avAudioNode.lastRenderTime ??
            AVAudioTime(sampleTime: 0, atRate: Settings.sampleRate)

        if !value.isSampleTimeValid {
            // if we're rendering, take the sample time from the engine
            if let engine = avAudioNode.engine, engine.isInManualRenderingMode {
                value = AVAudioTime(sampleTime: engine.manualRenderingSampleTime,
                                    atRate: Settings.sampleRate)
            } else {
                // otherwise, a zero sampleTime
                value = AVAudioTime(sampleTime: 0, atRate: Settings.sampleRate)
            }
        }
        return value
    }

    /// Send an automation list to the parameter with an optional offset into the list's timeline.
    ///
    /// The offset in seconds is convenient if you have a set of fixed points but are playing
    /// from somewhere in the middle of them.
    /// - Parameters:
    ///   - events: An array of events
    ///   - offset: A time offset into the events
    public func automate(events: [AutomationEvent], offset: TimeInterval, startTime: AVAudioTime? = nil) {
        guard let engine = avAudioNode.engine else {
            assertionFailure("Engine state isn't ready")
            return
        }

        guard var lastTime = startTime ?? avAudioNode.lastRenderTime else {
            assertionFailure("No starting timestamp")
            return
        }

        // In manual rendering, we may not have a valid lastRenderTime, so
        // assume no rendering has yet occurred and start at 0
        if !lastTime.isSampleTimeValid || engine.isInManualRenderingMode {
            lastTime = AVAudioTime(sampleTime: 0,
                                   atRate: Settings.sampleRate)
        }

        assert(lastTime.isSampleTimeValid)

        if offset != 0 {
            lastTime = lastTime.offset(seconds: -offset)
        }

        automate(events: events, startTime: lastTime)
    }

    /// Begin automation of the parameter.
    ///
    /// If `startTime` is nil, the automation will be scheduled as soon as possible.
    ///
    /// - Parameter events: automation curve
    /// - Parameter startTime: optional time to start automation
    public func automate(events: [AutomationEvent], startTime: AVAudioTime? = nil) {
        guard let engine = avAudioNode.engine else {
            assertionFailure("Engine is nil")
            return
        }

        var startTime = startTime ?? lastRenderTime

        // Don't do this if we're rendering
        if !engine.isInManualRenderingMode,
           startTime.isHostTimeValid && !startTime.isSampleTimeValid {
            // Convert a hostTime based AVAudioTime to sampleTime which is needed
            // for automation to work
            let startTimeSeconds = AVAudioTime.seconds(forHostTime: startTime.hostTime)
            let lastTimeSeconds = AVAudioTime.seconds(forHostTime: lastRenderTime.hostTime)
            let offsetSeconds = startTimeSeconds - lastTimeSeconds

            startTime = lastRenderTime.offset(seconds: offsetSeconds)
        }

        // this must be valid
        assert(startTime.isSampleTimeValid)

        stopAutomation()

        events.withUnsafeBufferPointer { automationPtr in
            guard let automationBaseAddress = automationPtr.baseAddress else { return }

            guard let observer = ParameterAutomationGetRenderObserver(parameter.address,
                                                                      avAudioNode.auAudioUnit.scheduleParameterBlock,
                                                                      Float(Settings.sampleRate),
                                                                      Float(startTime.sampleTime),
                                                                      automationBaseAddress,
                                                                      events.count) else { return }

            renderObserverToken = avAudioNode.auAudioUnit.token(byAddingRenderObserver: observer)
        }
    }

    /// Stop automation
    public func stopAutomation() {
        if let token = renderObserverToken {
            avAudioNode.auAudioUnit.removeRenderObserver(token)
        }
    }

    /// Ramp from a source value (which is ramped to over 20ms) to a target value
    ///
    /// - Parameters:
    ///   - start: initial value
    ///   - target: destination value
    ///   - duration: duration to ramp to the target value in seconds
<<<<<<< HEAD
    public func ramp(from start: AUValue, to target: AUValue, duration: AUValue, startTime scheduledTime: AVAudioTime? = nil) {
        let startTime: AUValue = 0.02

        // without the initial value set here it can miss the AUEventSampleTimeImmediate
        let events = [
            AutomationEvent(targetValue: start, startTime: 0, rampDuration: 0),
            AutomationEvent(targetValue: start, startTime: startTime + 0.01, rampDuration: 0.01),
            AutomationEvent(targetValue: target, startTime: startTime + 0.02, rampDuration: duration)
        ]
        automate(events: events, startTime: scheduledTime)
=======
    public func ramp(from start: AUValue, to target: AUValue, duration: Float) {
        ramp(to: start, duration: 0.02, delay: 0)
        ramp(to: target, duration: duration, delay: 0.02)
>>>>>>> a365331f
    }
}<|MERGE_RESOLUTION|>--- conflicted
+++ resolved
@@ -119,21 +119,8 @@
     ///   - start: initial value
     ///   - target: destination value
     ///   - duration: duration to ramp to the target value in seconds
-<<<<<<< HEAD
-    public func ramp(from start: AUValue, to target: AUValue, duration: AUValue, startTime scheduledTime: AVAudioTime? = nil) {
-        let startTime: AUValue = 0.02
-
-        // without the initial value set here it can miss the AUEventSampleTimeImmediate
-        let events = [
-            AutomationEvent(targetValue: start, startTime: 0, rampDuration: 0),
-            AutomationEvent(targetValue: start, startTime: startTime + 0.01, rampDuration: 0.01),
-            AutomationEvent(targetValue: target, startTime: startTime + 0.02, rampDuration: duration)
-        ]
-        automate(events: events, startTime: scheduledTime)
-=======
     public func ramp(from start: AUValue, to target: AUValue, duration: Float) {
         ramp(to: start, duration: 0.02, delay: 0)
         ramp(to: target, duration: duration, delay: 0.02)
->>>>>>> a365331f
     }
 }