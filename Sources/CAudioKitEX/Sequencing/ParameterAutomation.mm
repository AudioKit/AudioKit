// Copyright AudioKit. All Rights Reserved. Revision History at http://github.com/AudioKit/AudioKit/

#include "ParameterAutomation.h"
#include <algorithm>
#include <mach/mach_time.h>
#include <map>
#include <vector>
#include <list>
#include <utility>
#include <iostream>

/// Returns a render observer block which will apply the automation to the selected parameter.
extern "C"
AURenderObserver ParameterAutomationGetRenderObserver(AUParameterAddress address,
                                                      AUScheduleParameterBlock scheduleParameterBlock,
                                                      float sampleRate,
                                                      float startSampleTime,
                                                      const struct AutomationEvent* eventsArray,
                                                      size_t count) {

<<<<<<< HEAD
	std::vector<AutomationEvent> events {eventsArray, eventsArray+count};

	// Sort events by start time.
	std::sort(events.begin(), events.end(), [] (auto a, auto b) {
		return a.startTime < b.startTime;
	});

	__block int index = 0;

	return ^void (AudioUnitRenderActionFlags actionFlags,
	              const AudioTimeStamp *timestamp,
	              AUAudioFrameCount frameCount,
	              NSInteger outputBusNumber)
	       {
		       if (actionFlags != kAudioUnitRenderAction_PreRender) return;

		       float blockStartTime = (timestamp->mSampleTime - startSampleTime) / sampleRate;
		       float blockEndTime = blockStartTime + frameCount / sampleRate;

		       AUValue initial = NAN;

		       // Skip over events completely in the past to determine
		       // an initial value.
		       for (; index < count; ++index) {
			       auto event = events[index];
			       if ( !(event.startTime + event.rampDuration < blockStartTime) ) {
				       break;
			       }
			       initial = event.targetValue;
		       }

		       // Do we have an initial value from completed events?
		       if (!isnan(initial)) {
			       scheduleParameterBlock(AUEventSampleTimeImmediate,
			                              0,
			                              address,
			                              initial);
		       }

		       // Apply parameter automation for the segment.
		       while (index < count) {
			       auto event = events[index];

			       // Is it after the current block?
			       if (event.startTime >= blockEndTime) break;

			       AUEventSampleTime startTime = (event.startTime - blockStartTime) * sampleRate;
			       AUAudioFrameCount duration = event.rampDuration * sampleRate;

			       // If the event has already started, ensure we hit the targetValue
			       // at the appropriate time.
			       if (startTime < 0) {
				       duration += startTime;
			       }

			       scheduleParameterBlock(startTime,
			                              duration,
			                              address,
			                              event.targetValue);

			       index++;

		       }
	       };
=======
    std::vector<AutomationEvent> events{eventsArray, eventsArray+count};

    // Sort events by start time.
    std::sort(events.begin(), events.end(), [](auto a, auto b) {
        return a.startTime < b.startTime;
    });

    __block int index = 0;

    return ^void(AudioUnitRenderActionFlags actionFlags,
                 const AudioTimeStamp *timestamp,
                 AUAudioFrameCount frameCount,
                 NSInteger outputBusNumber)
    {
        if (actionFlags != kAudioUnitRenderAction_PreRender) return;

        float blockStartTime = (timestamp->mSampleTime - startSampleTime) / sampleRate;
        float blockEndTime = blockStartTime + frameCount / sampleRate;

        AUValue initial = NAN;

        // Skip over events completely in the past to determine
        // an initial value.
        for (; index < count; ++index) {
            auto event = events[index];
            if ( !(event.startTime + event.rampDuration < blockStartTime) ) {
                break;
            }
            initial = event.targetValue;
        }

        // Do we have an initial value from completed events?
        if (!isnan(initial)) {
            scheduleParameterBlock(AUEventSampleTimeImmediate,
                                   0,
                                   address,
                                   initial);
        }

        // Apply parameter automation for the segment.
        while (index < count) {
            auto event = events[index];

            // Is it after the current block?
            if (event.startTime >= blockEndTime) break;

            AUEventSampleTime startTime = (event.startTime - blockStartTime) * sampleRate;
            AUAudioFrameCount duration = event.rampDuration * sampleRate;

            // If the event has already started, ensure we hit the targetValue
            // at the appropriate time.
            if (startTime < 0) {
                duration += startTime;
            }

            scheduleParameterBlock(startTime,
                                   duration,
                                   address,
                                   event.targetValue);

            index++;
        }

    };
>>>>>>> 99b88d40

}<|MERGE_RESOLUTION|>--- conflicted
+++ resolved
@@ -18,72 +18,6 @@
                                                       const struct AutomationEvent* eventsArray,
                                                       size_t count) {
 
-<<<<<<< HEAD
-	std::vector<AutomationEvent> events {eventsArray, eventsArray+count};
-
-	// Sort events by start time.
-	std::sort(events.begin(), events.end(), [] (auto a, auto b) {
-		return a.startTime < b.startTime;
-	});
-
-	__block int index = 0;
-
-	return ^void (AudioUnitRenderActionFlags actionFlags,
-	              const AudioTimeStamp *timestamp,
-	              AUAudioFrameCount frameCount,
-	              NSInteger outputBusNumber)
-	       {
-		       if (actionFlags != kAudioUnitRenderAction_PreRender) return;
-
-		       float blockStartTime = (timestamp->mSampleTime - startSampleTime) / sampleRate;
-		       float blockEndTime = blockStartTime + frameCount / sampleRate;
-
-		       AUValue initial = NAN;
-
-		       // Skip over events completely in the past to determine
-		       // an initial value.
-		       for (; index < count; ++index) {
-			       auto event = events[index];
-			       if ( !(event.startTime + event.rampDuration < blockStartTime) ) {
-				       break;
-			       }
-			       initial = event.targetValue;
-		       }
-
-		       // Do we have an initial value from completed events?
-		       if (!isnan(initial)) {
-			       scheduleParameterBlock(AUEventSampleTimeImmediate,
-			                              0,
-			                              address,
-			                              initial);
-		       }
-
-		       // Apply parameter automation for the segment.
-		       while (index < count) {
-			       auto event = events[index];
-
-			       // Is it after the current block?
-			       if (event.startTime >= blockEndTime) break;
-
-			       AUEventSampleTime startTime = (event.startTime - blockStartTime) * sampleRate;
-			       AUAudioFrameCount duration = event.rampDuration * sampleRate;
-
-			       // If the event has already started, ensure we hit the targetValue
-			       // at the appropriate time.
-			       if (startTime < 0) {
-				       duration += startTime;
-			       }
-
-			       scheduleParameterBlock(startTime,
-			                              duration,
-			                              address,
-			                              event.targetValue);
-
-			       index++;
-
-		       }
-	       };
-=======
     std::vector<AutomationEvent> events{eventsArray, eventsArray+count};
 
     // Sort events by start time.
@@ -148,6 +82,5 @@
         }
 
     };
->>>>>>> 99b88d40
 
 }