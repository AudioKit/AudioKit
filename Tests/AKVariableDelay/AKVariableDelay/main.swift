--- conflicted
+++ resolved
@@ -37,28 +37,16 @@
     init(audioSource: AKAudio) {
         super.init()
 
-<<<<<<< HEAD
-        let delayTime = AKLine(firstPoint: 0.ak, secondPoint: 0.1.ak, durationBetweenPoints: testDuration.ak)
-=======
         let delayTime = AKLine(
             firstPoint: 0.ak,
             secondPoint: 0.1.ak,
-            durationBetweenPoints: testDuration.ak)
->>>>>>> 3bd959f8
+            durationBetweenPoints: testDuration.ak
+        )
         connect(delayTime)
 
         let variableDelay = AKVariableDelay(input: audioSource)
         variableDelay.delayTime = delayTime
         connect(variableDelay)
-<<<<<<< HEAD
-=======
-        
-        enableParameterLog(
-            "Delay Time = ",
-            parameter: variableDelay.delayTime,
-            timeInterval: 0.1
-        )
->>>>>>> 3bd959f8
 
         let mix = AKMixedAudio(signal1: audioSource, signal2: variableDelay, balance: 0.5.ak)
         connect(mix)
