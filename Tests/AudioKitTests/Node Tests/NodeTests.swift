// Copyright AudioKit. All Rights Reserved. Revision History at http://github.com/AudioKit/AudioKit/
@testable import AudioKit
import AVFoundation
import CAudioKit
import XCTest

class NodeTests: XCTestCase {
	let osc = Oscillator()

	func testNodeBasic() {
		let engine = AudioEngine()
		let osc = Oscillator()
		XCTAssertNotNil(osc.avAudioUnit)
		XCTAssertNil(osc.avAudioNode.engine)
		osc.start()
		engine.output = osc
		XCTAssertNotNil(osc.avAudioNode.engine)
		let audio = engine.startTest(totalDuration: 0.1)
		audio.append(engine.render(duration: 0.1))
		testMD5(audio)
	}

	func testNodeConnection() {
		let engine = AudioEngine()
		let osc = Oscillator()
		osc.start()
		let verb = CostelloReverb(osc)
		engine.output = verb
		let audio = engine.startTest(totalDuration: 0.1)
		audio.append(engine.render(duration: 0.1))
		testMD5(audio)
	}

	func testRedundantConnection() {
		let osc = Oscillator()
		let mixer = Mixer()
		mixer.addInput(osc)
		mixer.addInput(osc)
		XCTAssertEqual(mixer.connections.count, 1)
	}

	func testDynamicOutput() {
		let engine = AudioEngine()

		let osc1 = Oscillator()
		osc1.start()
		engine.output = osc1

		let audio = engine.startTest(totalDuration: 2.0)

		let newAudio = engine.render(duration: 1.0)
		audio.append(newAudio)

		let osc2 = Oscillator(frequency: 880)
		osc2.start()
		engine.output = osc2

		let newAudio2 = engine.render(duration: 1.0)
		audio.append(newAudio2)

		testMD5(audio)
		// audition(audio)
	}

	func testDynamicConnection() {
		let engine = AudioEngine()

		let osc = Oscillator()
		let mixer = Mixer(osc)

		XCTAssertNil(osc.avAudioNode.engine)

		engine.output = mixer

		// Osc should be attached.
		XCTAssertNotNil(osc.avAudioNode.engine)

		let audio = engine.startTest(totalDuration: 2.0)

		osc.start()

		audio.append(engine.render(duration: 1.0))

		let osc2 = Oscillator(frequency: 880)
		osc2.start()
		mixer.addInput(osc2)

		audio.append(engine.render(duration: 1.0))

		testMD5(audio)
	}

	func testDynamicConnection2() {
		let engine = AudioEngine()

		let osc = Oscillator()
		let mixer = Mixer(osc)

		engine.output = mixer
		osc.start()

		let audio = engine.startTest(totalDuration: 2.0)

		audio.append(engine.render(duration: 1.0))

		let osc2 = Oscillator(frequency: 880)
		let verb = CostelloReverb(osc2)
		osc2.start()
		mixer.addInput(verb)

		audio.append(engine.render(duration: 1.0))

		testMD5(audio)
		// audition(audio)
	}

	func testDynamicConnection3() {
		let engine = AudioEngine()

		let osc = Oscillator()
		let mixer = Mixer(osc)
		engine.output = mixer

		osc.start()

		let audio = engine.startTest(totalDuration: 3.0)

		audio.append(engine.render(duration: 1.0))

		let osc2 = Oscillator(frequency: 880)
		osc2.start()
		mixer.addInput(osc2)

		audio.append(engine.render(duration: 1.0))

		mixer.removeInput(osc2)

		audio.append(engine.render(duration: 1.0))

		testMD5(audio)
		// audition(audio)
	}

	func testDisconnect() {
		let engine = AudioEngine()

		let osc = Oscillator()
		let mixer = Mixer(osc)
		engine.output = mixer

		let audio = engine.startTest(totalDuration: 2.0)

		osc.start()

		audio.append(engine.render(duration: 1.0))

		mixer.removeInput(osc)

		audio.append(engine.render(duration: 1.0))

		testMD5(audio)
		// audition(audio)
	}

	func testNodeDetach() {
		let engine = AudioEngine()

		let osc = Oscillator()
		let mixer = Mixer(osc)
		engine.output = mixer
		osc.start()

		let audio = engine.startTest(totalDuration: 2.0)

		audio.append(engine.render(duration: 1.0))

		osc.detach()

		audio.append(engine.render(duration: 1.0))

		testMD5(audio)
	}

	func testTwoEngines() {
		let engine = AudioEngine()
		let engine2 = AudioEngine()

		let osc = Oscillator()
		engine2.output = osc
		osc.start()

		let verb = CostelloReverb(osc)
		engine.output = verb

		let audio = engine.startTest(totalDuration: 0.1)
		audio.append(engine.render(duration: 0.1))
		testMD5(audio)
	}

	func testManyMixerConnections() {
		let engine = AudioEngine()

		var oscs: [Oscillator] = []
		for _ in 0 ..< 16 {
			oscs.append(Oscillator())
		}

		let mixer = Mixer(oscs)
		engine.output = mixer

		XCTAssertEqual(mixer.avAudioNode.numberOfInputs, 16)
		XCTAssertEqual(mixer.connections.count, 16)

		// test remove first one
		if let firstOsc = oscs.first {
			mixer.removeInput(firstOsc)
			XCTAssertEqual(mixer.connections.count, 15)
		}

<<<<<<< HEAD
		// remove all of them
		mixer.removeAllInputs()
		XCTAssertEqual(mixer.connections.count, 0)
	}

	func connectionCount(node: AVAudioNode) -> Int {
		var count = 0
		for bus in 0 ..< node.numberOfInputs {
			if let inputConnection = node.engine!.inputConnectionPoint(for: node, inputBus: bus) {
				if inputConnection.node != nil {
					count += 1
				}
			}
		}
		return count
	}

	func testFanout() {
		let engine = AudioEngine()
		let osc = Oscillator()
		let verb = CostelloReverb(osc)
		let mixer = Mixer(osc, verb)
		engine.output = mixer

		XCTAssertEqual(connectionCount(node: verb.avAudioNode), 1)
		XCTAssertEqual(connectionCount(node: mixer.avAudioNode), 2)
	}

	func testMixerRedundantUpstreamConnection() {
		let engine = AudioEngine()

		let osc = Oscillator()
		let mixer1 = Mixer(osc)
		let mixer2 = Mixer(mixer1)

		engine.output = mixer2

		XCTAssertEqual(connectionCount(node: mixer1.avAudioNode), 1)

		mixer2.addInput(osc)

		XCTAssertEqual(connectionCount(node: mixer1.avAudioNode), 1)
	}

	func testTransientNodes() {
		let engine = AudioEngine()
		let osc = Oscillator()
		func exampleStart() {
			let env = AmplitudeEnvelope(osc)
			osc.amplitude = 1
			engine.output = env
			osc.start()
			try! engine.start()
			sleep(1)
		}
		func exampleStop() {
			osc.stop()
			engine.stop()
			sleep(1)
		}
		exampleStart()
		exampleStop()
		exampleStart()
		exampleStop()
		exampleStart()
		exampleStop()
	}

	/*
	 // This is a valid test however setting Settings.audioFormat will change
	 // subsequent node connections from 44_100 which the MD5's were created with
	 func testNodeSampleRateIsSet() {
	 	let chosenRate: Double = 48_000
	 	guard let audioFormat = AVAudioFormat(standardFormatWithSampleRate: chosenRate, channels: 2) else {
	 		Log("Failed to create format")
	 		return
	 	}
	 	Settings.audioFormat = audioFormat

	 	let engine = AudioEngine()
	 	let mixer = Mixer()
	 	let oscillator = Oscillator()
	 	mixer.addInput(oscillator)
	 	engine.output = mixer

	 	let mixerSampleRate = mixer.avAudioUnitOrNode.outputFormat(forBus: 0).sampleRate
	 	let engineSampleRate = engine.avEngine.outputNode.outputFormat(forBus: 0).sampleRate
	 	let engineMixerSampleRate = engine.mainMixerNode?.avAudioUnitOrNode.outputFormat(forBus: 0).sampleRate

	 	Log("Mixer sample rate after creation is", mixerSampleRate)
	 	Log("Engine output sample rate is", engineSampleRate)
	 	Log("Engine mixer sample rate is", engineMixerSampleRate)

	 	XCTAssertEqual(mixerSampleRate == chosenRate, true)
	 	XCTAssertEqual(mixerSampleRate == engineSampleRate, true)
	 	XCTAssertEqual(mixerSampleRate == engineMixerSampleRate, true)

	 	Log(engine.avEngine.description)
	 }
	 */
}
=======
    }

    func testManyMixerConnections() {

        let engine = AudioEngine()

        var oscs: [Oscillator] = []
        for _ in 0..<16 {
            oscs.append(Oscillator())
        }

        let mixer = Mixer(oscs)
        engine.output = mixer

        XCTAssertEqual(mixer.avAudioNode.numberOfInputs, 16)

    }

    func connectionCount(node: AVAudioNode) -> Int {
        var count = 0
        for bus in 0 ..< node.numberOfInputs {
            if let inputConnection = node.engine!.inputConnectionPoint(for: node, inputBus: bus) {
                if inputConnection.node != nil {
                    count += 1
                }
            }
        }
        return count
    }

    func testFanout() {

        let engine = AudioEngine()
        let osc = Oscillator()
        let verb = CostelloReverb(osc)
        let mixer = Mixer(osc, verb)
        engine.output = mixer

        XCTAssertEqual(connectionCount(node: verb.avAudioNode), 1)
        XCTAssertEqual(connectionCount(node: mixer.avAudioNode), 2)
    }

    func testMixerRedundantUpstreamConnection() {

        let engine = AudioEngine()

        let osc = Oscillator()
        let mixer1 = Mixer(osc)
        let mixer2 = Mixer(mixer1)

        engine.output = mixer2

        XCTAssertEqual(connectionCount(node: mixer1.avAudioNode), 1)

        mixer2.addInput(osc)

        XCTAssertEqual(connectionCount(node: mixer1.avAudioNode), 1)

    }

    func testTransientNodes() {
        let engine = AudioEngine()
        let osc = Oscillator()
        func exampleStart() {
            let env = AmplitudeEnvelope(osc)
            osc.amplitude = 1
            engine.output = env
            osc.start()
            try! engine.start()
            sleep(1)
        }
        func exampleStop() {
            osc.stop()
            engine.stop()
            sleep(1)
        }
        exampleStart()
        exampleStop()
        exampleStart()
        exampleStop()
        exampleStart()
        exampleStop()
    }

    // This provides a baseline for measuring the overhead
    // of mixers in testMixerPerformance.
    func testChainPerformance() {

        let engine = AudioEngine()
        let osc = Oscillator()
        let rev = CostelloReverb(osc)

        XCTAssertNotNil(osc.avAudioUnit)
        XCTAssertNil(osc.avAudioNode.engine)
        osc.start()
        engine.output = rev
        XCTAssertNotNil(osc.avAudioNode.engine)

        measureMetrics([.wallClockTime], automaticallyStartMeasuring: false) {
            let audio = engine.startTest(totalDuration: 10.0)

            startMeasuring()
            let buf = engine.render(duration: 10.0)
            stopMeasuring()

            audio.append(buf)
        }

    }

    // Measure the overhead of mixers.
    func testMixerPerformance() {

        let engine = AudioEngine()
        let osc = Oscillator()
        let mix1 = Mixer(osc)
        let rev = CostelloReverb(mix1)
        let mix2 = Mixer(rev)

        XCTAssertNotNil(osc.avAudioUnit)
        XCTAssertNil(osc.avAudioNode.engine)
        osc.start()
        engine.output = mix2
        XCTAssertNotNil(osc.avAudioNode.engine)

        measureMetrics([.wallClockTime], automaticallyStartMeasuring: false) {
            let audio = engine.startTest(totalDuration: 10.0)

            startMeasuring()
            let buf = engine.render(duration: 10.0)
            stopMeasuring()

            audio.append(buf)
        }

    }

}
>>>>>>> a0941cdb
<|MERGE_RESOLUTION|>--- conflicted
+++ resolved
@@ -5,321 +5,202 @@
 import XCTest
 
 class NodeTests: XCTestCase {
-	let osc = Oscillator()
-
-	func testNodeBasic() {
-		let engine = AudioEngine()
-		let osc = Oscillator()
-		XCTAssertNotNil(osc.avAudioUnit)
-		XCTAssertNil(osc.avAudioNode.engine)
-		osc.start()
-		engine.output = osc
-		XCTAssertNotNil(osc.avAudioNode.engine)
-		let audio = engine.startTest(totalDuration: 0.1)
-		audio.append(engine.render(duration: 0.1))
-		testMD5(audio)
-	}
-
-	func testNodeConnection() {
-		let engine = AudioEngine()
-		let osc = Oscillator()
-		osc.start()
-		let verb = CostelloReverb(osc)
-		engine.output = verb
-		let audio = engine.startTest(totalDuration: 0.1)
-		audio.append(engine.render(duration: 0.1))
-		testMD5(audio)
-	}
-
-	func testRedundantConnection() {
-		let osc = Oscillator()
-		let mixer = Mixer()
-		mixer.addInput(osc)
-		mixer.addInput(osc)
-		XCTAssertEqual(mixer.connections.count, 1)
-	}
-
-	func testDynamicOutput() {
-		let engine = AudioEngine()
-
-		let osc1 = Oscillator()
-		osc1.start()
-		engine.output = osc1
-
-		let audio = engine.startTest(totalDuration: 2.0)
-
-		let newAudio = engine.render(duration: 1.0)
-		audio.append(newAudio)
-
-		let osc2 = Oscillator(frequency: 880)
-		osc2.start()
-		engine.output = osc2
-
-		let newAudio2 = engine.render(duration: 1.0)
-		audio.append(newAudio2)
-
-		testMD5(audio)
-		// audition(audio)
-	}
-
-	func testDynamicConnection() {
-		let engine = AudioEngine()
-
-		let osc = Oscillator()
-		let mixer = Mixer(osc)
-
-		XCTAssertNil(osc.avAudioNode.engine)
-
-		engine.output = mixer
-
-		// Osc should be attached.
-		XCTAssertNotNil(osc.avAudioNode.engine)
-
-		let audio = engine.startTest(totalDuration: 2.0)
-
-		osc.start()
-
-		audio.append(engine.render(duration: 1.0))
-
-		let osc2 = Oscillator(frequency: 880)
-		osc2.start()
-		mixer.addInput(osc2)
-
-		audio.append(engine.render(duration: 1.0))
-
-		testMD5(audio)
-	}
-
-	func testDynamicConnection2() {
-		let engine = AudioEngine()
-
-		let osc = Oscillator()
-		let mixer = Mixer(osc)
-
-		engine.output = mixer
-		osc.start()
-
-		let audio = engine.startTest(totalDuration: 2.0)
-
-		audio.append(engine.render(duration: 1.0))
-
-		let osc2 = Oscillator(frequency: 880)
-		let verb = CostelloReverb(osc2)
-		osc2.start()
-		mixer.addInput(verb)
-
-		audio.append(engine.render(duration: 1.0))
-
-		testMD5(audio)
-		// audition(audio)
-	}
-
-	func testDynamicConnection3() {
-		let engine = AudioEngine()
-
-		let osc = Oscillator()
-		let mixer = Mixer(osc)
-		engine.output = mixer
-
-		osc.start()
-
-		let audio = engine.startTest(totalDuration: 3.0)
-
-		audio.append(engine.render(duration: 1.0))
-
-		let osc2 = Oscillator(frequency: 880)
-		osc2.start()
-		mixer.addInput(osc2)
-
-		audio.append(engine.render(duration: 1.0))
-
-		mixer.removeInput(osc2)
-
-		audio.append(engine.render(duration: 1.0))
-
-		testMD5(audio)
-		// audition(audio)
-	}
-
-	func testDisconnect() {
-		let engine = AudioEngine()
-
-		let osc = Oscillator()
-		let mixer = Mixer(osc)
-		engine.output = mixer
-
-		let audio = engine.startTest(totalDuration: 2.0)
-
-		osc.start()
-
-		audio.append(engine.render(duration: 1.0))
-
-		mixer.removeInput(osc)
-
-		audio.append(engine.render(duration: 1.0))
-
-		testMD5(audio)
-		// audition(audio)
-	}
-
-	func testNodeDetach() {
-		let engine = AudioEngine()
-
-		let osc = Oscillator()
-		let mixer = Mixer(osc)
-		engine.output = mixer
-		osc.start()
-
-		let audio = engine.startTest(totalDuration: 2.0)
-
-		audio.append(engine.render(duration: 1.0))
-
-		osc.detach()
-
-		audio.append(engine.render(duration: 1.0))
-
-		testMD5(audio)
-	}
-
-	func testTwoEngines() {
-		let engine = AudioEngine()
-		let engine2 = AudioEngine()
-
-		let osc = Oscillator()
-		engine2.output = osc
-		osc.start()
-
-		let verb = CostelloReverb(osc)
-		engine.output = verb
-
-		let audio = engine.startTest(totalDuration: 0.1)
-		audio.append(engine.render(duration: 0.1))
-		testMD5(audio)
-	}
-
-	func testManyMixerConnections() {
-		let engine = AudioEngine()
-
-		var oscs: [Oscillator] = []
-		for _ in 0 ..< 16 {
-			oscs.append(Oscillator())
-		}
-
-		let mixer = Mixer(oscs)
-		engine.output = mixer
-
-		XCTAssertEqual(mixer.avAudioNode.numberOfInputs, 16)
-		XCTAssertEqual(mixer.connections.count, 16)
-
-		// test remove first one
-		if let firstOsc = oscs.first {
-			mixer.removeInput(firstOsc)
-			XCTAssertEqual(mixer.connections.count, 15)
-		}
-
-<<<<<<< HEAD
-		// remove all of them
-		mixer.removeAllInputs()
-		XCTAssertEqual(mixer.connections.count, 0)
-	}
-
-	func connectionCount(node: AVAudioNode) -> Int {
-		var count = 0
-		for bus in 0 ..< node.numberOfInputs {
-			if let inputConnection = node.engine!.inputConnectionPoint(for: node, inputBus: bus) {
-				if inputConnection.node != nil {
-					count += 1
-				}
-			}
-		}
-		return count
-	}
-
-	func testFanout() {
-		let engine = AudioEngine()
-		let osc = Oscillator()
-		let verb = CostelloReverb(osc)
-		let mixer = Mixer(osc, verb)
-		engine.output = mixer
-
-		XCTAssertEqual(connectionCount(node: verb.avAudioNode), 1)
-		XCTAssertEqual(connectionCount(node: mixer.avAudioNode), 2)
-	}
-
-	func testMixerRedundantUpstreamConnection() {
-		let engine = AudioEngine()
-
-		let osc = Oscillator()
-		let mixer1 = Mixer(osc)
-		let mixer2 = Mixer(mixer1)
-
-		engine.output = mixer2
-
-		XCTAssertEqual(connectionCount(node: mixer1.avAudioNode), 1)
-
-		mixer2.addInput(osc)
-
-		XCTAssertEqual(connectionCount(node: mixer1.avAudioNode), 1)
-	}
-
-	func testTransientNodes() {
-		let engine = AudioEngine()
-		let osc = Oscillator()
-		func exampleStart() {
-			let env = AmplitudeEnvelope(osc)
-			osc.amplitude = 1
-			engine.output = env
-			osc.start()
-			try! engine.start()
-			sleep(1)
-		}
-		func exampleStop() {
-			osc.stop()
-			engine.stop()
-			sleep(1)
-		}
-		exampleStart()
-		exampleStop()
-		exampleStart()
-		exampleStop()
-		exampleStart()
-		exampleStop()
-	}
-
-	/*
-	 // This is a valid test however setting Settings.audioFormat will change
-	 // subsequent node connections from 44_100 which the MD5's were created with
-	 func testNodeSampleRateIsSet() {
-	 	let chosenRate: Double = 48_000
-	 	guard let audioFormat = AVAudioFormat(standardFormatWithSampleRate: chosenRate, channels: 2) else {
-	 		Log("Failed to create format")
-	 		return
-	 	}
-	 	Settings.audioFormat = audioFormat
-
-	 	let engine = AudioEngine()
-	 	let mixer = Mixer()
-	 	let oscillator = Oscillator()
-	 	mixer.addInput(oscillator)
-	 	engine.output = mixer
-
-	 	let mixerSampleRate = mixer.avAudioUnitOrNode.outputFormat(forBus: 0).sampleRate
-	 	let engineSampleRate = engine.avEngine.outputNode.outputFormat(forBus: 0).sampleRate
-	 	let engineMixerSampleRate = engine.mainMixerNode?.avAudioUnitOrNode.outputFormat(forBus: 0).sampleRate
-
-	 	Log("Mixer sample rate after creation is", mixerSampleRate)
-	 	Log("Engine output sample rate is", engineSampleRate)
-	 	Log("Engine mixer sample rate is", engineMixerSampleRate)
-
-	 	XCTAssertEqual(mixerSampleRate == chosenRate, true)
-	 	XCTAssertEqual(mixerSampleRate == engineSampleRate, true)
-	 	XCTAssertEqual(mixerSampleRate == engineMixerSampleRate, true)
-
-	 	Log(engine.avEngine.description)
-	 }
-	 */
-}
-=======
+
+    let osc = Oscillator()
+
+    func testNodeBasic() {
+        let engine = AudioEngine()
+        let osc = Oscillator()
+        XCTAssertNotNil(osc.avAudioUnit)
+        XCTAssertNil(osc.avAudioNode.engine)
+        osc.start()
+        engine.output = osc
+        XCTAssertNotNil(osc.avAudioNode.engine)
+        let audio = engine.startTest(totalDuration: 0.1)
+        audio.append(engine.render(duration: 0.1))
+        testMD5(audio)
+    }
+
+    func testNodeConnection() {
+        let engine = AudioEngine()
+        let osc = Oscillator()
+        osc.start()
+        let verb = CostelloReverb(osc)
+        engine.output = verb
+        let audio = engine.startTest(totalDuration: 0.1)
+        audio.append(engine.render(duration: 0.1))
+        testMD5(audio)
+    }
+
+    func testRedundantConnection() {
+        let osc = Oscillator()
+        let mixer = Mixer()
+        mixer.addInput(osc)
+        mixer.addInput(osc)
+        XCTAssertEqual(mixer.connections.count, 1)
+    }
+
+    func testDynamicOutput() {
+
+        let engine = AudioEngine()
+
+        let osc1 = Oscillator()
+        osc1.start()
+        engine.output = osc1
+
+        let audio = engine.startTest(totalDuration: 2.0)
+
+        let newAudio = engine.render(duration: 1.0)
+        audio.append(newAudio)
+
+        let osc2 = Oscillator(frequency: 880)
+        osc2.start()
+        engine.output = osc2
+
+        let newAudio2 = engine.render(duration: 1.0)
+        audio.append(newAudio2)
+
+        testMD5(audio)
+        // audition(audio)
+    }
+
+    func testDynamicConnection() {
+
+        let engine = AudioEngine()
+
+        let osc = Oscillator()
+        let mixer = Mixer(osc)
+
+        XCTAssertNil(osc.avAudioNode.engine)
+
+        engine.output = mixer
+
+        // Osc should be attached.
+        XCTAssertNotNil(osc.avAudioNode.engine)
+
+        let audio = engine.startTest(totalDuration: 2.0)
+
+        osc.start()
+
+        audio.append(engine.render(duration: 1.0))
+
+        let osc2 = Oscillator(frequency: 880)
+        osc2.start()
+        mixer.addInput(osc2)
+
+        audio.append(engine.render(duration: 1.0))
+
+        testMD5(audio)
+    }
+
+    func testDynamicConnection2() {
+
+        let engine = AudioEngine()
+
+        let osc = Oscillator()
+        let mixer = Mixer(osc)
+
+        engine.output = mixer
+        osc.start()
+
+        let audio = engine.startTest(totalDuration: 2.0)
+
+        audio.append(engine.render(duration: 1.0))
+
+        let osc2 = Oscillator(frequency: 880)
+        let verb = CostelloReverb(osc2)
+        osc2.start()
+        mixer.addInput(verb)
+
+        audio.append(engine.render(duration: 1.0))
+
+        testMD5(audio)
+        // audition(audio)
+    }
+
+    func testDynamicConnection3() {
+        let engine = AudioEngine()
+
+        let osc = Oscillator()
+        let mixer = Mixer(osc)
+        engine.output = mixer
+
+        osc.start()
+
+        let audio = engine.startTest(totalDuration: 3.0)
+
+        audio.append(engine.render(duration: 1.0))
+
+        let osc2 = Oscillator(frequency: 880)
+        osc2.start()
+        mixer.addInput(osc2)
+
+        audio.append(engine.render(duration: 1.0))
+
+        mixer.removeInput(osc2)
+
+        audio.append(engine.render(duration: 1.0))
+
+        testMD5(audio)
+        // audition(audio)
+    }
+
+    func testDisconnect() {
+
+        let engine = AudioEngine()
+
+        let osc = Oscillator()
+        let mixer = Mixer(osc)
+        engine.output = mixer
+
+        let audio = engine.startTest(totalDuration: 2.0)
+
+        osc.start()
+
+        audio.append(engine.render(duration: 1.0))
+
+        mixer.removeInput(osc)
+
+        audio.append(engine.render(duration: 1.0))
+
+        testMD5(audio)
+        // audition(audio)
+    }
+
+    func testNodeDetach() {
+        let engine = AudioEngine()
+
+        let osc = Oscillator()
+        let mixer = Mixer(osc)
+        engine.output = mixer
+        osc.start()
+
+        let audio = engine.startTest(totalDuration: 2.0)
+
+        audio.append(engine.render(duration: 1.0))
+
+        osc.detach()
+
+        audio.append(engine.render(duration: 1.0))
+
+        testMD5(audio)
+    }
+
+    func testTwoEngines() {
+        let engine = AudioEngine()
+        let engine2 = AudioEngine()
+
+        let osc = Oscillator()
+        engine2.output = osc
+        osc.start()
+
+        let verb = CostelloReverb(osc)
+        engine.output = verb
+
+        let audio = engine.startTest(totalDuration: 0.1)
+        audio.append(engine.render(duration: 0.1))
+        testMD5(audio)
+
     }
 
     func testManyMixerConnections() {
@@ -458,4 +339,3 @@
     }
 
 }
->>>>>>> a0941cdb
