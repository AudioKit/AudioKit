--- conflicted
+++ resolved
@@ -115,7 +115,7 @@
 				C4C811E31AE44BDB003A8B73 /* OSXObjectiveCAudioKit */,
 				C4C811F71AE44BDB003A8B73 /* OSXObjectiveCAudioKitTests */,
 				C4C811E21AE44BDB003A8B73 /* Products */,
-				C4C812111AE44C72003A8B73 /* CsoundLib.framework */,
+				EA15CE091AE46D3D00BA279F /* Frameworks */,
 			);
 			sourceTree = "<group>";
 		};
@@ -188,6 +188,14 @@
 				C4C8121D1AE44F4F003A8B73 /* TableTestInstrument.m */,
 			);
 			name = "Test Instruments";
+			sourceTree = "<group>";
+		};
+		EA15CE091AE46D3D00BA279F /* Frameworks */ = {
+			isa = PBXGroup;
+			children = (
+				C4C812111AE44C72003A8B73 /* CsoundLib.framework */,
+			);
+			name = Frameworks;
 			sourceTree = "<group>";
 		};
 /* End PBXGroup section */
@@ -376,161 +384,6 @@
 /* End PBXVariantGroup section */
 
 /* Begin XCBuildConfiguration section */
-		C4C811FC1AE44BDB003A8B73 /* Debug */ = {
-			isa = XCBuildConfiguration;
-			buildSettings = {
-				ALWAYS_SEARCH_USER_PATHS = NO;
-				CLANG_CXX_LANGUAGE_STANDARD = "gnu++0x";
-				CLANG_CXX_LIBRARY = "libc++";
-				CLANG_ENABLE_MODULES = YES;
-				CLANG_ENABLE_OBJC_ARC = YES;
-				CLANG_WARN_BOOL_CONVERSION = YES;
-				CLANG_WARN_CONSTANT_CONVERSION = YES;
-				CLANG_WARN_DIRECT_OBJC_ISA_USAGE = YES_ERROR;
-				CLANG_WARN_EMPTY_BODY = YES;
-				CLANG_WARN_ENUM_CONVERSION = YES;
-				CLANG_WARN_INT_CONVERSION = YES;
-				CLANG_WARN_OBJC_ROOT_CLASS = YES_ERROR;
-				CLANG_WARN_UNREACHABLE_CODE = YES;
-				CLANG_WARN__DUPLICATE_METHOD_MATCH = YES;
-				CODE_SIGN_IDENTITY = "-";
-				COPY_PHASE_STRIP = NO;
-				DEBUG_INFORMATION_FORMAT = dwarf;
-				ENABLE_STRICT_OBJC_MSGSEND = YES;
-				GCC_C_LANGUAGE_STANDARD = gnu99;
-				GCC_DYNAMIC_NO_PIC = NO;
-				GCC_NO_COMMON_BLOCKS = YES;
-				GCC_OPTIMIZATION_LEVEL = 0;
-				GCC_PREPROCESSOR_DEFINITIONS = (
-					"DEBUG=1",
-					"$(inherited)",
-				);
-				GCC_SYMBOLS_PRIVATE_EXTERN = NO;
-				GCC_WARN_64_TO_32_BIT_CONVERSION = YES;
-				GCC_WARN_ABOUT_RETURN_TYPE = YES_ERROR;
-				GCC_WARN_UNDECLARED_SELECTOR = YES;
-				GCC_WARN_UNINITIALIZED_AUTOS = YES_AGGRESSIVE;
-				GCC_WARN_UNUSED_FUNCTION = YES;
-				GCC_WARN_UNUSED_VARIABLE = YES;
-				MACOSX_DEPLOYMENT_TARGET = 10.9;
-				MTL_ENABLE_DEBUG_INFO = YES;
-				ONLY_ACTIVE_ARCH = YES;
-				SDKROOT = macosx;
-			};
-			name = Debug;
-		};
-		C4C811FD1AE44BDB003A8B73 /* Release */ = {
-			isa = XCBuildConfiguration;
-			buildSettings = {
-				ALWAYS_SEARCH_USER_PATHS = NO;
-				CLANG_CXX_LANGUAGE_STANDARD = "gnu++0x";
-				CLANG_CXX_LIBRARY = "libc++";
-				CLANG_ENABLE_MODULES = YES;
-				CLANG_ENABLE_OBJC_ARC = YES;
-				CLANG_WARN_BOOL_CONVERSION = YES;
-				CLANG_WARN_CONSTANT_CONVERSION = YES;
-				CLANG_WARN_DIRECT_OBJC_ISA_USAGE = YES_ERROR;
-				CLANG_WARN_EMPTY_BODY = YES;
-				CLANG_WARN_ENUM_CONVERSION = YES;
-				CLANG_WARN_INT_CONVERSION = YES;
-				CLANG_WARN_OBJC_ROOT_CLASS = YES_ERROR;
-				CLANG_WARN_UNREACHABLE_CODE = YES;
-				CLANG_WARN__DUPLICATE_METHOD_MATCH = YES;
-				CODE_SIGN_IDENTITY = "-";
-				COPY_PHASE_STRIP = NO;
-				DEBUG_INFORMATION_FORMAT = "dwarf-with-dsym";
-				ENABLE_NS_ASSERTIONS = NO;
-				ENABLE_STRICT_OBJC_MSGSEND = YES;
-				GCC_C_LANGUAGE_STANDARD = gnu99;
-				GCC_NO_COMMON_BLOCKS = YES;
-				GCC_WARN_64_TO_32_BIT_CONVERSION = YES;
-				GCC_WARN_ABOUT_RETURN_TYPE = YES_ERROR;
-				GCC_WARN_UNDECLARED_SELECTOR = YES;
-				GCC_WARN_UNINITIALIZED_AUTOS = YES_AGGRESSIVE;
-				GCC_WARN_UNUSED_FUNCTION = YES;
-				GCC_WARN_UNUSED_VARIABLE = YES;
-				MACOSX_DEPLOYMENT_TARGET = 10.9;
-				MTL_ENABLE_DEBUG_INFO = NO;
-				SDKROOT = macosx;
-			};
-			name = Release;
-		};
-		C4C811FF1AE44BDB003A8B73 /* Debug */ = {
-			isa = XCBuildConfiguration;
-			buildSettings = {
-				ASSETCATALOG_COMPILER_APPICON_NAME = AppIcon;
-				CODE_SIGN_IDENTITY = "";
-				COMBINE_HIDPI_IMAGES = YES;
-				FRAMEWORK_SEARCH_PATHS = (
-					"$(inherited)",
-					../../../AudioKit/Platforms/OSX,
-				);
-				INFOPLIST_FILE = OSXObjectiveCAudioKit/Info.plist;
-				LD_RUNPATH_SEARCH_PATHS = "$(inherited) @executable_path/../Frameworks";
-				MACOSX_DEPLOYMENT_TARGET = 10.9;
-				OTHER_LDFLAGS = "-ObjC";
-				PRODUCT_NAME = "$(TARGET_NAME)";
-				USER_HEADER_SEARCH_PATHS = "../../../../AudioKit/**";
-			};
-			name = Debug;
-		};
-		C4C812001AE44BDB003A8B73 /* Release */ = {
-			isa = XCBuildConfiguration;
-			buildSettings = {
-				ASSETCATALOG_COMPILER_APPICON_NAME = AppIcon;
-				CODE_SIGN_IDENTITY = "";
-				COMBINE_HIDPI_IMAGES = YES;
-				FRAMEWORK_SEARCH_PATHS = (
-					"$(inherited)",
-					../../../AudioKit/Platforms/OSX,
-				);
-				INFOPLIST_FILE = OSXObjectiveCAudioKit/Info.plist;
-				LD_RUNPATH_SEARCH_PATHS = "$(inherited) @executable_path/../Frameworks";
-				MACOSX_DEPLOYMENT_TARGET = 10.9;
-				OTHER_LDFLAGS = "-ObjC";
-				PRODUCT_NAME = "$(TARGET_NAME)";
-				USER_HEADER_SEARCH_PATHS = "../../../../AudioKit/**";
-			};
-			name = Release;
-		};
-		C4C812021AE44BDB003A8B73 /* Debug */ = {
-			isa = XCBuildConfiguration;
-			buildSettings = {
-				BUNDLE_LOADER = "$(TEST_HOST)";
-				COMBINE_HIDPI_IMAGES = YES;
-				FRAMEWORK_SEARCH_PATHS = (
-					"$(DEVELOPER_FRAMEWORKS_DIR)",
-					"$(inherited)",
-				);
-				GCC_PREPROCESSOR_DEFINITIONS = (
-					"DEBUG=1",
-					"$(inherited)",
-				);
-				INFOPLIST_FILE = OSXObjectiveCAudioKitTests/Info.plist;
-				LD_RUNPATH_SEARCH_PATHS = "$(inherited) @executable_path/../Frameworks @loader_path/../Frameworks";
-				PRODUCT_NAME = "$(TARGET_NAME)";
-				TEST_HOST = "$(BUILT_PRODUCTS_DIR)/OSXObjectiveCAudioKit.app/Contents/MacOS/OSXObjectiveCAudioKit";
-				USER_HEADER_SEARCH_PATHS = "../../../../AudioKit/**";
-			};
-			name = Debug;
-		};
-		C4C812031AE44BDB003A8B73 /* Release */ = {
-			isa = XCBuildConfiguration;
-			buildSettings = {
-				BUNDLE_LOADER = "$(TEST_HOST)";
-				COMBINE_HIDPI_IMAGES = YES;
-				FRAMEWORK_SEARCH_PATHS = (
-					"$(DEVELOPER_FRAMEWORKS_DIR)",
-					"$(inherited)",
-				);
-				INFOPLIST_FILE = OSXObjectiveCAudioKitTests/Info.plist;
-				LD_RUNPATH_SEARCH_PATHS = "$(inherited) @executable_path/../Frameworks @loader_path/../Frameworks";
-				PRODUCT_NAME = "$(TARGET_NAME)";
-				TEST_HOST = "$(BUILT_PRODUCTS_DIR)/OSXObjectiveCAudioKit.app/Contents/MacOS/OSXObjectiveCAudioKit";
-				USER_HEADER_SEARCH_PATHS = "../../../../AudioKit/**";
-			};
-			name = Release;
-		};
 		EA15CDFF1AE46B7B00BA279F /* Testing */ = {
 			isa = XCBuildConfiguration;
 			buildSettings = {
@@ -620,14 +473,7 @@
 		C4C811DC1AE44BDB003A8B73 /* Build configuration list for PBXProject "OSXObjectiveCAudioKit" */ = {
 			isa = XCConfigurationList;
 			buildConfigurations = (
-<<<<<<< HEAD
-				C41A77751AE3A425008ECF48 /* Debug */,
 				EA15CDFF1AE46B7B00BA279F /* Testing */,
-				C41A77761AE3A425008ECF48 /* Release */,
-=======
-				C4C811FC1AE44BDB003A8B73 /* Debug */,
-				C4C811FD1AE44BDB003A8B73 /* Release */,
->>>>>>> 587c1eb3
 			);
 			defaultConfigurationIsVisible = 0;
 			defaultConfigurationName = Testing;
@@ -635,14 +481,7 @@
 		C4C811FE1AE44BDB003A8B73 /* Build configuration list for PBXNativeTarget "OSXObjectiveCAudioKit" */ = {
 			isa = XCConfigurationList;
 			buildConfigurations = (
-<<<<<<< HEAD
-				C41A77781AE3A425008ECF48 /* Debug */,
 				EA15CE001AE46B7B00BA279F /* Testing */,
-				C41A77791AE3A425008ECF48 /* Release */,
-=======
-				C4C811FF1AE44BDB003A8B73 /* Debug */,
-				C4C812001AE44BDB003A8B73 /* Release */,
->>>>>>> 587c1eb3
 			);
 			defaultConfigurationIsVisible = 0;
 			defaultConfigurationName = Testing;
@@ -650,14 +489,7 @@
 		C4C812011AE44BDB003A8B73 /* Build configuration list for PBXNativeTarget "OSXObjectiveCAudioKitTests" */ = {
 			isa = XCConfigurationList;
 			buildConfigurations = (
-<<<<<<< HEAD
-				C41A777B1AE3A425008ECF48 /* Debug */,
 				EA15CE011AE46B7B00BA279F /* Testing */,
-				C41A777C1AE3A425008ECF48 /* Release */,
-=======
-				C4C812021AE44BDB003A8B73 /* Debug */,
-				C4C812031AE44BDB003A8B73 /* Release */,
->>>>>>> 587c1eb3
 			);
 			defaultConfigurationIsVisible = 0;
 			defaultConfigurationName = Testing;
